--- conflicted
+++ resolved
@@ -2,11 +2,7 @@
 
 import (
 	"encoding/hex"
-<<<<<<< HEAD
 	"io/ioutil"
-=======
-	types2 "github.com/bloxapp/ssv/protocol/v1/types"
->>>>>>> 399f0ebe
 	"strings"
 
 	spectypes "github.com/bloxapp/ssv-spec/types"
