--- conflicted
+++ resolved
@@ -6,10 +6,7 @@
 	"testing"
 	"time"
 
-<<<<<<< HEAD
 	spectypes "github.com/bloxapp/ssv-spec/types"
-=======
->>>>>>> eb626085
 	"github.com/ethereum/go-ethereum/core/types"
 	"github.com/golang/mock/gomock"
 	"github.com/prysmaticlabs/prysm/async/event"
@@ -37,12 +34,8 @@
 		eventsFeed.Send(&Event{Data: struct{}{}, Log: logs[1]})
 		eventsFeed.Send(&Event{Data: SyncEndedEvent{Logs: logs, Success: true}})
 	}()
-<<<<<<< HEAD
+	// todo(align-contract-v0.3.1-rc.0) handle event handler?
 	err := SyncEth1Events(logger, eth1Client, storage, spectypes.TestNetwork, nil, nil)
-=======
-	// todo(align-contract-v0.3.1-rc.0) handle event handler?
-	err := SyncEth1Events(logger, eth1Client, storage, nil, nil)
->>>>>>> eb626085
 	require.NoError(t, err)
 	syncOffset, _, err := storage.GetSyncOffset()
 	require.NoError(t, err)
@@ -65,12 +58,8 @@
 		eventsFeed.Send(&Event{Data: struct{}{}, Log: logs[1]})
 		eventsFeed.Send(&Event{Data: SyncEndedEvent{Logs: logs, Success: false}})
 	}()
-<<<<<<< HEAD
+	// todo(align-contract-v0.3.1-rc.0) handle event handler?
 	err := SyncEth1Events(logger, eth1Client, storage, spectypes.TestNetwork, nil, nil)
-=======
-	// todo(align-contract-v0.3.1-rc.0) handle event handler?
-	err := SyncEth1Events(logger, eth1Client, storage, nil, nil)
->>>>>>> eb626085
 	require.EqualError(t, err, "failed to sync contract events: eth1-sync-test")
 
 	_, found, err := storage.GetSyncOffset()
@@ -95,12 +84,8 @@
 		eventsFeed.Send(&Event{Data: struct{}{}, Log: logs[1]})
 		eventsFeed.Send(&Event{Data: SyncEndedEvent{Logs: logs, Success: false}})
 	}()
-<<<<<<< HEAD
+	// todo(align-contract-v0.3.1-rc.0) handle event handler?
 	err := SyncEth1Events(logger, eth1Client, storage, spectypes.TestNetwork, nil, func(event Event) ([]zap.Field, error) {
-=======
-	// todo(align-contract-v0.3.1-rc.0) handle event handler?
-	err := SyncEth1Events(logger, eth1Client, storage, nil, func(event Event) ([]zap.Field, error) {
->>>>>>> eb626085
 		return nil, errors.New("test")
 	})
 	require.EqualError(t, err, "could not handle some of the events during history sync")
