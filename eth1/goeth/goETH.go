package goeth

import (
	"context"
	"encoding/hex"
	"fmt"
	"github.com/bloxapp/ssv/eth1"
	"github.com/bloxapp/ssv/pubsub"
	"github.com/bloxapp/ssv/shared/params"
	"github.com/bloxapp/ssv/utils/rsaencryption"
	"github.com/ethereum/go-ethereum"
	"github.com/ethereum/go-ethereum/accounts/abi"
	"github.com/ethereum/go-ethereum/common"
	"github.com/ethereum/go-ethereum/core/types"
	"github.com/ethereum/go-ethereum/ethclient"
	"github.com/pkg/errors"
	"go.uber.org/zap"
	"math/big"
	"strings"
)

// ClientOptions are the options for the client
type ClientOptions struct {
	Ctx             context.Context
	Logger          *zap.Logger
	NodeAddr        string
	PrivKeyProvider eth1.OperatorPrivateKeyProvider
}

// eth1Client is the internal implementation of Client
type eth1Client struct {
	ctx    context.Context
	conn   *ethclient.Client
	logger *zap.Logger

	operatorPrivKeyProvider eth1.OperatorPrivateKeyProvider

	outSubject pubsub.Subject
}

// NewEth1Client creates a new instance
func NewEth1Client(opts ClientOptions) (eth1.Client, error) {
	logger := opts.Logger
	// Create an IPC based RPC connection to a remote node
	logger.Info("dialing beacon node", zap.String("addr", opts.NodeAddr))
	conn, err := ethclient.Dial(opts.NodeAddr)
	if err != nil {
		logger.Error("Failed to connect to the Ethereum client", zap.Error(err))
		return nil, err
	}

	ec := eth1Client{
		ctx:                     opts.Ctx,
		conn:                    conn,
		logger:                  logger,
		operatorPrivKeyProvider: opts.PrivKeyProvider,
		outSubject:              pubsub.NewSubject(),
	}

	return &ec, nil
}

<<<<<<< HEAD
// EventsSubject returns the events subject
=======
// Subject returns the events subject
>>>>>>> 22a4f187
func (ec *eth1Client) EventsSubject() pubsub.Subscriber {
	return ec.outSubject
}

// Start streams events from the contract
func (ec *eth1Client) Start() error {
	err := ec.streamSmartContractEvents(params.SsvConfig().OperatorContractAddress, params.SsvConfig().ContractABI)
	if err != nil {
		ec.logger.Error("Failed to init operator contract address subject", zap.Error(err))
	}
	return err
}

// Sync reads events history
func (ec *eth1Client) Sync(fromBlock *big.Int) error {
	return ec.syncSmartContractsEvents(params.SsvConfig().OperatorContractAddress, params.SsvConfig().ContractABI, fromBlock)
}

// fireEvent notifies observers about some contract event
func (ec *eth1Client) fireEvent(log types.Log, data interface{}) {
	ec.logger.Debug("notify observers on contract event")
	e := eth1.Event{Log: log, Data: data}
	ec.outSubject.Notify(e)
}

// streamSmartContractEvents sync events history of the given contract
func (ec *eth1Client) streamSmartContractEvents(contractAddr, contractABI string) error {
	ec.logger.Debug("streaming smart contract events")

	contractAbi, err := abi.JSON(strings.NewReader(contractABI))
	if err != nil {
		return errors.Wrap(err, "failed to parse ABI interface")
	}

	contractAddress := common.HexToAddress(contractAddr)
	query := ethereum.FilterQuery{
		Addresses: []common.Address{contractAddress},
	}
	logs := make(chan types.Log)
	sub, err := ec.conn.SubscribeFilterLogs(ec.ctx, query, logs)
	if err != nil {
		return errors.Wrap(err, "Failed to subscribe to logs")
	}
	ec.logger.Debug("subscribed to results of the streaming filter query")

	go ec.listenToSubscription(logs, sub, contractAbi)

	return nil
}

// listenToSubscription listen to new event logs from the contract
func (ec *eth1Client) listenToSubscription(logs chan types.Log, sub ethereum.Subscription, contractAbi abi.ABI) {
	for {
		select {
		case err := <-sub.Err():
			// TODO might fail consider reconnect
			ec.logger.Error("Error from logs sub", zap.Error(err))
		case vLog := <-logs:
			ec.logger.Debug("received contract event from stream")
			err := ec.handleEvent(vLog, contractAbi)
			if err != nil {
				ec.logger.Error("Failed to handle event", zap.Error(err))
				continue
			}
		}
	}
}

// syncSmartContractsEvents sync events history of the given contract
func (ec *eth1Client) syncSmartContractsEvents(contractAddr, contractABI string, fromBlock *big.Int) error {
	ec.logger.Debug("syncing smart contract events")

	contractAbi, err := abi.JSON(strings.NewReader(contractABI))
	if err != nil {
		return errors.Wrap(err, "failed to parse ABI interface")
	}
	contractAddress := common.HexToAddress(contractAddr)
	query := ethereum.FilterQuery{
		Addresses: []common.Address{contractAddress},
		FromBlock: fromBlock,
	}
	logs, err := ec.conn.FilterLogs(ec.ctx, query)
	if err != nil {
		return errors.Wrap(err, "failed to get event logs")
	}
	nResults := len(logs)
	ec.logger.Debug(fmt.Sprintf("got event logs, number of results: %d", nResults))

	for _, vLog := range logs {
		err := ec.handleEvent(vLog, contractAbi)
		if err != nil {
			nResults--
			ec.logger.Error("Failed to handle event during sync", zap.Error(err))
			continue
		}
	}
	ec.logger.Debug(fmt.Sprintf("%d event logs were received and parsed successfully", nResults))
	// publishing SyncEndedEvent so other components could track the sync
	ec.fireEvent(types.Log{}, eth1.SyncEndedEvent{Logs: logs, Success: nResults == len(logs)})

	return nil
}

func (ec *eth1Client) handleEvent(vLog types.Log, contractAbi abi.ABI) error {
	ec.logger.Debug("handling smart contract event")

	eventType, err := contractAbi.EventByID(vLog.Topics[0])
	if err != nil { // unknown event -> ignored
		ec.logger.Warn("Failed to find event type", zap.Error(err), zap.String("txHash", vLog.TxHash.Hex()))
		return nil
	}
	operatorPriveKey, err := ec.operatorPrivKeyProvider()
	if err != nil {
		return errors.Wrap(err, "Failed to get operator private key")
	}

	switch eventName := eventType.Name; eventName {
	case "OperatorAdded":
		parsed, isEventBelongsToOperator, err := ec.parseOperatorAddedEvent(vLog.Data, contractAbi, eventName)
		if err != nil {
			//ec.logger.Error("Failed to parse OperatorAdded event", zap.Error(err))
			return errors.Wrap(err, "Failed to parse OperatorAdded event")
		}
		// if there is no operator-private-key --> assuming that the event should be triggered (e.g. exporter)
		if isEventBelongsToOperator || operatorPriveKey == nil {
			ec.fireEvent(vLog, *parsed)
		}
	case "ValidatorAdded":
		event, isEventBelongsToOperator, err := ec.parseValidatorAddedEvent(vLog.Data, contractAbi, eventName)
		if err != nil {
			//ec.logger.Error("Failed to parse ValidatorAdded event", zap.Error(err))
			return errors.Wrap(err, "Failed to parse ValidatorAdded event")
		}
		if !isEventBelongsToOperator {
			ec.logger.Debug("Validator doesn't belong to operator")
		}
		// if there is no operator-private-key --> assuming that the event should be triggered (e.g. exporter)
		if isEventBelongsToOperator || operatorPriveKey == nil {
			ec.fireEvent(vLog, *event)
		}
	default:
		ec.logger.Debug("Unknown contract event is received")
	}
	return nil
}

// parseOperatorAddedEvent parses an OperatorAddedEvent
func (ec *eth1Client) parseOperatorAddedEvent(data []byte, contractAbi abi.ABI, eventName string) (*eth1.OperatorAddedEvent, bool, error) {
	var operatorAddedEvent eth1.OperatorAddedEvent
	err := contractAbi.UnpackIntoInterface(&operatorAddedEvent, eventName, data)
	if err != nil {
		return nil, false, errors.Wrap(err, "Failed to unpack OperatorAdded event")
	}
	operatorPubkeyHex := hex.EncodeToString(operatorAddedEvent.PublicKey)
	ec.logger.Debug("OperatorAdded Event",
		zap.String("Operator PublicKey", operatorPubkeyHex),
		zap.String("Payment Address", operatorAddedEvent.PaymentAddress.String()))
	isEventBelongsToOperator := strings.EqualFold(operatorPubkeyHex, params.SsvConfig().OperatorPublicKey)
	return &operatorAddedEvent, isEventBelongsToOperator, nil
}

// parseValidatorAddedEvent parses ValidatorAddedEvent
func (ec *eth1Client) parseValidatorAddedEvent(data []byte, contractAbi abi.ABI, eventName string) (*eth1.ValidatorAddedEvent, bool, error) {
	var validatorAddedEvent eth1.ValidatorAddedEvent
	err := contractAbi.UnpackIntoInterface(&validatorAddedEvent, eventName, data)
	if err != nil {
		return nil, false, errors.Wrap(err, "Failed to unpack ValidatorAdded event")
	}

	ec.logger.Debug("ValidatorAdded Event",
		zap.String("Validator PublicKey", hex.EncodeToString(validatorAddedEvent.PublicKey)),
		zap.String("Owner Address", validatorAddedEvent.OwnerAddress.String()))

	var isEventBelongsToOperator bool

	for i := range validatorAddedEvent.OessList {
		validatorShare := &validatorAddedEvent.OessList[i]

		def := `[{ "name" : "method", "type": "function", "outputs": [{"type": "string"}]}]` //TODO need to set as var?
		outAbi, err := abi.JSON(strings.NewReader(def))
		if err != nil {
			return nil, false, errors.Wrap(err, "failed to define ABI")
		}

		outOperatorPublicKey, err := outAbi.Unpack("method", validatorShare.OperatorPublicKey)
		if err != nil {
			return nil, false, errors.Wrap(err, "failed to unpack OperatorPublicKey")
		}

		if operatorPublicKey, ok := outOperatorPublicKey[0].(string); ok {
			validatorShare.OperatorPublicKey = []byte(operatorPublicKey) // set for further use in code
			if strings.EqualFold(operatorPublicKey, params.SsvConfig().OperatorPublicKey) {
				sk, err := ec.operatorPrivKeyProvider()
				if err != nil {
					return nil, false, errors.Wrap(err, "failed to get private key")
				}
				if sk == nil {
					continue
				}

				out, err := outAbi.Unpack("method", validatorShare.EncryptedKey)
				if err != nil {
					return nil, false, errors.Wrap(err, "failed to unpack EncryptedKey")
				}

				if encryptedSharePrivateKey, ok := out[0].(string); ok {
					decryptedSharePrivateKey, err := rsaencryption.DecodeKey(sk, encryptedSharePrivateKey)
					decryptedSharePrivateKey = strings.Replace(decryptedSharePrivateKey, "0x", "", 1)
					if err != nil {
						return nil, false, errors.Wrap(err, "failed to decrypt share private key")
					}
					validatorShare.EncryptedKey = []byte(decryptedSharePrivateKey)
					isEventBelongsToOperator = true
				}
			}
		}
	}

	return &validatorAddedEvent, isEventBelongsToOperator, nil
}<|MERGE_RESOLUTION|>--- conflicted
+++ resolved
@@ -60,11 +60,7 @@
 	return &ec, nil
 }
 
-<<<<<<< HEAD
 // EventsSubject returns the events subject
-=======
-// Subject returns the events subject
->>>>>>> 22a4f187
 func (ec *eth1Client) EventsSubject() pubsub.Subscriber {
 	return ec.outSubject
 }
@@ -80,7 +76,11 @@
 
 // Sync reads events history
 func (ec *eth1Client) Sync(fromBlock *big.Int) error {
-	return ec.syncSmartContractsEvents(params.SsvConfig().OperatorContractAddress, params.SsvConfig().ContractABI, fromBlock)
+	err := ec.syncSmartContractsEvents(params.SsvConfig().OperatorContractAddress, params.SsvConfig().ContractABI, fromBlock)
+	if err != nil {
+		ec.logger.Error("Failed to sync contract events", zap.Error(err))
+	}
+	return err
 }
 
 // fireEvent notifies observers about some contract event
