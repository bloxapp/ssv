--- conflicted
+++ resolved
@@ -33,11 +33,8 @@
 	"github.com/bloxapp/ssv/eth/simulator/simcontract"
 	ibftstorage "github.com/bloxapp/ssv/ibft/storage"
 	"github.com/bloxapp/ssv/networkconfig"
-<<<<<<< HEAD
 	operatordatastore "github.com/bloxapp/ssv/operator/datastore"
-=======
 	"github.com/bloxapp/ssv/operator/keys"
->>>>>>> a3db05a8
 	operatorstorage "github.com/bloxapp/ssv/operator/storage"
 	"github.com/bloxapp/ssv/operator/validator"
 	"github.com/bloxapp/ssv/operator/validator/mocks"
@@ -1315,13 +1312,8 @@
 			parser,
 			validatorCtrl,
 			*network,
-<<<<<<< HEAD
 			operatorDataStore,
-			nodeStorage.GetPrivateKey,
-=======
-			validatorCtrl,
 			operator.privateKey,
->>>>>>> a3db05a8
 			keyManager,
 			bc,
 			storageMap,
@@ -1357,13 +1349,8 @@
 		parser,
 		validatorCtrl,
 		*network,
-<<<<<<< HEAD
 		operatorDataStore,
-		nodeStorage.GetPrivateKey,
-=======
-		validatorCtrl,
 		operator.privateKey,
->>>>>>> a3db05a8
 		keyManager,
 		bc,
 		storageMap,
@@ -1409,9 +1396,6 @@
 		logger.Fatal("couldn't get operator data by public key", zap.Error(err))
 	}
 
-	if err != nil {
-		logger.Fatal("couldn't get operator data by public key", zap.Error(err))
-	}
 	if !found {
 		operatorData = &registrystorage.OperatorData{
 			PublicKey:    encodedPubKey,
