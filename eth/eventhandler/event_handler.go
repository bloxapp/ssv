--- conflicted
+++ resolved
@@ -29,8 +29,6 @@
 	"github.com/bloxapp/ssv/storage/basedb"
 )
 
-<<<<<<< HEAD
-=======
 // Event names
 const (
 	OperatorAdded              = "OperatorAdded"
@@ -43,7 +41,6 @@
 	ValidatorExited            = "ValidatorExited"
 )
 
->>>>>>> 32bdb173
 var (
 	// ErrInferiorBlock is returned when trying to process a block that is
 	// not higher than the last processed block.
@@ -96,13 +93,8 @@
 func New(
 	nodeStorage nodestorage.Storage,
 	eventParser eventparser.Parser,
-<<<<<<< HEAD
 	taskExecutor TaskExecutor,
-	domain spectypes.DomainType,
-=======
-	taskExecutor taskExecutor,
 	networkConfig networkconfig.NetworkConfig,
->>>>>>> 32bdb173
 	operatorData OperatorData,
 	shareEncryptionKeyProvider ShareEncryptionKeyProvider,
 	keyManager spectypes.KeyManager,
@@ -293,23 +285,8 @@
 		if err != nil || !updated {
 			return nil, err
 		}
-<<<<<<< HEAD
 		return NewUpdateFeeRecipientTask(eh.taskExecutor, parsedEvent.(*contract.ContractFeeRecipientAddressUpdated).Owner, parsedEvent.(*contract.ContractFeeRecipientAddressUpdated).RecipientAddress), nil
-=======
-
-		task := NewUpdateFeeRecipientTask(eh.taskExecutor, feeRecipientAddressUpdatedEvent.Owner, feeRecipientAddressUpdatedEvent.RecipientAddress)
-		return task, nil
-
 	case ValidatorExited:
-		validatorExitedEvent, err := eh.eventParser.ParseValidatorExited(event)
-		if err != nil {
-			eh.logger.Warn("could not parse event",
-				fields.EventName(abiEvent.Name),
-				zap.Error(err))
-			eh.metrics.EventProcessingFailed(abiEvent.Name)
-			return nil, nil
-		}
-
 		exitDescriptor, err := eh.handleValidatorExited(txn, validatorExitedEvent)
 		if err != nil {
 			eh.metrics.EventProcessingFailed(abiEvent.Name)
@@ -330,7 +307,6 @@
 		task := NewExitValidatorTask(eh.taskExecutor, exitDescriptor.PubKey, exitDescriptor.BlockNumber, exitDescriptor.ValidatorIndex)
 		return task, nil
 
->>>>>>> 32bdb173
 	default:
 		return nil, fmt.Errorf("unknown event name: %s", abiEvent.Name)
 	}
