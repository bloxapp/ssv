package eventdatahandler

import (
	"crypto/rsa"
	"errors"
	"fmt"
	"math/big"

	"github.com/bloxapp/ssv-spec/types"
	ethabi "github.com/ethereum/go-ethereum/accounts/abi"
	ethtypes "github.com/ethereum/go-ethereum/core/types"
	"go.uber.org/zap"

	"github.com/bloxapp/ssv/eth/contract"
	"github.com/bloxapp/ssv/eth/eventbatcher"
	"github.com/bloxapp/ssv/eth/eventdb"
	"github.com/bloxapp/ssv/eth/executionclient"
	"github.com/bloxapp/ssv/eth/localevents"
	"github.com/bloxapp/ssv/eth/sharemap"
	qbftstorage "github.com/bloxapp/ssv/ibft/storage"
	"github.com/bloxapp/ssv/logging/fields"
	beaconprotocol "github.com/bloxapp/ssv/protocol/v2/blockchain/beacon"
	"github.com/bloxapp/ssv/registry/storage"
)

type EventDataHandler struct {
	eventDB                    eventDB
	taskExecutor               TaskExecutor
	abi                        *ethabi.ABI
	shareMap                   *sharemap.ShareMap
	filterer                   *contract.ContractFilterer
	operatorData               *storage.OperatorData
	shareEncryptionKeyProvider ShareEncryptionKeyProvider
	keyManager                 types.KeyManager
	beacon                     beaconprotocol.BeaconNode
	storageMap                 *qbftstorage.QBFTStores
	fullNode                   bool
	logger                     *zap.Logger
	metrics                    metrics
}

type ShareEncryptionKeyProvider = func() (*rsa.PrivateKey, bool, error)

func New(
	eventDB eventDB,
	client *executionclient.ExecutionClient,
	taskExecutor TaskExecutor,
	operatorData *storage.OperatorData,
	shareEncryptionKeyProvider ShareEncryptionKeyProvider,
	keyManager types.KeyManager,
	beacon beaconprotocol.BeaconNode,
	storageMap *qbftstorage.QBFTStores,
	opts ...Option,
) (*EventDataHandler, error) {
	abi, err := contract.ContractMetaData.GetAbi()
	if err != nil {
		return nil, fmt.Errorf("get contract ABI: %w", err)
	}

<<<<<<< HEAD
	filterer, err := client.Filterer()
=======
	// TODO: zero values don't look well, think of a workaround, perhaps pass ExecutionClient with Filterer method to New
	filterer, err := contract.NewContractFilterer(ethcommon.Address{}, nil)
>>>>>>> 9deef024
	if err != nil {
		return nil, fmt.Errorf("create contract filterer: %w", err)
	}

	edh := &EventDataHandler{
		eventDB:                    eventDB,
		taskExecutor:               taskExecutor,
		abi:                        abi,
		filterer:                   filterer,
		operatorData:               operatorData,
		shareEncryptionKeyProvider: shareEncryptionKeyProvider,
		keyManager:                 keyManager,
		beacon:                     beacon,
		storageMap:                 storageMap,
		logger:                     zap.NewNop(),
		metrics:                    nopMetrics{},
		shareMap:                   sharemap.New(),
	}

	for _, opt := range opts {
		opt(edh)
	}

	return edh, nil
}

func (edh *EventDataHandler) HandleBlockEventsStream(blockEventsCh <-chan eventbatcher.BlockEvents, executeTasks bool) (uint64, error) {
	var lastProcessedBlock uint64

	for blockEvents := range blockEventsCh {
		logger := edh.logger.With(fields.BlockNumber(blockEvents.BlockNumber))

		logger.Info("processing block events")
		tasks, err := edh.processBlockEvents(blockEvents)
		if err != nil {
			return 0, fmt.Errorf("process block events: %w", err)
		}

		lastProcessedBlock = blockEvents.BlockNumber

		logger.Info("processed block events")

		if !executeTasks || len(tasks) == 0 {
			continue
		}

		logger = logger.With(fields.Count(len(tasks)))
		logger.Info("executing tasks")

		cleanTaskList := cleanTaskList(tasks)
		for _, task := range cleanTaskList {
			edh.logger.With(
				zap.String("event_type", task.GetEventType()),
			)
			edh.logger.Debug("going to execute remote task")
			if err := task.Execute(); err != nil {
				// TODO: We log failed task until we discuss how we want to handle this case. We likely need to crash the node in this case.
				edh.logger.Error("failed to execute remote task")
			} else {
				edh.logger.Debug("executed remote task")
			}
		}
		logger.Info("task execution finished")
	}

	return lastProcessedBlock, nil
}

func (edh *EventDataHandler) processBlockEvents(blockEvents eventbatcher.BlockEvents) ([]*Task, error) {
	txn := edh.eventDB.RWTxn()
	defer txn.Discard()

	var tasks []*Task
	for _, event := range blockEvents.Events {
		task, err := edh.processEvent(txn, event)
		if err != nil {
			return nil, err
		}

		if task != nil {
			tasks = append(tasks, task)
		}
	}

	if err := txn.SetLastProcessedBlock(new(big.Int).SetUint64(blockEvents.BlockNumber)); err != nil {
		return nil, fmt.Errorf("set last processed block: %w", err)
	}

	if err := txn.Commit(); err != nil {
		return nil, fmt.Errorf("commit transaction: %w", err)
	}

	return tasks, nil
}

func (edh *EventDataHandler) processEvent(txn eventdb.RW, event ethtypes.Log) (*Task, error) {
	abiEvent, err := edh.abi.EventByID(event.Topics[0])
	if err != nil {
		edh.logger.Error("failed to find event by ID", zap.String("hash", event.Topics[0].String()))
		return nil, nil
	}

	switch abiEvent.Name {
	case OperatorAdded:
		operatorAddedEvent, err := edh.filterer.ParseOperatorAdded(event)
		if err != nil {
			edh.metrics.EventProcessingFailed(abiEvent.Name)
			return nil, fmt.Errorf("parse OperatorAdded: %w", err)
		}

		if err := edh.handleOperatorAdded(txn, operatorAddedEvent); err != nil {
			edh.metrics.EventProcessingFailed(abiEvent.Name)

			var malformedEventError *MalformedEventError
			if errors.As(err, &malformedEventError) {
				return nil, nil
			}
			return nil, fmt.Errorf("handle OperatorAdded: %w", err)
		}

		edh.metrics.EventProcessed(abiEvent.Name)
		return nil, nil

	case OperatorRemoved:
		operatorRemovedEvent, err := edh.filterer.ParseOperatorRemoved(event)
		if err != nil {
			return nil, fmt.Errorf("parse OperatorRemoved: %w", err)
		}

		if err := edh.handleOperatorRemoved(txn, operatorRemovedEvent); err != nil {
			edh.metrics.EventProcessingFailed(abiEvent.Name)

			var malformedEventError *MalformedEventError
			if errors.As(err, &malformedEventError) {
				return nil, nil
			}
			return nil, fmt.Errorf("handle OperatorRemoved: %w", err)
		}

		edh.metrics.EventProcessed(abiEvent.Name)
		return nil, nil

	case ValidatorAdded:
		validatorAddedEvent, err := edh.filterer.ParseValidatorAdded(event)
		if err != nil {
			return nil, fmt.Errorf("parse ValidatorAdded: %w", err)
		}

		if err := edh.handleValidatorAdded(txn, validatorAddedEvent); err != nil {
			edh.metrics.EventProcessingFailed(abiEvent.Name)

			var malformedEventError *MalformedEventError
			if errors.As(err, &malformedEventError) {
				return nil, nil
			}
			return nil, fmt.Errorf("handle ValidatorAdded: %w", err)
		}
<<<<<<< HEAD
		task := NewTask(edh, event, nil)
=======

		task := func() error {
			if err := edh.taskExecutor.AddValidator(validatorAddedEvent); err != nil {
				return fmt.Errorf("add validator: %w", err)
			}

			return nil
		}

		edh.metrics.EventProcessed(abiEvent.Name)
>>>>>>> 9deef024
		return task, nil

	case ValidatorRemoved:
		validatorRemovedEvent, err := edh.filterer.ParseValidatorRemoved(event)
		if err != nil {
			return nil, fmt.Errorf("parse ValidatorRemoved: %w", err)
		}

		if err := edh.handleValidatorRemoved(txn, validatorRemovedEvent); err != nil {
			edh.metrics.EventProcessingFailed(abiEvent.Name)

			var malformedEventError *MalformedEventError
			if errors.As(err, &malformedEventError) {
				return nil, nil
			}
			return nil, fmt.Errorf("handle ValidatorRemoved: %w", err)
		}
		task := NewTask(edh, event, nil)

		edh.metrics.EventProcessed(abiEvent.Name)
		return task, nil

	case ClusterLiquidated:
		clusterLiquidatedEvent, err := edh.filterer.ParseClusterLiquidated(event)
		if err != nil {
			return nil, fmt.Errorf("parse ClusterLiquidated: %w", err)
		}

		sharesToLiquidate, err := edh.handleClusterLiquidated(txn, clusterLiquidatedEvent)
		if err != nil {
			edh.metrics.EventProcessingFailed(abiEvent.Name)

			var malformedEventError *MalformedEventError
			if errors.As(err, &malformedEventError) {
				return nil, nil
			}
			return nil, fmt.Errorf("handle ClusterLiquidated: %w", err)
		}

		task := NewTask(edh, event, sharesToLiquidate)

		edh.metrics.EventProcessed(abiEvent.Name)
		return task, nil

	case ClusterReactivated:
		clusterReactivatedEvent, err := edh.filterer.ParseClusterReactivated(event)
		if err != nil {
			return nil, fmt.Errorf("parse ClusterReactivated: %w", err)
		}

		sharesToEnable, err := edh.handleClusterReactivated(txn, clusterReactivatedEvent)
		if err != nil {
			edh.metrics.EventProcessingFailed(abiEvent.Name)

			var malformedEventError *MalformedEventError
			if errors.As(err, &malformedEventError) {
				return nil, nil
			}
			return nil, fmt.Errorf("handle ClusterReactivated: %w", err)
		}

		task := NewTask(edh, event, sharesToEnable)

		edh.metrics.EventProcessed(abiEvent.Name)
		return task, nil

	case FeeRecipientAddressUpdated:
		feeRecipientAddressUpdatedEvent, err := edh.filterer.ParseFeeRecipientAddressUpdated(event)
		if err != nil {
			return nil, fmt.Errorf("parse FeeRecipientAddressUpdated: %w", err)
		}

		updated, err := edh.handleFeeRecipientAddressUpdated(txn, feeRecipientAddressUpdatedEvent)
		if err != nil {
			edh.metrics.EventProcessingFailed(abiEvent.Name)

			var malformedEventError *MalformedEventError
			if errors.As(err, &malformedEventError) {
				return nil, nil
			}
			return nil, fmt.Errorf("handle FeeRecipientAddressUpdated: %w", err)
		}

		if !updated {
			return nil, fmt.Errorf("provided recipient address is the same")
		}

		task := NewTask(edh, event, nil)

		return task, nil

	default:
		edh.logger.Warn("unknown event name", fields.Name(abiEvent.Name))
		return nil, nil
	}
}

// find and remove opposite tasks (start-stop, stop-start, liquidate-reactivate, reactivate-liquidate)
// find superseding tasks and remove superseded ones (updateFee-updateFee)
func cleanTaskList(tasks []*Task) []*Task {
	taskMap := make(map[*Task]bool)
	var resTask []*Task
	for _, task := range tasks {
		if _, exist := taskMap[task]; !exist {
			taskMap[task] = true
		}
	}
	for i, task := range tasks {
		for j := i + 1; j < len(tasks); j++ {
			if task.GetEventType() == ValidatorAdded && tasks[j].GetEventType() == ValidatorRemoved || task.GetEventType() == ValidatorRemoved && tasks[j].GetEventType() == ValidatorAdded {
				delete(taskMap, tasks[j])
				delete(taskMap, task)
			}
			if task.GetEventType() == ClusterLiquidated && tasks[j].GetEventType() == ClusterReactivated || task.GetEventType() == ClusterReactivated && tasks[j].GetEventType() == ClusterLiquidated {
				delete(taskMap, tasks[j])
				delete(taskMap, task)
			}
			if task.GetEventType() == FeeRecipientAddressUpdated && tasks[j].GetEventType() == FeeRecipientAddressUpdated {
				delete(taskMap, task)
			}
		}
	}
	for task := range taskMap {
		resTask = append(resTask, task)
	}
	return resTask
}

func (edh *EventDataHandler) HandleLocalEventsStream(localEventsCh <-chan []localevents.Event, executeTasks bool) error {

	for localevents := range localEventsCh {

		tasks, err := edh.processLocalEvents(localevents)
		if err != nil {
			return fmt.Errorf("process local events: %w", err)
		}

<<<<<<< HEAD
		if !executeTasks || len(tasks) == 0 {
			continue
		}
=======
		edh.metrics.EventProcessed(abiEvent.Name)
		return task, nil
>>>>>>> 9deef024

		cleanTaskList := cleanTaskList(tasks)
		for _, task := range cleanTaskList {
			edh.logger.With(zap.String("event_type", task.GetEventType()))
			edh.logger.Debug("going to execute local task")
			if err := task.Execute(); err != nil {
				// TODO: We log failed task until we discuss how we want to handle this case. We likely need to crash the node in this case.
				edh.logger.Error("failed to execute local task")
			} else {
				edh.logger.Debug("executed local task")
			}
		}

		edh.logger.Info("task execution finished")
	}

	return nil
}

func (edh *EventDataHandler) processLocalEvent(txn eventdb.RW, event localevents.Event) (*Task, error) {
	switch event.Name {
	case OperatorAdded:
		e := event.Data.(contract.ContractOperatorAdded)
		if err := edh.handleOperatorAdded(txn, &e); err != nil {
			return nil, fmt.Errorf("handle OperatorAdded: %w", err)
		}
		return nil, nil
	case OperatorRemoved:
		e := event.Data.(contract.ContractOperatorRemoved)
		if err := edh.handleOperatorRemoved(txn, &e); err != nil {
			return nil, fmt.Errorf("handle OperatorRemoved: %w", err)
		}
		return nil, nil
	case ValidatorAdded:
		e := event.Data.(contract.ContractValidatorAdded)
		if err := edh.handleValidatorAdded(txn, &e); err != nil {
			return nil, fmt.Errorf("handle ValidatorAdded: %w", err)
		}
		task := NewTask(edh, &event, nil)
		return task, nil
	case ValidatorRemoved:
		e := event.Data.(contract.ContractValidatorRemoved)
		if err := edh.handleValidatorRemoved(txn, &e); err != nil {
			return nil, fmt.Errorf("handle ValidatorRemoved: %w", err)
		}
		task := NewTask(edh, &event, nil)
		return task, nil
	case ClusterLiquidated:
		e := event.Data.(contract.ContractClusterLiquidated)
		sharesToLiquidate, err := edh.handleClusterLiquidated(txn, &e)
		if err != nil {
			return nil, fmt.Errorf("handle ClusterLiquidated: %w", err)
		}
		task := NewTask(edh, &event, sharesToLiquidate)
		return task, nil
	case ClusterReactivated:
		e := event.Data.(contract.ContractClusterReactivated)
		sharesToEnable, err := edh.handleClusterReactivated(txn, &e)
		if err != nil {
			return nil, fmt.Errorf("handle ClusterReactivated: %w", err)
		}
		task := NewTask(edh, &event, sharesToEnable)
		return task, nil
	case FeeRecipientAddressUpdated:
		e := event.Data.(contract.ContractFeeRecipientAddressUpdated)
		updated, err := edh.handleFeeRecipientAddressUpdated(txn, &e)
		if err != nil {
			return nil, fmt.Errorf("handle FeeRecipientAddressUpdated: %w", err)
		}
		if !updated {
			return nil, fmt.Errorf("provided recipient address is the same")
		}
		task := NewTask(edh, &event, nil)
		return task, nil
	default:
		edh.logger.Warn("unknown event name", fields.Name(event.Name))
		return nil, nil
	}
}

func (edh *EventDataHandler) processLocalEvents(localEvents []localevents.Event) ([]*Task, error) {
	txn := edh.eventDB.RWTxn()
	defer txn.Discard()

	var tasks []*Task
	for _, event := range localEvents {
		task, err := edh.processLocalEvent(txn, event)
		if err != nil {
			return nil, err
		}

		if task != nil {
			tasks = append(tasks, task)
		}
	}

	if err := txn.Commit(); err != nil {
		return nil, fmt.Errorf("commit transaction: %w", err)
	}

	return tasks, nil
}<|MERGE_RESOLUTION|>--- conflicted
+++ resolved
@@ -57,12 +57,7 @@
 		return nil, fmt.Errorf("get contract ABI: %w", err)
 	}
 
-<<<<<<< HEAD
 	filterer, err := client.Filterer()
-=======
-	// TODO: zero values don't look well, think of a workaround, perhaps pass ExecutionClient with Filterer method to New
-	filterer, err := contract.NewContractFilterer(ethcommon.Address{}, nil)
->>>>>>> 9deef024
 	if err != nil {
 		return nil, fmt.Errorf("create contract filterer: %w", err)
 	}
@@ -220,20 +215,9 @@
 			}
 			return nil, fmt.Errorf("handle ValidatorAdded: %w", err)
 		}
-<<<<<<< HEAD
 		task := NewTask(edh, event, nil)
-=======
-
-		task := func() error {
-			if err := edh.taskExecutor.AddValidator(validatorAddedEvent); err != nil {
-				return fmt.Errorf("add validator: %w", err)
-			}
-
-			return nil
-		}
-
-		edh.metrics.EventProcessed(abiEvent.Name)
->>>>>>> 9deef024
+
+		edh.metrics.EventProcessed(abiEvent.Name)
 		return task, nil
 
 	case ValidatorRemoved:
@@ -323,6 +307,7 @@
 
 		task := NewTask(edh, event, nil)
 
+		edh.metrics.EventProcessed(abiEvent.Name)
 		return task, nil
 
 	default:
@@ -371,14 +356,9 @@
 			return fmt.Errorf("process local events: %w", err)
 		}
 
-<<<<<<< HEAD
 		if !executeTasks || len(tasks) == 0 {
 			continue
 		}
-=======
-		edh.metrics.EventProcessed(abiEvent.Name)
-		return task, nil
->>>>>>> 9deef024
 
 		cleanTaskList := cleanTaskList(tasks)
 		for _, task := range cleanTaskList {
