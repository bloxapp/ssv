--- conflicted
+++ resolved
@@ -43,76 +43,7 @@
 		Timestamp: 9000,
 		BaseFee:   big.NewInt(params.InitialBaseFee),
 	}
-<<<<<<< HEAD
 )
-=======
-
-	go func() {
-		defer close(processedStream)
-		select {
-		case <-done:
-			return
-		case blocks := <-blockStream:
-			// Batch block processing because events are fired only after all blocks in the batch processed
-			// for _, block := range blocks {
-			// 	var blocksToProcess []*types.Block
-			// 	blocksToProcess = append(blocksToProcess, block)
-			// 	if _, err := ethservice.BlockChain().InsertChain(blocksToProcess); err != nil {
-			// 		return
-			// 	}
-			// 	processedStream <- blocksToProcess
-			// 	time.Sleep(delay)
-			// }
-			if _, err := ethservice.BlockChain().InsertChain(blocks); err != nil {
-				return
-			}
-			processedStream <- blocks
-		}
-	}()
-	return n, processedStream
-}
-
-// Generate blocks with transactions
-func generateInitialTestChain(t *testing.T, done <-chan interface{}, blockStream chan []*types.Block, n int) {
-	generate := func(i int, g *core.BlockGen) {
-		g.OffsetTime(5)
-		g.SetExtra([]byte("test"))
-		if i == 0 {
-			return
-		}
-		// Add contract deployment to the firs block
-		if i == 1 {
-			tx := types.MustSignNewTx(testKey, types.LatestSigner(genesis.Config), &types.LegacyTx{
-				Nonce:    uint64(i - 1),
-				Value:    big.NewInt(0),
-				GasPrice: big.NewInt(params.InitialBaseFee),
-				Gas:      100000,
-				Data:     ethcommon.FromHex(callableBin),
-			})
-			g.AddTx(tx)
-		} else {
-			// Transactions to Callable contract
-			tx := types.MustSignNewTx(testKey, types.LatestSigner(genesis.Config), &types.LegacyTx{
-				To:       &contractAddr,
-				Nonce:    uint64(i - 1),
-				Value:    big.NewInt(0),
-				GasPrice: big.NewInt(params.InitialBaseFee),
-				Gas:      100000,
-				// Call to function Call() which emits event Called()
-				Data: ethcommon.FromHex("0x34e22921"),
-			})
-			g.AddTx(tx)
-		}
-	}
-	_, blocks, _ := core.GenerateChainWithGenesis(genesis, ethash.NewFaker(), n, generate)
-	go func() {
-		select {
-		case <-done:
-		case blockStream <- blocks:
-		}
-	}()
-}
->>>>>>> c408a84b
 
 /*
 Example contract to test event emission:
@@ -140,7 +71,8 @@
 	backend, processedStream := newTestBackend(t, done, blockStream, time.Microsecond)
 
 	// Generate test chain before we read historical logs
-	generateInitialTestChain(t, done, blockStream, 1008)
+	createdLogCount := 1008
+	generateInitialTestChain(t, done, blockStream, createdLogCount)
 	for blocks := range processedStream {
 		t.Log("Processed blocks: ", len(blocks))
 	}
@@ -177,15 +109,6 @@
 	require.NoError(t, err)
 	require.True(t, ready)
 
-<<<<<<< HEAD
-=======
-	// Generate test chain before we read historical logs
-	createdLogCount := 1008
-	generateInitialTestChain(t, done, blockStream, createdLogCount)
-	for blocks := range processedStream {
-		t.Log("Processed blocks: ", len(blocks))
-	}
->>>>>>> c408a84b
 	// Fetch all logs history starting from block 0
 	seenLogs := 0
 	logs, fetchErrCh, err := client.FetchHistoricalLogs(ctx, 0)
