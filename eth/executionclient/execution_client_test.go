package executionclient

import (
	"context"
	"math/big"
	"net/http/httptest"
	"strings"
	"sync"
	"sync/atomic"
	"testing"
	"time"

	"github.com/ethereum/go-ethereum/accounts/abi"
	"github.com/ethereum/go-ethereum/accounts/abi/bind"
	ethcommon "github.com/ethereum/go-ethereum/common"
	"github.com/ethereum/go-ethereum/core/types"
	ethtypes "github.com/ethereum/go-ethereum/core/types"
	"github.com/ethereum/go-ethereum/crypto"
	"github.com/stretchr/testify/require"
	"go.uber.org/zap/zaptest"

	"github.com/ssvlabs/ssv/eth/simulator"
	"github.com/ssvlabs/ssv/eth/simulator/simcontract"
)

var (
	// testKey is a private key to use for funding a tester account.
	testKey, _ = crypto.HexToECDSA("b71c71a67e1177ad4e901695e1b4b9ee17ae16c6668d313eac2f96dbcda3f291")
	// testAddr is the Ethereum address of the tester account.
	testAddr = crypto.PubkeyToAddress(testKey.PublicKey)
)

func simTestBackend(testAddr ethcommon.Address) *simulator.SimulatedBackend {
	return simulator.NewSimulatedBackend(
		types.GenesisAlloc{
			testAddr: {Balance: big.NewInt(10000000000000000)},
		}, 10000000,
	)
}

/*
Example contract to test event emission:

	pragma solidity >=0.7.0 <0.9.0;
	contract Callable {
		event Called();
		function Call() public { emit Called(); }
	}
*/
const callableAbi = "[{\"anonymous\":false,\"inputs\":[],\"name\":\"Called\",\"type\":\"event\"},{\"inputs\":[],\"name\":\"Call\",\"outputs\":[],\"stateMutability\":\"nonpayable\",\"type\":\"function\"}]"
const callableBin = "6080604052348015600f57600080fd5b5060998061001e6000396000f3fe6080604052348015600f57600080fd5b506004361060285760003560e01c806334e2292114602d575b600080fd5b60336035565b005b7f81fab7a4a0aa961db47eefc81f143a5220e8c8495260dd65b1356f1d19d3c7b860405160405180910390a156fea2646970667358221220029436d24f3ac598ceca41d4d712e13ced6d70727f4cdc580667de66d2f51d8b64736f6c63430008010033"

const blocksWithLogsLength = 30

func TestFetchHistoricalLogs(t *testing.T) {
	logger := zaptest.NewLogger(t)
	const testTimeout = 1 * time.Second
	ctx, cancel := context.WithTimeout(context.Background(), testTimeout)
	defer cancel()

	// Create simulator instance
	sim := simTestBackend(testAddr)

	// Create JSON-RPC handler
	rpcServer, _ := sim.Node.RPCHandler()
	// Expose handler on a test server with ws open
	httpsrv := httptest.NewServer(rpcServer.WebsocketHandler([]string{"*"}))
	defer rpcServer.Stop()
	defer httpsrv.Close()
	addr := httpToWebSocketURL(httpsrv.URL)

	parsed, _ := abi.JSON(strings.NewReader(callableAbi))
	auth, _ := bind.NewKeyedTransactorWithChainID(testKey, big.NewInt(1337))
	contractAddr, _, contract, err := bind.DeployContract(auth, parsed, ethcommon.FromHex(callableBin), sim)
	if err != nil {
		t.Errorf("deploying contract: %v", err)
	}
	sim.Commit()

	// Create a client and connect to the simulator
	const followDistance = 8
	client, err := New(
		ctx,
		addr,
		contractAddr,
		WithLogger(logger),
		WithFollowDistance(followDistance),
		WithMetrics(nopMetrics{}),
		WithConnectionTimeout(2*time.Second),
		WithReconnectionInitialInterval(2*time.Second),
	)
	require.NoError(t, err)

	err = client.Healthy(ctx)
	require.NoError(t, err)

	// Create blocks with transactions
	for i := 0; i < blocksWithLogsLength; i++ {
		_, err := contract.Transact(auth, "Call")
		if err != nil {
			t.Errorf("transacting: %v", err)
		}
		sim.Commit()
	}

	// Fetch all logs history starting from block 0
	var fetchedLogs []ethtypes.Log
	logs, fetchErrCh, err := client.FetchHistoricalLogs(ctx, 0)
	for block := range logs {
		fetchedLogs = append(fetchedLogs, block.Logs...)
	}
	require.NoError(t, err)
	require.NotEmpty(t, fetchedLogs)

	expectedSeenLogs := blocksWithLogsLength - followDistance
	require.Equal(t, expectedSeenLogs, len(fetchedLogs))

	select {
	case err := <-fetchErrCh:
		require.NoError(t, err)
	case <-ctx.Done():
		require.Fail(t, "timeout")
	}

	require.NoError(t, client.Close())
	require.NoError(t, sim.Close())
}

func TestStreamLogs(t *testing.T) {
	logger := zaptest.NewLogger(t)
	const testTimeout = 2 * time.Second
	ctx, cancel := context.WithTimeout(context.Background(), testTimeout)
	defer cancel()

	// Create sim instance with a delay between block execution
	delay := time.Millisecond * 10
	sim := simTestBackend(testAddr)

	rpcServer, _ := sim.Node.RPCHandler()
	httpsrv := httptest.NewServer(rpcServer.WebsocketHandler([]string{"*"}))
	defer rpcServer.Stop()
	defer httpsrv.Close()
	addr := httpToWebSocketURL(httpsrv.URL)

	// Deploy the contract
	parsed, _ := abi.JSON(strings.NewReader(callableAbi))
	auth, _ := bind.NewKeyedTransactorWithChainID(testKey, big.NewInt(1337))
	contractAddr, _, contract, err := bind.DeployContract(auth, parsed, ethcommon.FromHex(callableBin), sim)
	if err != nil {
		t.Errorf("deploying contract: %v", err)
	}
	sim.Commit()

	// Create a client and connect to the simulator
	const followDistance = 2
	client, err := New(ctx, addr, contractAddr, WithLogger(logger), WithFollowDistance(followDistance))
	require.NoError(t, err)

	err = client.Healthy(ctx)
	require.NoError(t, err)

	logs := client.StreamLogs(ctx, 0)
	var wg sync.WaitGroup
	var streamedLogs []ethtypes.Log

	// Receive emitted events
	wg.Add(1)
	var streamedLogsCount atomic.Int64
	go func() {
		defer wg.Done()
		for block := range logs {
			streamedLogs = append(streamedLogs, block.Logs...)
			streamedLogsCount.Add(int64(len(block.Logs)))
		}
	}()

	// Create blocks with transactions
	for i := 0; i < blocksWithLogsLength; i++ {
		_, err := contract.Transact(auth, "Call")
		if err != nil {
			t.Errorf("transacting: %v", err)
		}
		sim.Commit()
		time.Sleep(delay)
	}

	// Wait for blocksWithLogsLength-followDistance blocks to be streamed.
Unfollowed:
	for {
		select {
		case <-ctx.Done():
			require.Equal(t, int64(blocksWithLogsLength-followDistance), streamedLogsCount.Load())
		case <-time.After(time.Millisecond * 5):
			if streamedLogsCount.Load() == int64(blocksWithLogsLength-followDistance) {
				break Unfollowed
			}
		}
	}

	// Create empty blocks with no transactions to advance the chain
	// to followDistance blocks behind the head.
	for i := 0; i < followDistance; i++ {
		sim.Commit()
		time.Sleep(delay)
	}

	require.NoError(t, client.Close())
	wg.Wait()
	require.NotEmpty(t, streamedLogs)
	require.Equal(t, blocksWithLogsLength, len(streamedLogs))
	require.NoError(t, sim.Close())

	// Wait for logs channel to be closed.
	select {
	case _, ok := <-logs:
		require.False(t, ok, "logs channel should be closed")
	case <-time.After(time.Second):
		require.Fail(t, "logs channel should be closed")
	}
}

func TestFetchLogsInBatches(t *testing.T) {
	logger := zaptest.NewLogger(t)
	const testTimeout = 1 * time.Second
	ctx, cancel := context.WithTimeout(context.Background(), testTimeout)
	defer cancel()

	// Create simulator instance
	sim := simTestBackend(testAddr)

	rpcServer, _ := sim.Node.RPCHandler()
	httpsrv := httptest.NewServer(rpcServer.WebsocketHandler([]string{"*"}))
	defer rpcServer.Stop()
	defer httpsrv.Close()
	addr := httpToWebSocketURL(httpsrv.URL)

	// Deploy the contract
	parsed, _ := abi.JSON(strings.NewReader(callableAbi))
	auth, _ := bind.NewKeyedTransactorWithChainID(testKey, big.NewInt(1337))
	contractAddr, _, contract, err := bind.DeployContract(auth, parsed, ethcommon.FromHex(callableBin), sim)
	if err != nil {
		t.Errorf("deploying contract: %v", err)
	}
	sim.Commit()

	client, err := New(ctx, addr, contractAddr, WithLogger(logger), WithLogBatchSize(2))
	require.NoError(t, err)

	// Create blocks with transactions
	for i := 0; i < blocksWithLogsLength; i++ {
		_, err := contract.Transact(auth, "Call")
		if err != nil {
			t.Errorf("transacting: %v", err)
		}
		sim.Commit()
	}

	t.Run("startBlock is greater than endBlock", func(t *testing.T) {
		logChan, errChan := client.fetchLogsInBatches(ctx, 10, 5)
		select {
		case <-logChan:
			require.Fail(t, "Should not receive log when startBlock > endBlock")
		case err := <-errChan:
			require.ErrorIs(t, err, ErrBadInput)
		case <-ctx.Done():
			require.Fail(t, "fetchLogsInBatches did not return in time when startBlock > endBlock")
		}
	})

	t.Run("startBlock is same as endBlock", func(t *testing.T) {
		var blockNumbers []uint64

		logChan, errChan := client.fetchLogsInBatches(ctx, 5, 5)
		select {
		case block := <-logChan:
			blockNumbers = append(blockNumbers, block.BlockNumber)
		case err := <-errChan:
			t.Fatalf("fetchLogsInBatches failed: %v", err)
		case <-ctx.Done():
			require.Fail(t, "fetchLogsInBatches did not return in time when fromBlock == toBlock")
		}

		require.Equal(t, []uint64{5}, blockNumbers)
	})

	t.Run("startBlock is less than endBlock", func(t *testing.T) {
		var blockNumbers []uint64

		logChan, errChan := client.fetchLogsInBatches(ctx, 3, 11)
		for block := range logChan {
			blockNumbers = append(blockNumbers, block.BlockNumber)
		}
		require.Equal(t, []uint64{3, 4, 5, 6, 7, 8, 9, 10, 11}, blockNumbers)

		select {
		case err := <-errChan:
			require.NoError(t, err)
		default:
		}
	})

	t.Run("context is canceled", func(t *testing.T) {
		canceledCtx, cancel := context.WithCancel(ctx)
		cancel()

		logChan, errChan := client.fetchLogsInBatches(canceledCtx, 0, 5)
		select {
		case <-logChan:
			require.Fail(t, "Should not receive log when context is canceled")
		case err := <-errChan:
			require.Error(t, err, "fetchLogsInBatches should return an error when context is canceled")
		case <-canceledCtx.Done():
		}
	})

	require.NoError(t, client.Close())
	require.NoError(t, sim.Close())
}

// TestChainReorganizationLogs check that the client receives removed logs correctly.
// Steps:
//  1. Deploy the Callable contract.
//  2. Set up an event subscription.
//  3. Save the current block which will serve as parent for the fork.
//  4. Send a transaction.
//  5. Check that the event was included.
//  6. Fork by using the parent block as ancestor.
//  7. Mine two blocks to trigger a reorg.
//  8. Check that the event was removed.

func TestChainReorganizationLogs(t *testing.T) {
	// TODO: fix reorg test
	// logger := zaptest.NewLogger(t)
	// const testTimeout = 2 * time.Second
	// ctx, cancel := context.WithTimeout(context.Background(), testTimeout)
	// defer cancel()

	// sim := simTestBackend(testAddr)

	// rpcServer, _ := sim.Node.RPCHandler()
	// httpsrv := httptest.NewServer(rpcServer.WebsocketHandler([]string{"*"}))
	// defer rpcServer.Stop()
	// defer httpsrv.Close()

	// addr := httpToWebSocketURL(httpsrv.URL)

	// // 1.
	// parsed, _ := abi.JSON(strings.NewReader(callableAbi))
	// auth, _ := bind.NewKeyedTransactorWithChainID(testKey, big.NewInt(1337))
	// contractAddr, _, contract, err := bind.DeployContract(auth, parsed, ethcommon.FromHex(callableBin), sim)
	// if err != nil {
	// 	t.Errorf("deploying contract: %v", err)
	// }
	// sim.Commit()

	// // Connect the client
	// const followDistance = 8
	// client, err := New(ctx, addr, contractAddr, WithLogger(logger), WithFollowDistance(followDistance))
	// require.NoError(t, err)

	// isReady, err := client.IsReady(ctx)
	// require.NoError(t, err)
	// require.True(t, isReady)
	// // 2.
	// logs := client.StreamLogs(ctx, 0)
	// // 3.
	// var parent *ethtypes.Header
	// var goodTransactions []ethcommon.Hash
	// // 4. Send some transactions
	// for i := 0; i < followDistance/2; i++ {
	// 	// Call contract to trigger event emit
	// 	tx, err := contract.Transact(auth, "Call")
	// 	if err != nil {
	// 		t.Errorf("transacting: %v", err)
	// 	}
	// 	sim.Commit()
	// 	if i == 0 {
	// 		goodTransactions = append(goodTransactions, tx.Hash())
	// 		parent = sim.Blockchain.CurrentBlock()
	// 	}
	// }
	// // 5. Fork off the chain after the first transaction
	// if err := sim.Fork(context.Background(), parent.Hash()); err != nil {
	// 	t.Errorf("forking: %v", err)
	// }
	// // 6. Add more blocks and 1 transaction after the fork
	// for i := 0; i < followDistance; i++ {
	// 	if i == 1 {
	// 		tx, err := contract.Transact(auth, "Call")
	// 		if err != nil {
	// 			t.Errorf("transacting: %v", err)
	// 		}
	// 		goodTransactions = append(goodTransactions, tx.Hash())
	// 	}
	// 	sim.Commit()
	// 	t.Log("committed block")
	// }
	// // 5.
	// for i, hash := range goodTransactions {
	// 	select {
	// 	case log := <-logs:
	// 		require.NotEmpty(t, log)
	// 		require.Equal(t, hash, log.TxHash)
	// 		t.Logf("got log from good transaction %d", i)
	// 	case <-ctx.Done():
	// 		t.Fatal("context canceled")
	// 	}
	// }
	// select {
	// case <-logs:
	// 	t.Fatal("should not receive log")
	// case <-ctx.Done():
	// }
	// if sim.Blockchain.CurrentBlock().Number.Uint64() != uint64(13) {
	// 	t.Error("wrong chain length")
	// }
	// require.NoError(t, client.Close())
	// require.NoError(t, sim.Close())
}

// TestSimSSV deploys the simplified SSVNetwork contract to generate events and receive at the client
func TestSimSSV(t *testing.T) {
	logger := zaptest.NewLogger(t)
	const testTimeout = 1 * time.Second
	ctx, cancel := context.WithTimeout(context.Background(), testTimeout)
	defer cancel()

	// Create simulator instance
	sim := simTestBackend(testAddr)

	// Create JSON-RPC handler
	rpcServer, _ := sim.Node.RPCHandler()
	// Expose handler on a test server with ws open
	httpsrv := httptest.NewServer(rpcServer.WebsocketHandler([]string{"*"}))
	defer rpcServer.Stop()
	defer httpsrv.Close()
	addr := httpToWebSocketURL(httpsrv.URL)

	parsed, _ := abi.JSON(strings.NewReader(simcontract.SimcontractMetaData.ABI))
	auth, _ := bind.NewKeyedTransactorWithChainID(testKey, big.NewInt(1337))
	contractAddr, _, _, err := bind.DeployContract(auth, parsed, ethcommon.FromHex(simcontract.SimcontractMetaData.Bin), sim)
	if err != nil {
		t.Errorf("deploying contract: %v", err)
	}
	sim.Commit()

	// Check contract code at the simulated blockchain
	contractCode, err := sim.CodeAt(ctx, contractAddr, nil)
	if err != nil {
		t.Errorf("getting contract code: %v", err)
	}
	require.NotEmpty(t, contractCode)

	// Create a client and connect to the simulator
	client, err := New(ctx, addr, contractAddr, WithLogger(logger), WithFollowDistance(0))
	require.NoError(t, err)

	err = client.Healthy(ctx)
	require.NoError(t, err)

	logs := client.StreamLogs(ctx, 0)

	boundContract, err := simcontract.NewSimcontract(contractAddr, sim)
	require.NoError(t, err)

	// Emit event OperatorAdded
	tx, err := boundContract.SimcontractTransactor.RegisterOperator(auth, ethcommon.Hex2Bytes("0xb24454393691331ee6eba4ffa2dbb2600b9859f908c3e648b6c6de9e1dea3e9329866015d08355c8d451427762b913d1"), big.NewInt(100_000_000))
	require.NoError(t, err)
	sim.Commit()
	receipt, err := sim.TransactionReceipt(ctx, tx.Hash())
	if err != nil {
		t.Errorf("get receipt: %v", err)
	}
	require.Equal(t, uint64(0x1), receipt.Status)
	block := <-logs
	require.NotEmpty(t, block.Logs)
	require.Equal(t, ethcommon.HexToHash("0xd839f31c14bd632f424e307b36abff63ca33684f77f28e35dc13718ef338f7f4"), block.Logs[0].Topics[0])

	// Emit event OperatorRemoved
	tx, err = boundContract.SimcontractTransactor.RemoveOperator(auth, 1)
	require.NoError(t, err)
	sim.Commit()
	receipt, err = sim.TransactionReceipt(ctx, tx.Hash())
	if err != nil {
		t.Errorf("get receipt: %v", err)
	}
	require.Equal(t, uint64(0x1), receipt.Status)
	block = <-logs
	require.NotEmpty(t, block.Logs)
	require.Equal(t, ethcommon.HexToHash("0x0e0ba6c2b04de36d6d509ec5bd155c43a9fe862f8052096dd54f3902a74cca3e"), block.Logs[0].Topics[0])

	// Emit event ValidatorAdded
	tx, err = boundContract.SimcontractTransactor.RegisterValidator(
		auth, ethcommon.Hex2Bytes("0x1"),
		[]uint64{1, 2, 3},
		ethcommon.Hex2Bytes("0x2"),
		big.NewInt(100_000_000),
		simcontract.CallableCluster{
			ValidatorCount:  3,
			NetworkFeeIndex: 1,
			Index:           1,
			Active:          true,
			Balance:         big.NewInt(100_000_000),
		})
	require.NoError(t, err)
	sim.Commit()
	receipt, err = sim.TransactionReceipt(ctx, tx.Hash())
	if err != nil {
		t.Errorf("get receipt: %v", err)
	}
	require.Equal(t, uint64(0x1), receipt.Status)
	block = <-logs
	require.NotEmpty(t, block.Logs)
	require.Equal(t, ethcommon.HexToHash("0x48a3ea0796746043948f6341d17ff8200937b99262a0b48c2663b951ed7114e5"), block.Logs[0].Topics[0])

	// Emit event ValidatorRemoved
	tx, err = boundContract.SimcontractTransactor.RemoveValidator(
		auth,
		ethcommon.Hex2Bytes("0x1"),
		[]uint64{1, 2, 3},
		simcontract.CallableCluster{
			ValidatorCount:  3,
			NetworkFeeIndex: 1,
			Index:           1,
			Active:          true,
			Balance:         big.NewInt(100_000_000),
		})
	require.NoError(t, err)
	sim.Commit()
	receipt, err = sim.TransactionReceipt(ctx, tx.Hash())
	if err != nil {
		t.Errorf("get receipt: %v", err)
	}
	require.Equal(t, uint64(0x1), receipt.Status)
	block = <-logs
	require.NotEmpty(t, block.Logs)
	require.Equal(t, ethcommon.HexToHash("0xccf4370403e5fbbde0cd3f13426479dcd8a5916b05db424b7a2c04978cf8ce6e"), block.Logs[0].Topics[0])

	// Emit event ClusterLiquidated
	tx, err = boundContract.SimcontractTransactor.Liquidate(
		auth,
		ethcommon.HexToAddress("0x1"),
		[]uint64{1, 2, 3},
		simcontract.CallableCluster{
			ValidatorCount:  3,
			NetworkFeeIndex: 1,
			Index:           1,
			Active:          true,
			Balance:         big.NewInt(100_000_000),
		})
	require.NoError(t, err)
	sim.Commit()
	receipt, err = sim.TransactionReceipt(ctx, tx.Hash())
	if err != nil {
		t.Errorf("get receipt: %v", err)
	}
	require.Equal(t, uint64(0x1), receipt.Status)
	block = <-logs
	require.NotEmpty(t, block.Logs)
	require.Equal(t, ethcommon.HexToHash("0x1fce24c373e07f89214e9187598635036111dbb363e99f4ce498488cdc66e688"), block.Logs[0].Topics[0])

	// Emit event ClusterReactivated
	tx, err = boundContract.SimcontractTransactor.Reactivate(
		auth,
		[]uint64{1, 2, 3},
		big.NewInt(100_000_000),
		simcontract.CallableCluster{
			ValidatorCount:  3,
			NetworkFeeIndex: 1,
			Index:           1,
			Active:          true,
			Balance:         big.NewInt(100_000_000),
		})
	require.NoError(t, err)
	sim.Commit()
	receipt, err = sim.TransactionReceipt(ctx, tx.Hash())
	if err != nil {
		t.Errorf("get receipt: %v", err)
	}
	require.Equal(t, uint64(0x1), receipt.Status)
	block = <-logs
	require.NotEmpty(t, block.Logs)
	require.Equal(t, ethcommon.HexToHash("0xc803f8c01343fcdaf32068f4c283951623ef2b3fa0c547551931356f456b6859"), block.Logs[0].Topics[0])

	// Emit event FeeRecipientAddressUpdated
	tx, err = boundContract.SimcontractTransactor.SetFeeRecipientAddress(
		auth,
		ethcommon.HexToAddress("0x1"),
	)
	require.NoError(t, err)
	sim.Commit()
	receipt, err = sim.TransactionReceipt(ctx, tx.Hash())
	if err != nil {
		t.Errorf("get receipt: %v", err)
	}
	require.Equal(t, uint64(0x1), receipt.Status)
	block = <-logs
	require.NotEmpty(t, block.Logs)
	require.Equal(t, ethcommon.HexToHash("0x259235c230d57def1521657e7c7951d3b385e76193378bc87ef6b56bc2ec3548"), block.Logs[0].Topics[0])

	require.NoError(t, client.Close())
	require.NoError(t, sim.Close())
<<<<<<< HEAD
}

func httpToWebSocketURL(url string) string {
	return "ws:" + strings.TrimPrefix(url, "http:")
=======

	// Wait for logs channel to be closed.
	select {
	case _, ok := <-logs:
		require.False(t, ok, "logs channel should be closed")
	case <-time.After(time.Second):
		require.Fail(t, "logs channel should be closed")
	}
>>>>>>> 2cc466ba
}<|MERGE_RESOLUTION|>--- conflicted
+++ resolved
@@ -600,12 +600,6 @@
 
 	require.NoError(t, client.Close())
 	require.NoError(t, sim.Close())
-<<<<<<< HEAD
-}
-
-func httpToWebSocketURL(url string) string {
-	return "ws:" + strings.TrimPrefix(url, "http:")
-=======
 
 	// Wait for logs channel to be closed.
 	select {
@@ -614,5 +608,8 @@
 	case <-time.After(time.Second):
 		require.Fail(t, "logs channel should be closed")
 	}
->>>>>>> 2cc466ba
+}
+
+func httpToWebSocketURL(url string) string {
+	return "ws:" + strings.TrimPrefix(url, "http:")
 }