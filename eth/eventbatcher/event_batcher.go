--- conflicted
+++ resolved
@@ -15,27 +15,6 @@
 	go func() {
 		defer close(blockEvents)
 		var currentBlockEvents BlockEvents
-<<<<<<< HEAD
-		for _, event := range events {
-			processEvents(event, &currentBlockEvents, blockEvents)
-		}
-		if len(currentBlockEvents.Events) != 0 {
-			blockEvents <- currentBlockEvents
-		}
-	}()
-
-	return blockEvents
-}
-
-func (eb *EventBatcher) BatchOngoingEvents(events <-chan ethtypes.Log) <-chan BlockEvents {
-	blockEvents := make(chan BlockEvents)
-
-	go func() {
-		defer close(blockEvents)
-		var currentBlockEvents BlockEvents
-=======
-
->>>>>>> c408a84b
 		for event := range events {
 			processEvents(event, &currentBlockEvents, blockEvents)
 		}
