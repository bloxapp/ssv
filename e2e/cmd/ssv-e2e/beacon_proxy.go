--- conflicted
+++ resolved
@@ -51,14 +51,9 @@
 	}
 
 	validatorsResp, err := client.(eth2client.ValidatorsProvider).Validators(ctx, &api.ValidatorsOpts{
-<<<<<<< HEAD
-		State:   "head",
-		Indices: idxs,
-=======
 		State:              "head",
 		Indices:            idxs,
 		WithoutBeaconState: true,
->>>>>>> 4765191f
 	})
 	if err != nil {
 		return nil, fmt.Errorf("failed to get validators: %w", err)
