package worker

import (
	"context"
	"sync"
	"testing"
	"time"

<<<<<<< HEAD
	"github.com/bloxapp/ssv/logging"
	"github.com/bloxapp/ssv/protocol/v2/ssv/queue"

=======
	spectypes "github.com/bloxapp/ssv-spec/types"
>>>>>>> 4043589a
	"github.com/stretchr/testify/require"

	"github.com/bloxapp/ssv/logging"
)

func TestWorker(t *testing.T) {
	logger := logging.TestLogger(t)
	worker := NewWorker(logger, &Config{
		Ctx:          context.Background(),
		WorkersCount: 1,
		Buffer:       2,
	})

<<<<<<< HEAD
	worker.UseHandler(func(msg *queue.DecodedSSVMessage) error {
=======
	worker.UseHandler(func(msg *spectypes.SSVMessage) error {
>>>>>>> 4043589a
		require.NotNil(t, msg)
		return nil
	})
	for i := 0; i < 5; i++ {
		require.True(t, worker.TryEnqueue(&queue.DecodedSSVMessage{}))
		time.Sleep(time.Second * 1)
	}
}

func TestManyWorkers(t *testing.T) {
	logger := logging.TestLogger(t)
	var wg sync.WaitGroup

	worker := NewWorker(logger, &Config{
		Ctx:          context.Background(),
		WorkersCount: 10,
		Buffer:       0,
	})
	time.Sleep(time.Millisecond * 100) // wait for worker to start listen

<<<<<<< HEAD
	worker.UseHandler(func(msg *queue.DecodedSSVMessage) error {
=======
	worker.UseHandler(func(msg *spectypes.SSVMessage) error {
>>>>>>> 4043589a
		require.NotNil(t, msg)
		wg.Done()
		return nil
	})

	for i := 0; i < 10; i++ {
		wg.Add(1)
		require.True(t, worker.TryEnqueue(&queue.DecodedSSVMessage{}))
	}
	wg.Wait()
}

func TestBuffer(t *testing.T) {
	logger := logging.TestLogger(t)
	var wg sync.WaitGroup

	worker := NewWorker(logger, &Config{
		Ctx:          context.Background(),
		WorkersCount: 1,
		Buffer:       10,
	})
	time.Sleep(time.Millisecond * 100) // wait for worker to start listen

<<<<<<< HEAD
	worker.UseHandler(func(msg *queue.DecodedSSVMessage) error {
=======
	worker.UseHandler(func(msg *spectypes.SSVMessage) error {
>>>>>>> 4043589a
		require.NotNil(t, msg)
		wg.Done()
		time.Sleep(time.Millisecond * 100)
		return nil
	})

	for i := 0; i < 11; i++ { // should buffer 10 msgs
		wg.Add(1)
		require.True(t, worker.TryEnqueue(&queue.DecodedSSVMessage{}))
	}
	wg.Wait()
}<|MERGE_RESOLUTION|>--- conflicted
+++ resolved
@@ -6,16 +6,10 @@
 	"testing"
 	"time"
 
-<<<<<<< HEAD
-	"github.com/bloxapp/ssv/logging"
-	"github.com/bloxapp/ssv/protocol/v2/ssv/queue"
-
-=======
-	spectypes "github.com/bloxapp/ssv-spec/types"
->>>>>>> 4043589a
 	"github.com/stretchr/testify/require"
 
 	"github.com/bloxapp/ssv/logging"
+	"github.com/bloxapp/ssv/protocol/v2/ssv/queue"
 )
 
 func TestWorker(t *testing.T) {
@@ -26,11 +20,7 @@
 		Buffer:       2,
 	})
 
-<<<<<<< HEAD
 	worker.UseHandler(func(msg *queue.DecodedSSVMessage) error {
-=======
-	worker.UseHandler(func(msg *spectypes.SSVMessage) error {
->>>>>>> 4043589a
 		require.NotNil(t, msg)
 		return nil
 	})
@@ -51,11 +41,7 @@
 	})
 	time.Sleep(time.Millisecond * 100) // wait for worker to start listen
 
-<<<<<<< HEAD
 	worker.UseHandler(func(msg *queue.DecodedSSVMessage) error {
-=======
-	worker.UseHandler(func(msg *spectypes.SSVMessage) error {
->>>>>>> 4043589a
 		require.NotNil(t, msg)
 		wg.Done()
 		return nil
@@ -79,11 +65,7 @@
 	})
 	time.Sleep(time.Millisecond * 100) // wait for worker to start listen
 
-<<<<<<< HEAD
 	worker.UseHandler(func(msg *queue.DecodedSSVMessage) error {
-=======
-	worker.UseHandler(func(msg *spectypes.SSVMessage) error {
->>>>>>> 4043589a
 		require.NotNil(t, msg)
 		wg.Done()
 		time.Sleep(time.Millisecond * 100)
