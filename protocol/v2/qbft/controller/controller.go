--- conflicted
+++ resolved
@@ -49,24 +49,14 @@
 	fullNode bool,
 ) *Controller {
 	return &Controller{
-<<<<<<< HEAD
 		metrics:           metrics,
 		signatureVerifier: signatureVerifier,
 		Identifier:        identifier,
 		Height:            specqbft.FirstHeight,
-		Domain:            domain,
 		Share:             share,
 		StoredInstances:   make(InstanceContainer, 0, InstanceContainerDefaultCapacity),
 		config:            config,
 		fullNode:          fullNode,
-=======
-		Identifier:      identifier,
-		Height:          specqbft.FirstHeight,
-		Share:           share,
-		StoredInstances: make(InstanceContainer, 0, InstanceContainerDefaultCapacity),
-		config:          config,
-		fullNode:        fullNode,
->>>>>>> be065b61
 	}
 }
 
