--- conflicted
+++ resolved
@@ -19,29 +19,18 @@
 
 // NewDecidedHandler handles newly saved decided messages.
 // it will be called in a new goroutine to avoid concurrency issues
-<<<<<<< HEAD
 type NewDecidedHandler func(msg qbftstorage.ParticipantsRangeEntry)
-=======
-type NewDecidedHandler func(msg *spectypes.SignedSSVMessage)
->>>>>>> 7e612f55
 
 // Controller is a QBFT coordinator responsible for starting and following the entire life cycle of multiple QBFT InstanceContainer
 type Controller struct {
 	Identifier []byte
 	Height     specqbft.Height // incremental Height for InstanceContainer
 	// StoredInstances stores the last HistoricalInstanceCapacity in an array for message processing purposes.
-<<<<<<< HEAD
-	StoredInstances InstanceContainer
-	Share           *spectypes.Share
-	config          qbft.IConfig
-	fullNode        bool
-=======
 	StoredInstances   InstanceContainer
 	Share             *spectypes.Operator
 	NewDecidedHandler NewDecidedHandler `json:"-"`
 	config            qbft.IConfig
 	fullNode          bool
->>>>>>> 7e612f55
 }
 
 func NewController(
