--- conflicted
+++ resolved
@@ -6,6 +6,7 @@
 	specqbft "github.com/bloxapp/ssv-spec/qbft"
 	spectypes "github.com/bloxapp/ssv-spec/types"
 	"github.com/pkg/errors"
+	"go.uber.org/zap"
 
 	"github.com/bloxapp/ssv/protocol/v2/qbft"
 )
@@ -46,14 +47,11 @@
 		return errors.Wrap(err, "could not create commit msg")
 	}
 
-<<<<<<< HEAD
-=======
 	logger.Debug("got prepare quorum, broadcasting commit message",
 		zap.Uint64("round", uint64(i.State.Round)),
 		zap.Any("prepare-signers", signedPrepare.Signers),
 		zap.Any("commit-singers", commitMsg.Signers))
 
->>>>>>> a1d82b82
 	if err := i.Broadcast(commitMsg); err != nil {
 		return errors.Wrap(err, "failed to broadcast commit message")
 	}
