package instance

import (
	"encoding/json"
	"sync"
<<<<<<< HEAD

	logging "github.com/ipfs/go-log"
	"go.uber.org/zap"
=======
>>>>>>> 042bf55d

	specqbft "github.com/bloxapp/ssv-spec/qbft"
	spectypes "github.com/bloxapp/ssv-spec/types"
	logging "github.com/ipfs/go-log"
	"github.com/pkg/errors"
	"go.uber.org/zap"

	"github.com/bloxapp/ssv/protocol/v2/qbft"
)

var logger = logging.Logger("ssv/protocol/qbft/instance").Desugar()

// Instance is a single QBFT instance that starts with a Start call (including a value).
// Every new msg the ProcessMsg function needs to be called
type Instance struct {
	State  *specqbft.State
	config qbft.IConfig

	processMsgF *spectypes.ThreadSafeF
	startOnce   sync.Once
	StartValue  []byte

	logger *zap.Logger
}

func NewInstance(
	config qbft.IConfig,
	share *spectypes.Share,
	identifier []byte,
	height specqbft.Height,
) *Instance {
	return &Instance{
		State: &specqbft.State{
			Share:                share,
			ID:                   identifier,
			Round:                specqbft.FirstRound,
			Height:               height,
			LastPreparedRound:    specqbft.NoRound,
			ProposeContainer:     specqbft.NewMsgContainer(),
			PrepareContainer:     specqbft.NewMsgContainer(),
			CommitContainer:      specqbft.NewMsgContainer(),
			RoundChangeContainer: specqbft.NewMsgContainer(),
		},
		config:      config,
		processMsgF: spectypes.NewThreadSafeF(),
		logger: logger.With(zap.String("identifier", spectypes.MessageIDFromBytes(identifier).String()),
			zap.Uint64("height", uint64(height))),
	}
}

// Start is an interface implementation
func (i *Instance) Start(value []byte, height specqbft.Height) {
	i.startOnce.Do(func() {
		i.StartValue = value
		i.State.Round = specqbft.FirstRound
		i.State.Height = height

		i.config.GetTimer().TimeoutForRound(specqbft.FirstRound)

		i.logger.Debug("starting QBFT instance")

		// propose if this node is the proposer
		if proposer(i.State, i.GetConfig(), specqbft.FirstRound) == i.State.Share.OperatorID {
			proposal, err := CreateProposal(i.State, i.config, i.StartValue, nil, nil)
			// nolint
			if err != nil {
				i.logger.Warn("failed to create proposal", zap.Error(err))
				// TODO align spec to add else to avoid broadcast errored proposal
			} else {
				// nolint
				if err := i.Broadcast(proposal); err != nil {
					i.logger.Warn("failed to broadcast proposal", zap.Error(err))
				}
			}
		}
	})
}

func (i *Instance) Broadcast(msg *specqbft.SignedMessage) error {
	byts, err := msg.Encode()
	if err != nil {
		return errors.Wrap(err, "could not encode message")
	}

	msgID := spectypes.MessageID{}
	copy(msgID[:], msg.Message.Identifier)

	msgToBroadcast := &spectypes.SSVMessage{
		MsgType: spectypes.SSVConsensusMsgType,
		MsgID:   msgID,
		Data:    byts,
	}
	return i.config.GetNetwork().Broadcast(msgToBroadcast)
}

// ProcessMsg processes a new QBFT msg, returns non nil error on msg processing error
func (i *Instance) ProcessMsg(msg *specqbft.SignedMessage) (decided bool, decidedValue []byte, aggregatedCommit *specqbft.SignedMessage, err error) {
	if err := i.BaseMsgValidation(msg); err != nil {
		return false, nil, nil, errors.Wrap(err, "invalid signed message")
	}

	res := i.processMsgF.Run(func() interface{} {
		switch msg.Message.MsgType {
		case specqbft.ProposalMsgType:
			return i.uponProposal(msg, i.State.ProposeContainer)
		case specqbft.PrepareMsgType:
			return i.uponPrepare(msg, i.State.PrepareContainer, i.State.CommitContainer)
		case specqbft.CommitMsgType:
			decided, decidedValue, aggregatedCommit, err = i.UponCommit(msg, i.State.CommitContainer)
			if decided {
				i.State.Decided = decided
				i.State.DecidedValue = decidedValue
			}
			return err
		case specqbft.RoundChangeMsgType:
			return i.uponRoundChange(i.StartValue, msg, i.State.RoundChangeContainer, i.config.GetValueCheckF())
		default:
			return errors.New("signed message type not supported")
		}
	})
	if res != nil {
		return false, nil, nil, res.(error)
	}
	return i.State.Decided, i.State.DecidedValue, aggregatedCommit, nil
}

func (i *Instance) BaseMsgValidation(msg *specqbft.SignedMessage) error {
	if err := msg.Validate(); err != nil {
		return errors.Wrap(err, "invalid signed message")
	}

	if msg.Message.Round < i.State.Round {
		return errors.New("past round")
	}

	switch msg.Message.MsgType {
	case specqbft.ProposalMsgType:
		return isValidProposal(
			i.State,
			i.config,
			msg,
			i.config.GetValueCheckF(),
			i.State.Share.Committee,
		)
	case specqbft.PrepareMsgType:
		proposedMsg := i.State.ProposalAcceptedForCurrentRound
		if proposedMsg == nil {
			return errors.New("did not receive proposal for this round")
		}
		acceptedProposalData, err := proposedMsg.Message.GetCommitData()
		if err != nil {
			return errors.Wrap(err, "could not get accepted proposal data")
		}
		return validSignedPrepareForHeightRoundAndValue(
			i.config,
			msg,
			i.State.Height,
			i.State.Round,
			acceptedProposalData.Data,
			i.State.Share.Committee,
		)
	case specqbft.CommitMsgType:
		proposedMsg := i.State.ProposalAcceptedForCurrentRound
		if proposedMsg == nil {
			return errors.New("did not receive proposal for this round")
		}
		return validateCommit(
			i.config,
			msg,
			i.State.Height,
			i.State.Round,
			i.State.ProposalAcceptedForCurrentRound,
			i.State.Share.Committee,
		)
	case specqbft.RoundChangeMsgType:
		return validRoundChange(i.State, i.config, msg, i.State.Height, msg.Message.Round)
	default:
		return errors.New("signed message type not supported")
	}
}

// IsDecided interface implementation
func (i *Instance) IsDecided() (bool, []byte) {
	if state := i.State; state != nil {
		return state.Decided, state.DecidedValue
	}
	return false, nil
}

// GetConfig returns the instance config
func (i *Instance) GetConfig() qbft.IConfig {
	return i.config
}

// SetConfig returns the instance config
func (i *Instance) SetConfig(config qbft.IConfig) {
	i.config = config
}

// GetHeight interface implementation
func (i *Instance) GetHeight() specqbft.Height {
	return i.State.Height
}

// GetRoot returns the state's deterministic root
func (i *Instance) GetRoot() ([]byte, error) {
	return i.State.GetRoot()
}

// Encode implementation
func (i *Instance) Encode() ([]byte, error) {
	return json.Marshal(i)
}

// Decode implementation
func (i *Instance) Decode(data []byte) error {
	return json.Unmarshal(data, &i)
}<|MERGE_RESOLUTION|>--- conflicted
+++ resolved
@@ -3,12 +3,6 @@
 import (
 	"encoding/json"
 	"sync"
-<<<<<<< HEAD
-
-	logging "github.com/ipfs/go-log"
-	"go.uber.org/zap"
-=======
->>>>>>> 042bf55d
 
 	specqbft "github.com/bloxapp/ssv-spec/qbft"
 	spectypes "github.com/bloxapp/ssv-spec/types"
