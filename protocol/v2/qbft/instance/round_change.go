--- conflicted
+++ resolved
@@ -6,11 +6,6 @@
 	"github.com/bloxapp/ssv/protocol/v2/qbft"
 	"github.com/pkg/errors"
 	"go.uber.org/zap"
-<<<<<<< HEAD
-
-	"github.com/bloxapp/ssv/protocol/v2/types"
-=======
->>>>>>> e82b9c78
 )
 
 func (i *Instance) uponRoundChange(
@@ -87,15 +82,10 @@
 		return errors.Wrap(err, "failed to create round change message")
 	}
 
-<<<<<<< HEAD
-	i.logger.Debug("got change round partial quorum, broadcasting change round message",
-		zap.Uint64("new_round", uint64(newRound)), zap.Uint64("old_round", uint64(oldRound)))
-=======
 	if newRound%10 == 0 {
 		i.logger.Debug("got change round partial quorum, broadcasting change round message",
 			zap.Uint64("new_round", uint64(newRound)), zap.Uint64("old_round", uint64(oldRound)))
 	}
->>>>>>> e82b9c78
 
 	if err := i.Broadcast(roundChange); err != nil {
 		return errors.Wrap(err, "failed to broadcast round change message")
