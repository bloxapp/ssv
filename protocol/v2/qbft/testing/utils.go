package testing

import (
	"bytes"

<<<<<<< HEAD
	specqbft "github.com/ssvlabs/ssv-spec/qbft"
	"github.com/ssvlabs/ssv-spec/types"
	"github.com/ssvlabs/ssv-spec/types/testingutils"

	"github.com/pkg/errors"
	"go.uber.org/zap"

=======
>>>>>>> 584a779f
	"github.com/bloxapp/ssv/protocol/v2/qbft"
	"github.com/bloxapp/ssv/protocol/v2/qbft/controller"
	"github.com/bloxapp/ssv/protocol/v2/qbft/roundtimer"
	"github.com/pkg/errors"
	specqbft "github.com/ssvlabs/ssv-spec/qbft"
	"github.com/ssvlabs/ssv-spec/types"
	"github.com/ssvlabs/ssv-spec/types/testingutils"
	"go.uber.org/zap"
)

var TestingConfig = func(logger *zap.Logger, keySet *testingutils.TestKeySet, role types.RunnerRole) *qbft.Config {
	return &qbft.Config{
		BeaconSigner:   testingutils.NewTestingKeyManager(),
		OperatorSigner: testingutils.NewTestingOperatorSigner(keySet, 1),
		SigningPK:      keySet.Shares[1].GetPublicKey().Serialize(),
		Domain:         testingutils.TestingSSVDomainType,
		ValueCheckF: func(data []byte) error {
			if bytes.Equal(data, TestingInvalidValueCheck) {
				return errors.New("invalid value")
			}

			// as a base validation we do not accept nil values
			if len(data) == 0 {
				return errors.New("invalid value")
			}
			return nil
		},
		ProposerF: func(state *specqbft.State, round specqbft.Round) types.OperatorID {
			return 1
		},
		Storage:               TestingStores(logger).Get(role),
		Network:               testingutils.NewTestingNetwork(1, keySet.OperatorKeys[1]),
		Timer:                 roundtimer.NewTestingTimer(),
		SignatureVerification: true,
	}
}

var TestingInvalidValueCheck = []byte{1, 1, 1, 1}

var TestingShare = func(keysSet *testingutils.TestKeySet) *types.Share {

	// Decode validator public key
	pkBytesSlice := keysSet.ValidatorPK.Serialize()
	pkBytesArray := [48]byte{}
	copy(pkBytesArray[:], pkBytesSlice)

	return &types.Share{
		ValidatorIndex:      testingutils.TestingValidatorIndex,
		ValidatorPubKey:     pkBytesArray,
		SharePubKey:         keysSet.Shares[1].GetPublicKey().Serialize(),
		Committee:           keysSet.Committee(),
		Quorum:              keysSet.Threshold,
		DomainType:          testingutils.TestingSSVDomainType,
		FeeRecipientAddress: testingutils.TestingFeeRecipient,
		Graffiti:            testingutils.TestingGraffiti[:],
<<<<<<< HEAD
	}
}
var TestingOperator = func(keysSet *testingutils.TestKeySet) *types.Operator {
	committeeMembers := []*types.CommitteeMember{}

	for _, key := range keysSet.Committee() {

		// Encode member's public key
		pkBytes, err := types.MarshalPublicKey(keysSet.OperatorKeys[key.Signer])
		if err != nil {
			panic(err)
		}

		committeeMembers = append(committeeMembers, &types.CommitteeMember{
			OperatorID:        key.Signer,
			SSVOperatorPubKey: pkBytes,
		})
	}

	opIds := []types.OperatorID{}
	for _, key := range keysSet.Committee() {
		opIds = append(opIds, key.Signer)
	}

	operatorPubKeyBytes, err := types.MarshalPublicKey(keysSet.OperatorKeys[1])
	if err != nil {
		panic(err)
	}

	return &types.Operator{
		OperatorID:        1,
		ClusterID:         types.GetClusterID(opIds),
		SSVOperatorPubKey: operatorPubKeyBytes,
		Quorum:            keysSet.Threshold,
		PartialQuorum:     keysSet.PartialThreshold,
		Committee:         committeeMembers,
=======
>>>>>>> 584a779f
	}
}

var BaseInstance = func() *specqbft.Instance {
	return baseInstance(TestingOperator(testingutils.Testing4SharesSet()), testingutils.Testing4SharesSet(), []byte{1, 2, 3, 4})
}

var SevenOperatorsInstance = func() *specqbft.Instance {
	return baseInstance(TestingOperator(testingutils.Testing7SharesSet()), testingutils.Testing7SharesSet(), []byte{1, 2, 3, 4})
}

var TenOperatorsInstance = func() *specqbft.Instance {
	return baseInstance(TestingOperator(testingutils.Testing10SharesSet()), testingutils.Testing10SharesSet(), []byte{1, 2, 3, 4})
}

var ThirteenOperatorsInstance = func() *specqbft.Instance {
	return baseInstance(TestingOperator(testingutils.Testing13SharesSet()), testingutils.Testing13SharesSet(), []byte{1, 2, 3, 4})
}

var baseInstance = func(operator *types.Operator, keySet *testingutils.TestKeySet, identifier []byte) *specqbft.Instance {
	ret := specqbft.NewInstance(testingutils.TestingConfig(keySet), operator, identifier, specqbft.FirstHeight)
	ret.StartValue = []byte{1, 2, 3, 4}
	return ret
}

func NewTestingQBFTController(
	identifier []byte,
	share *types.Operator,
	config qbft.IConfig,
	fullNode bool,
) *controller.Controller {
	ctrl := controller.NewController(
		identifier,
		share,
		config,
		fullNode,
	)
	ctrl.StoredInstances = make(controller.InstanceContainer, 0, controller.InstanceContainerTestCapacity)
	return ctrl
}<|MERGE_RESOLUTION|>--- conflicted
+++ resolved
@@ -3,7 +3,6 @@
 import (
 	"bytes"
 
-<<<<<<< HEAD
 	specqbft "github.com/ssvlabs/ssv-spec/qbft"
 	"github.com/ssvlabs/ssv-spec/types"
 	"github.com/ssvlabs/ssv-spec/types/testingutils"
@@ -11,8 +10,6 @@
 	"github.com/pkg/errors"
 	"go.uber.org/zap"
 
-=======
->>>>>>> 584a779f
 	"github.com/bloxapp/ssv/protocol/v2/qbft"
 	"github.com/bloxapp/ssv/protocol/v2/qbft/controller"
 	"github.com/bloxapp/ssv/protocol/v2/qbft/roundtimer"
@@ -68,7 +65,6 @@
 		DomainType:          testingutils.TestingSSVDomainType,
 		FeeRecipientAddress: testingutils.TestingFeeRecipient,
 		Graffiti:            testingutils.TestingGraffiti[:],
-<<<<<<< HEAD
 	}
 }
 var TestingOperator = func(keysSet *testingutils.TestKeySet) *types.Operator {
@@ -105,8 +101,6 @@
 		Quorum:            keysSet.Threshold,
 		PartialQuorum:     keysSet.PartialThreshold,
 		Committee:         committeeMembers,
-=======
->>>>>>> 584a779f
 	}
 }
 
