package validator

import (
	"context"
	"encoding/hex"

	specqbft "github.com/bloxapp/ssv-spec/qbft"
	specssv "github.com/bloxapp/ssv-spec/ssv"
	spectypes "github.com/bloxapp/ssv-spec/types"
	logging "github.com/ipfs/go-log"
	"github.com/pkg/errors"
	"go.uber.org/zap"

	"github.com/bloxapp/ssv/ibft/storage"
	"github.com/bloxapp/ssv/protocol/v2/ssv/queue"
	"github.com/bloxapp/ssv/protocol/v2/ssv/runner"
	"github.com/bloxapp/ssv/protocol/v2/types"
)

var logger = logging.Logger("ssv/protocol/ssv/validator").Desugar()

// Validator represents an SSV ETH consensus validator Share assigned, coordinates duty execution and more.
// Every validator has a validatorID which is validator's public key.
// Each validator has multiple DutyRunners, for each duty type.
type Validator struct {
	ctx    context.Context
	cancel context.CancelFunc
	logger *zap.Logger

	DutyRunners runner.DutyRunners
	Beacon      specssv.BeaconNode
	Share       *types.SSVShare
	Signer      spectypes.KeyManager

	Storage *storage.QBFTStores
	Network specqbft.Network

	Q          queue.Queue
	queueState *queue.State

	state uint32
}

// NewValidator creates a new instance of Validator.
func NewValidator(pctx context.Context, options Options) *Validator {
	options.defaults()
	ctx, cancel := context.WithCancel(pctx)

<<<<<<< HEAD
	v := &Validator{
		ctx:         ctx,
		cancel:      cancel,
		logger:      options.Logger.With(zap.String("pubkey", hex.EncodeToString(options.SSVShare.ValidatorPubKey))),
=======
	logger := logger.With(zap.String("validator", hex.EncodeToString(options.SSVShare.ValidatorPubKey)))

	indexers := msgqueue.WithIndexers(msgqueue.SignedMsgIndexer(), msgqueue.DecidedMsgIndexer(), msgqueue.SignedPostConsensusMsgIndexer())
	q, _ := msgqueue.New(logger, indexers) // TODO: handle error

	v := &Validator{
		ctx:         ctx,
		cancel:      cancel,
		logger:      logger,
>>>>>>> e82b9c78
		DutyRunners: options.DutyRunners,
		Network:     options.Network,
		Beacon:      options.Beacon,
		Storage:     options.Storage,
		Share:       options.SSVShare,
		Signer:      options.Signer,
		Q:           queue.New(nil),
		queueState: &queue.State{
			HasRunningInstance: false,
			Height:             0,
			Slot:               0,
			Quorum:             options.SSVShare.Quorum,
		},
		state: uint32(NotStarted),
	}

	return v
}

// StartDuty starts a duty for the validator
func (v *Validator) StartDuty(duty *spectypes.Duty) error {
	dutyRunner := v.DutyRunners[duty.Type]
	if dutyRunner == nil {
		return errors.Errorf("duty type %s not supported", duty.Type.String())
	}
	return dutyRunner.StartNewDuty(duty)
}

// ProcessMessage processes Network Message of all types
func (v *Validator) ProcessMessage(msg *spectypes.SSVMessage) error {
	dutyRunner := v.DutyRunners.DutyRunnerForMsgID(msg.GetID())
	if dutyRunner == nil {
		return errors.Errorf("could not get duty runner for msg ID")
	}

	if err := validateMessage(v.Share.Share, msg); err != nil {
		return errors.Wrap(err, "Message invalid")
	}

	switch msg.GetType() {
	case spectypes.SSVConsensusMsgType:
		signedMsg := &specqbft.SignedMessage{}
		if err := signedMsg.Decode(msg.GetData()); err != nil {
			return errors.Wrap(err, "could not get consensus Message from network Message")
		}
		if signedMsg == nil {
			return nil
		}
		var ctrl_h uint64
		if c := dutyRunner.GetBaseRunner().QBFTController; c != nil {
			ctrl_h = uint64(c.Height)
		}
		v.logger.Debug("got valid consensus message",
			zap.Int64("type", int64(signedMsg.Message.MsgType)),
			zap.Int64("msg_height", int64(signedMsg.Message.Height)),
			zap.Int64("msg_round", int64(signedMsg.Message.Round)),
			zap.Any("ctrl_h", ctrl_h),
		)
		return dutyRunner.ProcessConsensus(signedMsg)
	case spectypes.SSVPartialSignatureMsgType:
		signedMsg := &specssv.SignedPartialSignatureMessage{}
		if err := signedMsg.Decode(msg.GetData()); err != nil {
			return errors.Wrap(err, "could not get post consensus Message from network Message")
		}
		if signedMsg == nil {
			return nil
		}
		var ctrl_h uint64
		if c := dutyRunner.GetBaseRunner().QBFTController; c != nil {
			ctrl_h = uint64(c.Height)
		}
		v.logger.Debug("got valid post consensus message",
			zap.Int64("type", int64(signedMsg.Message.Type)),
			zap.Any("ctrl_h", ctrl_h),
		)
		if signedMsg.Message.Type == specssv.PostConsensusPartialSig {
			var runningInstanceHeight, controllerHeight uint64
			if dutyRunner.GetBaseRunner().State != nil && dutyRunner.GetBaseRunner().State.RunningInstance != nil {
				runningInstanceHeight = uint64(dutyRunner.GetBaseRunner().State.RunningInstance.State.Height)
			}
			if dutyRunner.GetBaseRunner().QBFTController != nil {
				controllerHeight = uint64(dutyRunner.GetBaseRunner().QBFTController.Height)
			}
			v.logger.Info("process post consensus", zap.String("identifier", hex.EncodeToString(v.Share.ValidatorPubKey)),
				zap.Bool("dutyRunnerStateNotNil", dutyRunner.GetBaseRunner().State != nil),
				zap.Bool("dutyRunnerStateRunningInstanceNotNil", dutyRunner.GetBaseRunner().State.RunningInstance != nil),
				zap.Uint64("runningInstanceHeight", runningInstanceHeight),
				zap.Uint64("controllerHeight", controllerHeight))
			return dutyRunner.ProcessPostConsensus(signedMsg)
		}
		return dutyRunner.ProcessPreConsensus(signedMsg)
	default:
		return errors.New("unknown msg")
	}
}

func validateMessage(share spectypes.Share, msg *spectypes.SSVMessage) error {
	if !share.ValidatorPubKey.MessageIDBelongs(msg.GetID()) {
		return errors.New("msg ID doesn't match validator ID")
	}

	if len(msg.GetData()) == 0 {
		return errors.New("msg data is invalid")
	}

	return nil
}<|MERGE_RESOLUTION|>--- conflicted
+++ resolved
@@ -45,23 +45,11 @@
 func NewValidator(pctx context.Context, options Options) *Validator {
 	options.defaults()
 	ctx, cancel := context.WithCancel(pctx)
-
-<<<<<<< HEAD
+	logger := logger.With(zap.String("validator", hex.EncodeToString(options.SSVShare.ValidatorPubKey)))
 	v := &Validator{
 		ctx:         ctx,
 		cancel:      cancel,
-		logger:      options.Logger.With(zap.String("pubkey", hex.EncodeToString(options.SSVShare.ValidatorPubKey))),
-=======
-	logger := logger.With(zap.String("validator", hex.EncodeToString(options.SSVShare.ValidatorPubKey)))
-
-	indexers := msgqueue.WithIndexers(msgqueue.SignedMsgIndexer(), msgqueue.DecidedMsgIndexer(), msgqueue.SignedPostConsensusMsgIndexer())
-	q, _ := msgqueue.New(logger, indexers) // TODO: handle error
-
-	v := &Validator{
-		ctx:         ctx,
-		cancel:      cancel,
-		logger:      logger,
->>>>>>> e82b9c78
+		logger:      logger.With(zap.String("validator", hex.EncodeToString(options.SSVShare.ValidatorPubKey))),
 		DutyRunners: options.DutyRunners,
 		Network:     options.Network,
 		Beacon:      options.Beacon,
