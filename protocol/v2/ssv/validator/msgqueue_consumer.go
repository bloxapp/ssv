package validator

import (
	"context"
	"fmt"

	specqbft "github.com/bloxapp/ssv-spec/qbft"
	"github.com/bloxapp/ssv-spec/ssv"
	spectypes "github.com/bloxapp/ssv-spec/types"
<<<<<<< HEAD
=======

	"github.com/bloxapp/ssv/protocol/v2/message"
	"github.com/bloxapp/ssv/protocol/v2/ssv/queue"

>>>>>>> 5f19f8d9
	"github.com/pkg/errors"
	"go.uber.org/zap"

	"github.com/bloxapp/ssv/protocol/v2/message"
	"github.com/bloxapp/ssv/protocol/v2/ssv/queue"
)

// MessageHandler process the msg. return error if exist
type MessageHandler func(logger *zap.Logger, msg *queue.DecodedSSVMessage) error

// queueContainer wraps a queue with its corresponding state
type queueContainer struct {
	Q          queue.Queue
	queueState *queue.State
}

// HandleMessage handles a spectypes.SSVMessage.
// TODO: accept DecodedSSVMessage once p2p is upgraded to decode messages during validation.
func (v *Validator) HandleMessage(logger *zap.Logger, msg *spectypes.SSVMessage) {
	if q, ok := v.Queues[msg.MsgID.GetRoleType()]; ok {
		decodedMsg, err := queue.DecodeSSVMessage(msg)
		if err != nil {
			logger.Warn("❗ failed to decode message",
				zap.Error(err),
				zap.String("msg_type", message.MsgTypeToString(msg.MsgType)),
				zap.String("msg_id", msg.MsgID.String()),
			)
			return
		}
		if pushed := q.Q.TryPush(decodedMsg); !pushed {
			msgID := msg.MsgID.String()
			logger.Warn("❗ dropping message because the queue is full",
				zap.String("msg_type", message.MsgTypeToString(msg.MsgType)),
				zap.String("msg_id", msgID))
		}
	} else {
		logger.Error("❌ missing queue for role type", zap.String("role", msg.MsgID.GetRoleType().String()))
	}
}

// StartQueueConsumer start ConsumeQueue with handler
func (v *Validator) StartQueueConsumer(logger *zap.Logger, msgID spectypes.MessageID, handler MessageHandler) {
	ctx, cancel := context.WithCancel(v.ctx)
	defer cancel()

	for ctx.Err() == nil {
		err := v.ConsumeQueue(logger, msgID, handler)
		if err != nil {
			logger.Debug("❗ failed consuming queue", zap.Error(err))
		}
	}
}

// ConsumeQueue consumes messages from the queue.Queue of the controller
// it checks for current state
func (v *Validator) ConsumeQueue(logger *zap.Logger, msgID spectypes.MessageID, handler MessageHandler) error {
	ctx, cancel := context.WithCancel(v.ctx)
	defer cancel()

	q, ok := v.Queues[msgID.GetRoleType()]
	if !ok {
		return errors.New(fmt.Sprintf("queue not found for role %s", msgID.GetRoleType().String()))
	}

	logger = logger.With(zap.String("identifier", msgID.String()))
	logger.Debug("📬 queue consumer is running")

	for ctx.Err() == nil {
		// Construct a representation of the current state.
		state := *q.queueState
		runner := v.DutyRunners.DutyRunnerForMsgID(msgID)
		if runner != nil && runner.HasRunningDuty() {
			inst := runner.GetBaseRunner().State.RunningInstance
			if inst != nil {
				decided, _ := inst.IsDecided()
				state.HasRunningInstance = !decided
			}
		}
		state.Height = v.GetLastHeight(msgID)
		state.Round = v.GetLastRound(msgID)
		state.Quorum = v.Share.Quorum

		// Pop the highest priority message for the current state.
		msg := q.Q.Pop(ctx, queue.NewMessagePrioritizer(&state))
		if ctx.Err() != nil {
			break
		}
		if msg == nil {
			logger.Error("❗ got nil message from queue, but context is not done!")
			break
		}

		// Handle the message.
		if err := handler(logger, msg); err != nil {
<<<<<<< HEAD
			v.logMsg(logger, msg, "could not handle message", zap.Any("type", msg.SSVMessage.MsgType), zap.Error(err))
=======
			v.logMsg(logger, msg, "❗ could not handle message", zap.Any("type", msg.SSVMessage.MsgType), zap.Error(err))
>>>>>>> 5f19f8d9
		}
	}

	logger.Debug("📪 queue consumer is closed")
	return nil
}

func (v *Validator) logMsg(logger *zap.Logger, msg *queue.DecodedSSVMessage, logMsg string, fields ...zap.Field) {
	fields = append([]zap.Field{
		zap.String("role", msg.MsgID.GetRoleType().String()),
	}, fields...)
	switch msg.SSVMessage.MsgType {
	case spectypes.SSVConsensusMsgType:
		sm := msg.Body.(*specqbft.SignedMessage)
		fields = append(append([]zap.Field{}, zap.Int64("msg_height", int64(sm.Message.Height)),
			zap.Int64("msg_round", int64(sm.Message.Round)),
			zap.Int64("consensus_msg_type", int64(sm.Message.MsgType)),
			zap.Any("signers", sm.Signers)), fields...)
	case spectypes.SSVPartialSignatureMsgType:
		psm := msg.Body.(*ssv.SignedPartialSignatureMessage)
		fields = append([]zap.Field{zap.Int64("signer", int64(psm.Signer))}, fields...)
	}
	logger.Debug(logMsg, fields...)
}

// GetLastHeight returns the last height for the given identifier
func (v *Validator) GetLastHeight(identifier spectypes.MessageID) specqbft.Height {
	r := v.DutyRunners.DutyRunnerForMsgID(identifier)
	if r == nil {
		return specqbft.Height(0)
	}
	return r.GetBaseRunner().QBFTController.Height
}

// GetLastRound returns the last height for the given identifier
func (v *Validator) GetLastRound(identifier spectypes.MessageID) specqbft.Round {
	r := v.DutyRunners.DutyRunnerForMsgID(identifier)
	if r == nil {
		return specqbft.Round(1)
	}
	if r != nil && r.HasRunningDuty() {
		inst := r.GetBaseRunner().State.RunningInstance
		if inst != nil {
			return inst.State.Round
		}
	}
	return specqbft.Round(1)
}<|MERGE_RESOLUTION|>--- conflicted
+++ resolved
@@ -7,13 +7,7 @@
 	specqbft "github.com/bloxapp/ssv-spec/qbft"
 	"github.com/bloxapp/ssv-spec/ssv"
 	spectypes "github.com/bloxapp/ssv-spec/types"
-<<<<<<< HEAD
-=======
 
-	"github.com/bloxapp/ssv/protocol/v2/message"
-	"github.com/bloxapp/ssv/protocol/v2/ssv/queue"
-
->>>>>>> 5f19f8d9
 	"github.com/pkg/errors"
 	"go.uber.org/zap"
 
@@ -108,11 +102,7 @@
 
 		// Handle the message.
 		if err := handler(logger, msg); err != nil {
-<<<<<<< HEAD
-			v.logMsg(logger, msg, "could not handle message", zap.Any("type", msg.SSVMessage.MsgType), zap.Error(err))
-=======
 			v.logMsg(logger, msg, "❗ could not handle message", zap.Any("type", msg.SSVMessage.MsgType), zap.Error(err))
->>>>>>> 5f19f8d9
 		}
 	}
 
