--- conflicted
+++ resolved
@@ -20,15 +20,11 @@
 
 // HandleMessage handles a spectypes.SSVMessage.
 func (v *Validator) HandleMessage(msg *spectypes.SSVMessage) {
-<<<<<<< HEAD
-	v.Q.Add(msg)
-=======
 	if q, ok := v.Queues[msg.MsgID.GetRoleType()]; ok {
 		q.Add(msg)
 	} else {
 		v.logger.Error("missing queue for role type", zap.String("role", msg.MsgID.GetRoleType().String()))
 	}
->>>>>>> 042bf55d
 }
 
 // StartQueueConsumer start ConsumeQueue with handler
