--- conflicted
+++ resolved
@@ -3,24 +3,17 @@
 import (
 	"context"
 	"fmt"
-<<<<<<< HEAD
-	"time"
 
-	"github.com/bloxapp/ssv/protocol/v2/types"
-
-	"github.com/pkg/errors"
-
-=======
->>>>>>> a62d2bb5
 	specqbft "github.com/bloxapp/ssv-spec/qbft"
 	"github.com/bloxapp/ssv-spec/ssv"
 	spectypes "github.com/bloxapp/ssv-spec/types"
 	"github.com/bloxapp/ssv/protocol/v2/message"
 	"github.com/bloxapp/ssv/protocol/v2/ssv/queue"
 
+	"time"
+
 	"github.com/pkg/errors"
 	"go.uber.org/zap"
-	"time"
 )
 
 // MessageHandler process the msg. return error if exist
