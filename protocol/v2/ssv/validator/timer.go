--- conflicted
+++ resolved
@@ -29,29 +29,16 @@
 		return
 	}
 
-<<<<<<< HEAD
 	msg, err := v.createTimerMessage(identifier, height, round)
 	if err != nil {
 		logger.Debug("❗ failed to create timer msg", zap.Error(err))
 		return
 	}
-	dec, err := queue.DecodeSSVMessage(logger, msg)
+	dec, err := queue.DecodeSSVMessage(msg)
 	if err != nil {
 		logger.Debug("❌ failed to decode timer msg", zap.Error(err))
 		return
 	}
-=======
-		msg, err := v.createTimerMessage(identifier, height, round)
-		if err != nil {
-			logger.Debug("❗ failed to create timer msg", zap.Error(err))
-			return
-		}
-		dec, err := queue.DecodeSSVMessage(msg)
-		if err != nil {
-			logger.Debug("❌ failed to decode timer msg", zap.Error(err))
-			return
-		}
->>>>>>> 1bcd6bf0
 
 	if pushed := v.Queues[identifier.GetRoleType()].Q.TryPush(dec); !pushed {
 		logger.Warn("❗️ dropping timeout message because the queue is full",
