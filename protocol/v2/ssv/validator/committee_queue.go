--- conflicted
+++ resolved
@@ -2,8 +2,10 @@
 
 import (
 	"context"
+	"fmt"
 
 	"github.com/attestantio/go-eth2-client/spec/phase0"
+	"github.com/pkg/errors"
 	specqbft "github.com/ssvlabs/ssv-spec/qbft"
 	spectypes "github.com/ssvlabs/ssv-spec/types"
 	"github.com/ssvlabs/ssv/logging/fields"
@@ -73,41 +75,26 @@
 
 // ConsumeQueue consumes messages from the queue.Queue of the controller
 // it checks for current state
-<<<<<<< HEAD
 func (v *Committee) ConsumeQueue(
 	ctx context.Context,
 	q queueContainer,
 	logger *zap.Logger,
 	slot phase0.Slot,
 	handler MessageHandler,
+	runner *runner.CommitteeRunner,
 ) error {
 	// in case of any error try to call the ctx.cancel to prevent the ctx leak
 	defer func() {
 		if q.StopQueueF == nil {
 			logger.Error("⚠️ committee queue consumer StopQueueF is nil", fields.Slot(slot))
 			return
-=======
-func (v *Committee) ConsumeQueue(logger *zap.Logger, slot phase0.Slot, handler MessageHandler, runner *runner.CommitteeRunner) error {
-	if runner == nil {
-		return fmt.Errorf("could not get duty runner for slot %d", slot)
-	}
-
-	ctx, cancel := context.WithCancel(v.ctx)
-	defer cancel()
-
-	var q queueContainer
-
-	err := func() error {
-		v.mtx.RLock() // read v.Queues
-		defer v.mtx.RUnlock()
-		var ok bool
-		q, ok = v.Queues[slot]
-		if !ok {
-			return errors.New(fmt.Sprintf("queue not found for slot %d", slot))
->>>>>>> b1b105df
 		}
 		q.StopQueueF()
 	}()
+
+	if runner == nil {
+		return errors.New(fmt.Sprintf("duty runner for slot %d is nil", slot))
+	}
 
 	state := *q.queueState
 
