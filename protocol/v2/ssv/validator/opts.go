package validator

import (
	spectypes "github.com/ssvlabs/ssv-spec/types"

	specqbft "github.com/ssvlabs/ssv-spec/qbft"
	"github.com/ssvlabs/ssv/ibft/storage"
	"github.com/ssvlabs/ssv/message/validation"
	"github.com/ssvlabs/ssv/networkconfig"
	"github.com/ssvlabs/ssv/protocol/v2/blockchain/beacon"
	qbftctrl "github.com/ssvlabs/ssv/protocol/v2/qbft/controller"
	"github.com/ssvlabs/ssv/protocol/v2/ssv/runner"
	"github.com/ssvlabs/ssv/protocol/v2/types"
)

const (
	DefaultQueueSize = 32
)

// Options represents options that should be passed to a new instance of Validator.
type Options struct {
<<<<<<< HEAD
	NetworkConfig     networkconfig.NetworkConfig
	Network           qbft.FutureSpecNetwork
	Beacon            specssv.BeaconNode
=======
	Network           specqbft.Network
	Beacon            beacon.BeaconNode
>>>>>>> be439a75
	BeaconNetwork     beacon.BeaconNetwork
	Storage           *storage.QBFTStores
	SSVShare          *types.SSVShare
	Operator          *spectypes.Operator
	Signer            spectypes.BeaconSigner
	OperatorSigner    spectypes.OperatorSigner
	SignatureVerifier spectypes.SignatureVerifier
	DutyRunners       runner.ValidatorDutyRunners
	NewDecidedHandler qbftctrl.NewDecidedHandler
	FullNode          bool
	Exporter          bool
	QueueSize         int
	GasLimit          uint64
	MessageValidator  validation.MessageValidator
	Metrics           Metrics
}

func (o *Options) defaults() {
	if o.QueueSize == 0 {
		o.QueueSize = DefaultQueueSize
	}
	if o.GasLimit == 0 {
		o.GasLimit = spectypes.DefaultGasLimit
	}
}

// State of the validator
type State uint32

const (
	// NotStarted the validator hasn't started
	NotStarted State = iota
	// Started validator is running
	Started
)<|MERGE_RESOLUTION|>--- conflicted
+++ resolved
@@ -1,13 +1,14 @@
 package validator
 
 import (
+	specqbft "github.com/ssvlabs/ssv-spec/qbft"
 	spectypes "github.com/ssvlabs/ssv-spec/types"
 
-	specqbft "github.com/ssvlabs/ssv-spec/qbft"
 	"github.com/ssvlabs/ssv/ibft/storage"
 	"github.com/ssvlabs/ssv/message/validation"
 	"github.com/ssvlabs/ssv/networkconfig"
 	"github.com/ssvlabs/ssv/protocol/v2/blockchain/beacon"
+	"github.com/ssvlabs/ssv/protocol/v2/qbft"
 	qbftctrl "github.com/ssvlabs/ssv/protocol/v2/qbft/controller"
 	"github.com/ssvlabs/ssv/protocol/v2/ssv/runner"
 	"github.com/ssvlabs/ssv/protocol/v2/types"
@@ -19,14 +20,9 @@
 
 // Options represents options that should be passed to a new instance of Validator.
 type Options struct {
-<<<<<<< HEAD
 	NetworkConfig     networkconfig.NetworkConfig
-	Network           qbft.FutureSpecNetwork
-	Beacon            specssv.BeaconNode
-=======
 	Network           specqbft.Network
 	Beacon            beacon.BeaconNode
->>>>>>> be439a75
 	BeaconNetwork     beacon.BeaconNetwork
 	Storage           *storage.QBFTStores
 	SSVShare          *types.SSVShare
