package validator

import (
	"github.com/pkg/errors"
	"go.uber.org/zap"

	"github.com/bloxapp/ssv/protocol/v2/types"
)

func (v *Validator) OnExecuteDuty(logger *zap.Logger, msg types.EventMsg) error {
	logger = logger.Named("OnExecuteDuty")

	executeDutyData, err := msg.GetExecuteDutyData()
	if err != nil {
		return errors.Wrap(err, "failed to get execute duty data")
	}

	// force the validator to be started (subscribed to validator's topic and synced)
	if err := v.Start(logger); err != nil {
		return errors.Wrap(err, "could not start validator")
	}
<<<<<<< HEAD

	logger.Info("starting duty processing")

=======
	logger.Info("ℹ️ starting duty processing", zap.Any("slot", executeDutyData.Duty.Slot),
		zap.String("type", executeDutyData.Duty.Type.String()))
>>>>>>> 5f19f8d9
	if err := v.StartDuty(logger, executeDutyData.Duty); err != nil {
		return errors.Wrap(err, "could not start duty")
	}

	return nil
}<|MERGE_RESOLUTION|>--- conflicted
+++ resolved
@@ -8,8 +8,6 @@
 )
 
 func (v *Validator) OnExecuteDuty(logger *zap.Logger, msg types.EventMsg) error {
-	logger = logger.Named("OnExecuteDuty")
-
 	executeDutyData, err := msg.GetExecuteDutyData()
 	if err != nil {
 		return errors.Wrap(err, "failed to get execute duty data")
@@ -19,14 +17,8 @@
 	if err := v.Start(logger); err != nil {
 		return errors.Wrap(err, "could not start validator")
 	}
-<<<<<<< HEAD
-
-	logger.Info("starting duty processing")
-
-=======
 	logger.Info("ℹ️ starting duty processing", zap.Any("slot", executeDutyData.Duty.Slot),
 		zap.String("type", executeDutyData.Duty.Type.String()))
->>>>>>> 5f19f8d9
 	if err := v.StartDuty(logger, executeDutyData.Duty); err != nil {
 		return errors.Wrap(err, "could not start duty")
 	}
