--- conflicted
+++ resolved
@@ -25,11 +25,8 @@
 	network  specssv.Network
 	signer   spectypes.KeyManager
 	valCheck specqbft.ProposedValueCheckF
-<<<<<<< HEAD
-=======
-	logger   *zap.Logger
+
 	metrics  metrics.ConsensusMetrics
->>>>>>> b5669399
 }
 
 func NewSyncCommitteeAggregatorRunner(
@@ -53,11 +50,7 @@
 		network:  network,
 		signer:   signer,
 		valCheck: valCheck,
-<<<<<<< HEAD
-=======
-		logger:   logger.With(zap.String("who", "SyncCommitteeAggregatorRunner")),
 		metrics:  metrics.NewConsensusMetrics(share.ValidatorPubKey, spectypes.BNRoleSyncCommitteeContribution),
->>>>>>> b5669399
 	}
 }
 
@@ -242,16 +235,12 @@
 				r.metrics.RoleSubmissionFailed()
 				return errors.Wrap(err, "could not submit to Beacon chain reconstructed contribution and proof")
 			}
-<<<<<<< HEAD
-			logger.Debug("submitted successfully sync committee aggregator!")
-=======
 
 			submissionEnd()
 			r.metrics.EndDutyFullFlow()
 			r.metrics.RoleSubmitted()
 
-			r.logger.Debug("submitted successfully sync committee aggregator!")
->>>>>>> b5669399
+			logger.Debug("submitted successfully sync committee aggregator!")
 			break
 		}
 	}
