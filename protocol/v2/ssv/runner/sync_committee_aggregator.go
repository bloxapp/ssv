package runner

import (
	"bytes"
	"crypto/sha256"
	"encoding/json"

	"github.com/attestantio/go-eth2-client/spec/altair"
	"github.com/attestantio/go-eth2-client/spec/phase0"
	specqbft "github.com/bloxapp/ssv-spec/qbft"
	specssv "github.com/bloxapp/ssv-spec/ssv"
	spectypes "github.com/bloxapp/ssv-spec/types"
	ssz "github.com/ferranbt/fastssz"
	"github.com/pkg/errors"
	"go.uber.org/zap"

	"github.com/bloxapp/ssv/protocol/v2/qbft/controller"
	"github.com/bloxapp/ssv/protocol/v2/ssv/runner/metrics"
)

type SyncCommitteeAggregatorRunner struct {
	BaseRunner *BaseRunner

	beacon   specssv.BeaconNode
	network  specssv.Network
	signer   spectypes.KeyManager
	valCheck specqbft.ProposedValueCheckF

	metrics metrics.ConsensusMetrics
}

func NewSyncCommitteeAggregatorRunner(
	beaconNetwork spectypes.BeaconNetwork,
	share *spectypes.Share,
	qbftController *controller.Controller,
	beacon specssv.BeaconNode,
	network specssv.Network,
	signer spectypes.KeyManager,
	valCheck specqbft.ProposedValueCheckF,
) Runner {
	return &SyncCommitteeAggregatorRunner{
		BaseRunner: &BaseRunner{
			BeaconRoleType: spectypes.BNRoleSyncCommitteeContribution,
			BeaconNetwork:  beaconNetwork,
			Share:          share,
			QBFTController: qbftController,
		},

		beacon:   beacon,
		network:  network,
		signer:   signer,
		valCheck: valCheck,
		metrics:  metrics.NewConsensusMetrics(share.ValidatorPubKey, spectypes.BNRoleSyncCommitteeContribution),
	}
}

func (r *SyncCommitteeAggregatorRunner) StartNewDuty(logger *zap.Logger, duty *spectypes.Duty) error {
	return r.BaseRunner.baseStartNewDuty(logger, r, duty)
}

// HasRunningDuty returns true if a duty is already running (StartNewDuty called and returned nil)
func (r *SyncCommitteeAggregatorRunner) HasRunningDuty() bool {
	return r.BaseRunner.hasRunningDuty()
}

<<<<<<< HEAD
func (r *SyncCommitteeAggregatorRunner) ProcessPreConsensus(signedMsg *spectypes.SignedPartialSignatureMessage) error {
=======
func (r *SyncCommitteeAggregatorRunner) ProcessPreConsensus(logger *zap.Logger, signedMsg *specssv.SignedPartialSignatureMessage) error {
>>>>>>> 9681696c
	quorum, roots, err := r.BaseRunner.basePreConsensusMsgProcessing(r, signedMsg)
	if err != nil {
		return errors.Wrap(err, "failed processing sync committee selection proof message")
	}

	// quorum returns true only once (first time quorum achieved)
	if !quorum {
		return nil
	}

	r.metrics.EndPreConsensus()

	// collect selection proofs and subnets
	var (
		selectionProofs []phase0.BLSSignature
		subnets         []uint64
	)
	for i, root := range roots {
		// reconstruct selection proof sig
		sig, err := r.GetState().ReconstructBeaconSig(r.GetState().PreConsensusContainer, root, r.GetShare().ValidatorPubKey)
		if err != nil {
			return errors.Wrap(err, "could not reconstruct sync committee index root")
		}
		blsSigSelectionProof := phase0.BLSSignature{}
		copy(blsSigSelectionProof[:], sig)

		aggregator, err := r.GetBeaconNode().IsSyncCommitteeAggregator(sig)
		if err != nil {
			return errors.Wrap(err, "could not check if sync committee aggregator")
		}
		if !aggregator {
			continue
		}

		// fetch sync committee contribution
		subnet, err := r.GetBeaconNode().SyncCommitteeSubnetID(phase0.CommitteeIndex(r.GetState().StartingDuty.ValidatorSyncCommitteeIndices[i]))
		if err != nil {
			return errors.Wrap(err, "could not get sync committee subnet ID")
		}

		selectionProofs = append(selectionProofs, blsSigSelectionProof)
		subnets = append(subnets, subnet)
	}
	if len(selectionProofs) == 0 {
		r.GetState().Finished = true
		return nil
	}

	duty := r.GetState().StartingDuty

	// fetch contributions
	r.metrics.PauseDutyFullFlow()
	contributions, ver, err := r.GetBeaconNode().GetSyncCommitteeContribution(duty.Slot, selectionProofs, subnets)
	if err != nil {
		return errors.Wrap(err, "could not get sync committee contribution")
	}
	r.metrics.ContinueDutyFullFlow()

	byts, err := contributions.MarshalSSZ()
	if err != nil {
		return errors.Wrap(err, "could not marshal contributions")
	}

<<<<<<< HEAD
	// create consensus object
	input := &spectypes.ConsensusData{
		Duty:    *duty,
		Version: ver,
		DataSSZ: byts,
=======
	if anyIsAggregator {
		r.metrics.StartConsensus()
		if err := r.BaseRunner.decide(logger, r, input); err != nil {
			return errors.Wrap(err, "can't start new duty runner instance for duty")
		}
	} else {
		r.BaseRunner.State.Finished = true
>>>>>>> 9681696c
	}

	r.metrics.StartConsensus()
	if err := r.BaseRunner.decide(r, input); err != nil {
		return errors.Wrap(err, "can't start new duty runner instance for duty")
	}
	return nil
}

func (r *SyncCommitteeAggregatorRunner) ProcessConsensus(logger *zap.Logger, signedMsg *specqbft.SignedMessage) error {
	decided, decidedValue, err := r.BaseRunner.baseConsensusMsgProcessing(logger, r, signedMsg)
	if err != nil {
		return errors.Wrap(err, "failed processing consensus message")
	}

	// Decided returns true only once so if it is true it must be for the current running instance
	if !decided {
		return nil
	}

	r.metrics.EndConsensus()
	r.metrics.StartPostConsensus()

	contributions, err := decidedValue.GetSyncCommitteeContributions()
	if err != nil {
		return errors.Wrap(err, "could not get contributions")
	}

	// specific duty sig
	msgs := make([]*spectypes.PartialSignatureMessage, 0)
	for _, c := range contributions {
		contribAndProof, _, err := r.generateContributionAndProof(c.Contribution, c.SelectionProofSig)
		if err != nil {
			return errors.Wrap(err, "could not generate contribution and proof")
		}

		signed, err := r.BaseRunner.signBeaconObject(r, contribAndProof, decidedValue.Duty.Slot, spectypes.DomainContributionAndProof)
		if err != nil {
			return errors.Wrap(err, "failed to sign aggregate and proof")
		}

		msgs = append(msgs, signed)
	}
	postConsensusMsg := &spectypes.PartialSignatureMessages{
		Type:     spectypes.PostConsensusPartialSig,
		Slot:     decidedValue.Duty.Slot,
		Messages: msgs,
	}

	postSignedMsg, err := r.BaseRunner.signPostConsensusMsg(r, postConsensusMsg)
	if err != nil {
		return errors.Wrap(err, "could not sign post consensus msg")
	}

	data, err := postSignedMsg.Encode()
	if err != nil {
		return errors.Wrap(err, "failed to encode post consensus signature msg")
	}

	msgToBroadcast := &spectypes.SSVMessage{
		MsgType: spectypes.SSVPartialSignatureMsgType,
		MsgID:   spectypes.NewMsgID(r.GetShare().DomainType, r.GetShare().ValidatorPubKey, r.BaseRunner.BeaconRoleType),
		Data:    data,
	}

	if err := r.GetNetwork().Broadcast(msgToBroadcast); err != nil {
		return errors.Wrap(err, "can't broadcast partial post consensus sig")
	}
	return nil
}

<<<<<<< HEAD
func (r *SyncCommitteeAggregatorRunner) ProcessPostConsensus(logger *zap.Logger, signedMsg *spectypes.SignedPartialSignatureMessage) error {
	quorum, roots, err := r.BaseRunner.basePostConsensusMsgProcessing(r, signedMsg)
=======
func (r *SyncCommitteeAggregatorRunner) ProcessPostConsensus(logger *zap.Logger, signedMsg *specssv.SignedPartialSignatureMessage) error {
	quorum, roots, err := r.BaseRunner.basePostConsensusMsgProcessing(logger, r, signedMsg)
>>>>>>> 9681696c
	if err != nil {
		return errors.Wrap(err, "failed processing post consensus message")
	}

	if !quorum {
		return nil
	}

	r.metrics.EndPostConsensus()

	// get contributions
	contributions, err := r.GetState().DecidedValue.GetSyncCommitteeContributions()
	if err != nil {
		return errors.Wrap(err, "could not get contributions")
	}

	for _, root := range roots {
		sig, err := r.GetState().ReconstructBeaconSig(r.GetState().PostConsensusContainer, root, r.GetShare().ValidatorPubKey)
		if err != nil {
			return errors.Wrap(err, "could not reconstruct post consensus signature")
		}
		specSig := phase0.BLSSignature{}
		copy(specSig[:], sig)

		for _, contribution := range contributions {
			// match the right contrib and proof root to signed root
			contribAndProof, contribAndProofRoot, err := r.generateContributionAndProof(contribution.Contribution, contribution.SelectionProofSig)
			if err != nil {
				return errors.Wrap(err, "could not generate contribution and proof")
			}
			if !bytes.Equal(root[:], contribAndProofRoot[:]) {
				continue // not the correct root
			}

			signedContrib, err := r.GetState().ReconstructBeaconSig(r.GetState().PostConsensusContainer, root, r.GetShare().ValidatorPubKey)
			if err != nil {
				return errors.Wrap(err, "could not reconstruct contribution and proof sig")
			}
			blsSignedContribAndProof := phase0.BLSSignature{}
			copy(blsSignedContribAndProof[:], signedContrib)
			signedContribAndProof := &altair.SignedContributionAndProof{
				Message:   contribAndProof,
				Signature: blsSignedContribAndProof,
			}

			submissionEnd := r.metrics.StartBeaconSubmission()

			if err := r.GetBeaconNode().SubmitSignedContributionAndProof(signedContribAndProof); err != nil {
				r.metrics.RoleSubmissionFailed()
				return errors.Wrap(err, "could not submit to Beacon chain reconstructed contribution and proof")
			}

			submissionEnd()
			r.metrics.EndDutyFullFlow()
			r.metrics.RoleSubmitted()

			logger.Debug("✅ submitted successfully sync committee aggregator!")
			break
		}
	}
	r.GetState().Finished = true
	return nil
}

func (r *SyncCommitteeAggregatorRunner) generateContributionAndProof(contrib altair.SyncCommitteeContribution, proof phase0.BLSSignature) (*altair.ContributionAndProof, phase0.Root, error) {
	contribAndProof := &altair.ContributionAndProof{
		AggregatorIndex: r.GetState().DecidedValue.Duty.ValidatorIndex,
		Contribution:    &contrib,
		SelectionProof:  proof,
	}

	epoch := r.BaseRunner.BeaconNetwork.EstimatedEpochAtSlot(r.GetState().DecidedValue.Duty.Slot)
	dContribAndProof, err := r.GetBeaconNode().DomainData(epoch, spectypes.DomainContributionAndProof)
	if err != nil {
		return nil, phase0.Root{}, errors.Wrap(err, "could not get domain data")
	}
	contribAndProofRoot, err := spectypes.ComputeETHSigningRoot(contribAndProof, dContribAndProof)
	if err != nil {
		return nil, phase0.Root{}, errors.Wrap(err, "could not compute signing root")
	}
	return contribAndProof, contribAndProofRoot, nil
}

func (r *SyncCommitteeAggregatorRunner) expectedPreConsensusRootsAndDomain() ([]ssz.HashRoot, phase0.DomainType, error) {
	sszIndexes := make([]ssz.HashRoot, 0)
	for _, index := range r.GetState().StartingDuty.ValidatorSyncCommitteeIndices {
		subnet, err := r.GetBeaconNode().SyncCommitteeSubnetID(phase0.CommitteeIndex(index))
		if err != nil {
			return nil, spectypes.DomainError, errors.Wrap(err, "could not get sync committee subnet ID")
		}
		data := &altair.SyncAggregatorSelectionData{
			Slot:              r.GetState().StartingDuty.Slot,
			SubcommitteeIndex: subnet,
		}
		sszIndexes = append(sszIndexes, data)
	}
	return sszIndexes, spectypes.DomainSyncCommitteeSelectionProof, nil
}

// expectedPostConsensusRootsAndDomain an INTERNAL function, returns the expected post-consensus roots to sign
func (r *SyncCommitteeAggregatorRunner) expectedPostConsensusRootsAndDomain() ([]ssz.HashRoot, phase0.DomainType, error) {
	// get contributions
	contributions, err := r.GetState().DecidedValue.GetSyncCommitteeContributions()
	if err != nil {
		return nil, phase0.DomainType{}, errors.Wrap(err, "could not get contributions")
	}

	ret := make([]ssz.HashRoot, 0)
	for _, contrib := range contributions {
		contribAndProof, _, err := r.generateContributionAndProof(contrib.Contribution, contrib.SelectionProofSig)
		if err != nil {
			return nil, spectypes.DomainError, errors.Wrap(err, "could not generate contribution and proof")
		}
		ret = append(ret, contribAndProof)
	}
	return ret, spectypes.DomainContributionAndProof, nil
}

// executeDuty steps:
// 1) sign a partial contribution proof (for each subcommittee index) and wait for 2f+1 partial sigs from peers
// 2) Reconstruct contribution proofs, check IsSyncCommitteeAggregator and start consensus on duty + contribution data
// 3) Once consensus decides, sign partial contribution data (for each subcommittee) and broadcast
// 4) collect 2f+1 partial sigs, reconstruct and broadcast valid SignedContributionAndProof (for each subcommittee) sig to the BN
func (r *SyncCommitteeAggregatorRunner) executeDuty(logger *zap.Logger, duty *spectypes.Duty) error {
	r.metrics.StartDutyFullFlow()
	r.metrics.StartPreConsensus()

	// sign selection proofs
	msgs := spectypes.PartialSignatureMessages{
		Type:     spectypes.ContributionProofs,
		Slot:     duty.Slot,
		Messages: []*spectypes.PartialSignatureMessage{},
	}
	for _, index := range r.GetState().StartingDuty.ValidatorSyncCommitteeIndices {
		subnet, err := r.GetBeaconNode().SyncCommitteeSubnetID(phase0.CommitteeIndex(index))
		if err != nil {
			return errors.Wrap(err, "could not get sync committee subnet ID")
		}
		data := &altair.SyncAggregatorSelectionData{
			Slot:              duty.Slot,
			SubcommitteeIndex: subnet,
		}
		msg, err := r.BaseRunner.signBeaconObject(r, data, duty.Slot, spectypes.DomainSyncCommitteeSelectionProof)
		if err != nil {
			return errors.Wrap(err, "could not sign sync committee selection proof")
		}

		msgs.Messages = append(msgs.Messages, msg)
	}

	// package into signed partial sig
	signature, err := r.GetSigner().SignRoot(msgs, spectypes.PartialSignatureType, r.GetShare().SharePubKey)
	if err != nil {
		return errors.Wrap(err, "could not sign PartialSignatureMessage for contribution proofs")
	}
	signedPartialMsg := &spectypes.SignedPartialSignatureMessage{
		Message:   msgs,
		Signature: signature,
		Signer:    r.GetShare().OperatorID,
	}

	// broadcast
	data, err := signedPartialMsg.Encode()
	if err != nil {
		return errors.Wrap(err, "failed to encode contribution proofs pre-consensus signature msg")
	}
	msgToBroadcast := &spectypes.SSVMessage{
		MsgType: spectypes.SSVPartialSignatureMsgType,
		MsgID:   spectypes.NewMsgID(r.GetShare().DomainType, r.GetShare().ValidatorPubKey, r.BaseRunner.BeaconRoleType),
		Data:    data,
	}
	if err := r.GetNetwork().Broadcast(msgToBroadcast); err != nil {
		return errors.Wrap(err, "can't broadcast partial contribution proof sig")
	}
	return nil
}

func (r *SyncCommitteeAggregatorRunner) GetBaseRunner() *BaseRunner {
	return r.BaseRunner
}

func (r *SyncCommitteeAggregatorRunner) GetNetwork() specssv.Network {
	return r.network
}

func (r *SyncCommitteeAggregatorRunner) GetBeaconNode() specssv.BeaconNode {
	return r.beacon
}

func (r *SyncCommitteeAggregatorRunner) GetShare() *spectypes.Share {
	return r.BaseRunner.Share
}

func (r *SyncCommitteeAggregatorRunner) GetState() *State {
	return r.BaseRunner.State
}

func (r *SyncCommitteeAggregatorRunner) GetValCheckF() specqbft.ProposedValueCheckF {
	return r.valCheck
}

func (r *SyncCommitteeAggregatorRunner) GetSigner() spectypes.KeyManager {
	return r.signer
}

// Encode returns the encoded struct in bytes or error
func (r *SyncCommitteeAggregatorRunner) Encode() ([]byte, error) {
	return json.Marshal(r)
}

// Decode returns error if decoding failed
func (r *SyncCommitteeAggregatorRunner) Decode(data []byte) error {
	return json.Unmarshal(data, &r)
}

// GetRoot returns the root used for signing and verification
func (r *SyncCommitteeAggregatorRunner) GetRoot() ([32]byte, error) {
	marshaledRoot, err := r.Encode()
	if err != nil {
		return [32]byte{}, errors.Wrap(err, "could not encode DutyRunnerState")
	}
	ret := sha256.Sum256(marshaledRoot)
	return ret, nil
}<|MERGE_RESOLUTION|>--- conflicted
+++ resolved
@@ -63,11 +63,7 @@
 	return r.BaseRunner.hasRunningDuty()
 }
 
-<<<<<<< HEAD
-func (r *SyncCommitteeAggregatorRunner) ProcessPreConsensus(signedMsg *spectypes.SignedPartialSignatureMessage) error {
-=======
-func (r *SyncCommitteeAggregatorRunner) ProcessPreConsensus(logger *zap.Logger, signedMsg *specssv.SignedPartialSignatureMessage) error {
->>>>>>> 9681696c
+func (r *SyncCommitteeAggregatorRunner) ProcessPreConsensus(logger *zap.Logger, signedMsg *spectypes.SignedPartialSignatureMessage) error {
 	quorum, roots, err := r.BaseRunner.basePreConsensusMsgProcessing(r, signedMsg)
 	if err != nil {
 		return errors.Wrap(err, "failed processing sync committee selection proof message")
@@ -131,25 +127,15 @@
 		return errors.Wrap(err, "could not marshal contributions")
 	}
 
-<<<<<<< HEAD
 	// create consensus object
 	input := &spectypes.ConsensusData{
 		Duty:    *duty,
 		Version: ver,
 		DataSSZ: byts,
-=======
-	if anyIsAggregator {
-		r.metrics.StartConsensus()
-		if err := r.BaseRunner.decide(logger, r, input); err != nil {
-			return errors.Wrap(err, "can't start new duty runner instance for duty")
-		}
-	} else {
-		r.BaseRunner.State.Finished = true
->>>>>>> 9681696c
 	}
 
 	r.metrics.StartConsensus()
-	if err := r.BaseRunner.decide(r, input); err != nil {
+	if err := r.BaseRunner.decide(logger, r, input); err != nil {
 		return errors.Wrap(err, "can't start new duty runner instance for duty")
 	}
 	return nil
@@ -217,13 +203,8 @@
 	return nil
 }
 
-<<<<<<< HEAD
 func (r *SyncCommitteeAggregatorRunner) ProcessPostConsensus(logger *zap.Logger, signedMsg *spectypes.SignedPartialSignatureMessage) error {
-	quorum, roots, err := r.BaseRunner.basePostConsensusMsgProcessing(r, signedMsg)
-=======
-func (r *SyncCommitteeAggregatorRunner) ProcessPostConsensus(logger *zap.Logger, signedMsg *specssv.SignedPartialSignatureMessage) error {
 	quorum, roots, err := r.BaseRunner.basePostConsensusMsgProcessing(logger, r, signedMsg)
->>>>>>> 9681696c
 	if err != nil {
 		return errors.Wrap(err, "failed processing post consensus message")
 	}
