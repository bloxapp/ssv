--- conflicted
+++ resolved
@@ -4,6 +4,7 @@
 	"bytes"
 	"crypto/sha256"
 	"encoding/json"
+
 	"github.com/ssvlabs/ssv/protocol/v2/blockchain/beacon"
 
 	"github.com/attestantio/go-eth2-client/spec/altair"
@@ -14,26 +15,15 @@
 	spectypes "github.com/ssvlabs/ssv-spec/types"
 	"go.uber.org/zap"
 
-<<<<<<< HEAD
-	"github.com/bloxapp/ssv/protocol/v2/qbft/controller"
-	"github.com/bloxapp/ssv/protocol/v2/ssv/runner/metrics"
-=======
-	"github.com/ssvlabs/ssv/protocol/v2/qbft"
 	"github.com/ssvlabs/ssv/protocol/v2/qbft/controller"
 	"github.com/ssvlabs/ssv/protocol/v2/ssv/runner/metrics"
->>>>>>> 41058378
 )
 
 type SyncCommitteeAggregatorRunner struct {
 	BaseRunner *BaseRunner
 
-<<<<<<< HEAD
-	beacon         specssv.BeaconNode
+	beacon         beacon.BeaconNode
 	network        specqbft.Network
-=======
-	beacon         beacon.BeaconNode
-	network        qbft.FutureSpecNetwork
->>>>>>> 41058378
 	signer         spectypes.BeaconSigner
 	operatorSigner spectypes.OperatorSigner
 	valCheck       specqbft.ProposedValueCheckF
@@ -45,13 +35,8 @@
 	beaconNetwork spectypes.BeaconNetwork,
 	share map[phase0.ValidatorIndex]*spectypes.Share,
 	qbftController *controller.Controller,
-<<<<<<< HEAD
-	beacon specssv.BeaconNode,
+	beacon beacon.BeaconNode,
 	network specqbft.Network,
-=======
-	beacon beacon.BeaconNode,
-	network qbft.FutureSpecNetwork,
->>>>>>> 41058378
 	signer spectypes.BeaconSigner,
 	operatorSigner spectypes.OperatorSigner,
 	valCheck specqbft.ProposedValueCheckF,
