package runner

import (
	"bytes"
	"crypto/sha256"
	"encoding/hex"
	"encoding/json"
	"time"

	"github.com/ssvlabs/ssv/protocol/v2/blockchain/beacon"

	"github.com/attestantio/go-eth2-client/spec/altair"
	"github.com/attestantio/go-eth2-client/spec/phase0"
	ssz "github.com/ferranbt/fastssz"
	"github.com/pkg/errors"
	specqbft "github.com/ssvlabs/ssv-spec/qbft"
	spectypes "github.com/ssvlabs/ssv-spec/types"
	"github.com/ssvlabs/ssv/logging/fields"
	"go.uber.org/zap"

	"github.com/ssvlabs/ssv/protocol/v2/qbft/controller"
	"github.com/ssvlabs/ssv/protocol/v2/ssv/runner/metrics"
)

type SyncCommitteeAggregatorRunner struct {
<<<<<<< HEAD
	BaseRunner     *BaseRunner
	beacon         specssv.BeaconNode
	network        specssv.Network
	signer         spectypes.KeyManager
=======
	BaseRunner *BaseRunner

	beacon         beacon.BeaconNode
	network        specqbft.Network
	signer         spectypes.BeaconSigner
>>>>>>> 95991717
	operatorSigner spectypes.OperatorSigner
	valCheck       specqbft.ProposedValueCheckF

	metrics metrics.ConsensusMetrics
}

func NewSyncCommitteeAggregatorRunner(
	beaconNetwork spectypes.BeaconNetwork,
	share map[phase0.ValidatorIndex]*spectypes.Share,
	qbftController *controller.Controller,
	beacon beacon.BeaconNode,
	network specqbft.Network,
	signer spectypes.BeaconSigner,
	operatorSigner spectypes.OperatorSigner,
	valCheck specqbft.ProposedValueCheckF,
	highestDecidedSlot phase0.Slot,
) Runner {
	return &SyncCommitteeAggregatorRunner{
		BaseRunner: &BaseRunner{
			RunnerRoleType:     spectypes.RoleSyncCommitteeContribution,
			BeaconNetwork:      beaconNetwork,
			Share:              share,
			QBFTController:     qbftController,
			highestDecidedSlot: highestDecidedSlot,
		},

		beacon:         beacon,
		network:        network,
		signer:         signer,
		valCheck:       valCheck,
		operatorSigner: operatorSigner,

		metrics: metrics.NewConsensusMetrics(spectypes.BNRoleSyncCommitteeContribution),
	}
}

func (r *SyncCommitteeAggregatorRunner) StartNewDuty(logger *zap.Logger, duty spectypes.Duty) error {
	return r.BaseRunner.baseStartNewDuty(logger, r, duty)
}

// HasRunningDuty returns true if a duty is already running (StartNewDuty called and returned nil)
func (r *SyncCommitteeAggregatorRunner) HasRunningDuty() bool {
	return r.BaseRunner.hasRunningDuty()
}

func (r *SyncCommitteeAggregatorRunner) ProcessPreConsensus(logger *zap.Logger, signedMsg *spectypes.PartialSignatureMessages) error {
	quorum, roots, err := r.BaseRunner.basePreConsensusMsgProcessing(r, signedMsg)
	if err != nil {
		return errors.Wrap(err, "failed processing sync committee selection proof message")
	}

	// quorum returns true only once (first time quorum achieved)
	if !quorum {
		return nil
	}

	// collect selection proofs and subnets
	var (
		selectionProofs []phase0.BLSSignature
		subnets         []uint64
	)
	for i, root := range roots {
		// reconstruct selection proof sig
		sig, err := r.GetState().ReconstructBeaconSig(r.GetState().PreConsensusContainer, root, r.GetShare().ValidatorPubKey[:], r.GetShare().ValidatorIndex)
		if err != nil {
			// If the reconstructed signature verification failed, fall back to verifying each partial signature
			for _, root := range roots {
				r.BaseRunner.FallBackAndVerifyEachSignature(r.GetState().PreConsensusContainer, root, r.GetShare().Committee, r.GetShare().ValidatorIndex)
			}
			return errors.Wrap(err, "got pre-consensus quorum but it has invalid signatures")
		}

		blsSigSelectionProof := phase0.BLSSignature{}
		copy(blsSigSelectionProof[:], sig)

		aggregator, err := r.GetBeaconNode().IsSyncCommitteeAggregator(sig)
		if err != nil {
			return errors.Wrap(err, "could not check if sync committee aggregator")
		}
		if !aggregator {
			continue
		}

		// fetch sync committee contribution
		subnet, err := r.GetBeaconNode().SyncCommitteeSubnetID(phase0.CommitteeIndex(r.GetState().StartingDuty.(*spectypes.BeaconDuty).ValidatorSyncCommitteeIndices[i]))
		if err != nil {
			return errors.Wrap(err, "could not get sync committee subnet ID")
		}

		selectionProofs = append(selectionProofs, blsSigSelectionProof)
		subnets = append(subnets, subnet)
	}

	if len(selectionProofs) == 0 {
		r.GetState().Finished = true
		return nil
	}

<<<<<<< HEAD
	r.metrics.EndPreConsensus()

	// fetch contributions
	r.metrics.PauseDutyFullFlow()
	r.metrics.StartBeaconData()
	duty := r.GetState().StartingDuty
	contributions, ver, err := r.GetBeaconNode().GetSyncCommitteeContribution(duty.Slot, selectionProofs, subnets)
=======
	duty := r.GetState().StartingDuty.(*spectypes.BeaconDuty)

	// fetch contributions
	r.metrics.PauseDutyFullFlow()
	contributions, ver, err := r.GetBeaconNode().GetSyncCommitteeContribution(duty.DutySlot(), selectionProofs, subnets)
>>>>>>> 95991717
	if err != nil {
		return errors.Wrap(err, "could not get sync committee contribution")
	}
	r.metrics.EndBeaconData()
	r.metrics.ContinueDutyFullFlow()

	byts, err := contributions.MarshalSSZ()
	if err != nil {
		return errors.Wrap(err, "could not marshal contributions")
	}

	// create consensus object
	input := &spectypes.ConsensusData{
		Duty:    *duty,
		Version: ver,
		DataSSZ: byts,
	}

	inputBytes, err := input.Encode()
	if err != nil {
		return errors.Wrap(err, "could not encode ConsensusData")
	}

	r.metrics.StartConsensus()
	if err := r.BaseRunner.decide(logger, r, input.Duty.Slot, inputBytes); err != nil {
		return errors.Wrap(err, "can't start new duty runner instance for duty")
	}
	return nil
}

func (r *SyncCommitteeAggregatorRunner) ProcessConsensus(logger *zap.Logger, signedMsg *spectypes.SignedSSVMessage) error {
	decided, decidedValue, err := r.BaseRunner.baseConsensusMsgProcessing(logger, r, signedMsg)
	if err != nil {
		return errors.Wrap(err, "failed processing consensus message")
	}

	// Decided returns true only once so if it is true it must be for the current running instance
	if !decided {
		return nil
	}

	r.metrics.EndConsensus()
	r.metrics.StartPostConsensus()

	cd := decidedValue.(*spectypes.ConsensusData)
	contributions, err := cd.GetSyncCommitteeContributions()
	if err != nil {
		return errors.Wrap(err, "could not get contributions")
	}

	// specific duty sig
	msgs := make([]*spectypes.PartialSignatureMessage, 0)
	for _, c := range contributions {
		contribAndProof, _, err := r.generateContributionAndProof(c.Contribution, c.SelectionProofSig)
		if err != nil {
			return errors.Wrap(err, "could not generate contribution and proof")
		}

		signed, err := r.BaseRunner.signBeaconObject(r, r.BaseRunner.State.StartingDuty.(*spectypes.BeaconDuty), contribAndProof, cd.Duty.Slot, spectypes.DomainContributionAndProof)
		if err != nil {
			return errors.Wrap(err, "failed to sign aggregate and proof")
		}

		msgs = append(msgs, signed)
	}
	postConsensusMsg := &spectypes.PartialSignatureMessages{
		Type:     spectypes.PostConsensusPartialSig,
		Slot:     cd.Duty.Slot,
		Messages: msgs,
	}

	msgID := spectypes.NewMsgID(r.GetShare().DomainType, r.GetShare().ValidatorPubKey[:], r.BaseRunner.RunnerRoleType)
	msgToBroadcast, err := spectypes.PartialSignatureMessagesToSignedSSVMessage(postConsensusMsg, msgID, r.operatorSigner)
	if err != nil {
		return errors.Wrap(err, "could not sign post-consensus partial signature message")
	}
	if err := r.GetNetwork().Broadcast(msgID, msgToBroadcast); err != nil {
		return errors.Wrap(err, "can't broadcast partial post consensus sig")
	}
	return nil
}

func (r *SyncCommitteeAggregatorRunner) ProcessPostConsensus(logger *zap.Logger, signedMsg *spectypes.PartialSignatureMessages) error {
	quorum, roots, err := r.BaseRunner.basePostConsensusMsgProcessing(logger, r, signedMsg)
	if err != nil {
		return errors.Wrap(err, "failed processing post consensus message")
	}

	if !quorum {
		return nil
	}

<<<<<<< HEAD
=======
	r.metrics.EndPostConsensus()

	consensusData, err := spectypes.CreateConsensusData(r.GetState().DecidedValue)

>>>>>>> 95991717
	// get contributions
	contributions, err := consensusData.GetSyncCommitteeContributions()
	if err != nil {
		return errors.Wrap(err, "could not get contributions")
	}

	for _, root := range roots {
		sig, err := r.GetState().ReconstructBeaconSig(r.GetState().PostConsensusContainer, root, r.GetShare().ValidatorPubKey[:], r.GetShare().ValidatorIndex)
		if err != nil {
			// If the reconstructed signature verification failed, fall back to verifying each partial signature
			for _, root := range roots {
				r.BaseRunner.FallBackAndVerifyEachSignature(r.GetState().PostConsensusContainer, root, r.GetShare().Committee, r.GetShare().ValidatorIndex)
			}
			return errors.Wrap(err, "got post-consensus quorum but it has invalid signatures")
		}
		specSig := phase0.BLSSignature{}
		copy(specSig[:], sig)
		r.metrics.EndPostConsensus()

		for _, contribution := range contributions {
			start := time.Now()
			// match the right contrib and proof root to signed root
			contribAndProof, contribAndProofRoot, err := r.generateContributionAndProof(contribution.Contribution, contribution.SelectionProofSig)
			if err != nil {
				return errors.Wrap(err, "could not generate contribution and proof")
			}
			if !bytes.Equal(root[:], contribAndProofRoot[:]) {
				continue // not the correct root
			}

			signedContrib, err := r.GetState().ReconstructBeaconSig(r.GetState().PostConsensusContainer, root, r.GetShare().ValidatorPubKey[:], r.GetShare().ValidatorIndex)
			if err != nil {
				return errors.Wrap(err, "could not reconstruct contribution and proof sig")
			}
			blsSignedContribAndProof := phase0.BLSSignature{}
			copy(blsSignedContribAndProof[:], signedContrib)
			signedContribAndProof := &altair.SignedContributionAndProof{
				Message:   contribAndProof,
				Signature: blsSignedContribAndProof,
			}

			submissionEnd := r.metrics.StartBeaconSubmission()
			logger = logger.With(
				zap.Uint64s("signers", getPostConsensusSigners(r.GetState(), root)),
				fields.PreConsensusTime(r.metrics.GetPreConsensusTime()),
				fields.ConsensusTime(r.metrics.GetConsensusTime()),
				fields.PostConsensusTime(r.metrics.GetPostConsensusTime()),
				zap.String("block_root", hex.EncodeToString(contribAndProof.Contribution.BeaconBlockRoot[:])),
			)
			if err := r.GetBeaconNode().SubmitSignedContributionAndProof(signedContribAndProof); err != nil {
				r.metrics.RoleSubmissionFailed()
				logger.Error("❌ could not submit to Beacon chain reconstructed contribution and proof",
					fields.SubmissionTime(time.Since(start)),
					zap.Error(err))
				return errors.Wrap(err, "could not submit to Beacon chain reconstructed contribution and proof")
			}

			submissionEnd()
			r.metrics.EndDutyFullFlow(r.GetState().RunningInstance.State.Round)
			r.metrics.RoleSubmitted()
			logger.Debug("✅ successfully submitted sync committee aggregator",
				fields.SubmissionTime(time.Since(start)),
			)
			break
		}
	}
	r.GetState().Finished = true
	return nil
}

func (r *SyncCommitteeAggregatorRunner) generateContributionAndProof(contrib altair.SyncCommitteeContribution, proof phase0.BLSSignature) (*altair.ContributionAndProof, phase0.Root, error) {
	contribAndProof := &altair.ContributionAndProof{
		AggregatorIndex: r.GetState().StartingDuty.(*spectypes.BeaconDuty).ValidatorIndex,
		Contribution:    &contrib,
		SelectionProof:  proof,
	}

	epoch := r.BaseRunner.BeaconNetwork.EstimatedEpochAtSlot(r.GetState().StartingDuty.DutySlot())
	dContribAndProof, err := r.GetBeaconNode().DomainData(epoch, spectypes.DomainContributionAndProof)
	if err != nil {
		return nil, phase0.Root{}, errors.Wrap(err, "could not get domain data")
	}
	contribAndProofRoot, err := spectypes.ComputeETHSigningRoot(contribAndProof, dContribAndProof)
	if err != nil {
		return nil, phase0.Root{}, errors.Wrap(err, "could not compute signing root")
	}
	return contribAndProof, contribAndProofRoot, nil
}

func (r *SyncCommitteeAggregatorRunner) expectedPreConsensusRootsAndDomain() ([]ssz.HashRoot, phase0.DomainType, error) {
	sszIndexes := make([]ssz.HashRoot, 0)
	for _, index := range r.GetState().StartingDuty.(*spectypes.BeaconDuty).ValidatorSyncCommitteeIndices {
		subnet, err := r.GetBeaconNode().SyncCommitteeSubnetID(phase0.CommitteeIndex(index))
		if err != nil {
			return nil, spectypes.DomainError, errors.Wrap(err, "could not get sync committee subnet ID")
		}
		data := &altair.SyncAggregatorSelectionData{
			Slot:              r.GetState().StartingDuty.DutySlot(),
			SubcommitteeIndex: subnet,
		}
		sszIndexes = append(sszIndexes, data)
	}
	return sszIndexes, spectypes.DomainSyncCommitteeSelectionProof, nil
}

// expectedPostConsensusRootsAndDomain an INTERNAL function, returns the expected post-consensus roots to sign
func (r *SyncCommitteeAggregatorRunner) expectedPostConsensusRootsAndDomain() ([]ssz.HashRoot, phase0.DomainType, error) {
	// get contributions
	consensusData, err := spectypes.CreateConsensusData(r.GetState().DecidedValue)
	if err != nil {
		return nil, spectypes.DomainError, errors.Wrap(err, "could not create consensus data")
	}

	contributions, err := consensusData.GetSyncCommitteeContributions()
	if err != nil {
		return nil, phase0.DomainType{}, errors.Wrap(err, "could not get contributions")
	}

	ret := make([]ssz.HashRoot, 0)
	for _, contrib := range contributions {
		contribAndProof, _, err := r.generateContributionAndProof(contrib.Contribution, contrib.SelectionProofSig)
		if err != nil {
			return nil, spectypes.DomainError, errors.Wrap(err, "could not generate contribution and proof")
		}
		ret = append(ret, contribAndProof)
	}
	return ret, spectypes.DomainContributionAndProof, nil
}

// executeDuty steps:
// 1) sign a partial contribution proof (for each subcommittee index) and wait for 2f+1 partial sigs from peers
// 2) Reconstruct contribution proofs, check IsSyncCommitteeAggregator and start consensus on duty + contribution data
// 3) Once consensus decides, sign partial contribution data (for each subcommittee) and broadcast
// 4) collect 2f+1 partial sigs, reconstruct and broadcast valid SignedContributionAndProof (for each subcommittee) sig to the BN
func (r *SyncCommitteeAggregatorRunner) executeDuty(logger *zap.Logger, duty spectypes.Duty) error {
	r.metrics.StartDutyFullFlow()
	r.metrics.StartPreConsensus()
	// sign selection proofs
	msgs := &spectypes.PartialSignatureMessages{
		Type:     spectypes.ContributionProofs,
		Slot:     duty.DutySlot(),
		Messages: []*spectypes.PartialSignatureMessage{},
	}
	for _, index := range r.GetState().StartingDuty.(*spectypes.BeaconDuty).ValidatorSyncCommitteeIndices {
		subnet, err := r.GetBeaconNode().SyncCommitteeSubnetID(phase0.CommitteeIndex(index))
		if err != nil {
			return errors.Wrap(err, "could not get sync committee subnet ID")
		}
		data := &altair.SyncAggregatorSelectionData{
			Slot:              duty.DutySlot(),
			SubcommitteeIndex: subnet,
		}
		msg, err := r.BaseRunner.signBeaconObject(r, duty.(*spectypes.BeaconDuty), data, duty.DutySlot(), spectypes.DomainSyncCommitteeSelectionProof)
		if err != nil {
			return errors.Wrap(err, "could not sign sync committee selection proof")
		}

		msgs.Messages = append(msgs.Messages, msg)
	}

	msgID := spectypes.NewMsgID(r.GetShare().DomainType, r.GetShare().ValidatorPubKey[:], r.BaseRunner.RunnerRoleType)
	msgToBroadcast, err := spectypes.PartialSignatureMessagesToSignedSSVMessage(msgs, msgID, r.operatorSigner)
	if err != nil {
		return errors.Wrap(err, "could not sign pre-consensus partial signature message")
	}

	if err := r.GetNetwork().Broadcast(msgID, msgToBroadcast); err != nil {
		return errors.Wrap(err, "can't broadcast partial contribution proof sig")
	}
	return nil
}

func (r *SyncCommitteeAggregatorRunner) GetBaseRunner() *BaseRunner {
	return r.BaseRunner
}

func (r *SyncCommitteeAggregatorRunner) GetNetwork() specqbft.Network {
	return r.network
}

func (r *SyncCommitteeAggregatorRunner) GetBeaconNode() beacon.BeaconNode {
	return r.beacon
}

func (r *SyncCommitteeAggregatorRunner) GetShare() *spectypes.Share {
	// TODO better solution for this
	for _, share := range r.BaseRunner.Share {
		return share
	}
	return nil
}

func (r *SyncCommitteeAggregatorRunner) GetState() *State {
	return r.BaseRunner.State
}

func (r *SyncCommitteeAggregatorRunner) GetValCheckF() specqbft.ProposedValueCheckF {
	return r.valCheck
}

func (r *SyncCommitteeAggregatorRunner) GetSigner() spectypes.BeaconSigner {
	return r.signer
}
func (r *SyncCommitteeAggregatorRunner) GetOperatorSigner() spectypes.OperatorSigner {
	return r.operatorSigner
}

// Encode returns the encoded struct in bytes or error
func (r *SyncCommitteeAggregatorRunner) Encode() ([]byte, error) {
	return json.Marshal(r)
}

// Decode returns error if decoding failed
func (r *SyncCommitteeAggregatorRunner) Decode(data []byte) error {
	return json.Unmarshal(data, &r)
}

// GetRoot returns the root used for signing and verification
func (r *SyncCommitteeAggregatorRunner) GetRoot() ([32]byte, error) {
	marshaledRoot, err := r.Encode()
	if err != nil {
		return [32]byte{}, errors.Wrap(err, "could not encode DutyRunnerState")
	}
	ret := sha256.Sum256(marshaledRoot)
	return ret, nil
}<|MERGE_RESOLUTION|>--- conflicted
+++ resolved
@@ -23,18 +23,11 @@
 )
 
 type SyncCommitteeAggregatorRunner struct {
-<<<<<<< HEAD
-	BaseRunner     *BaseRunner
-	beacon         specssv.BeaconNode
-	network        specssv.Network
-	signer         spectypes.KeyManager
-=======
 	BaseRunner *BaseRunner
 
 	beacon         beacon.BeaconNode
 	network        specqbft.Network
 	signer         spectypes.BeaconSigner
->>>>>>> 95991717
 	operatorSigner spectypes.OperatorSigner
 	valCheck       specqbft.ProposedValueCheckF
 
@@ -133,21 +126,11 @@
 		return nil
 	}
 
-<<<<<<< HEAD
-	r.metrics.EndPreConsensus()
-
-	// fetch contributions
-	r.metrics.PauseDutyFullFlow()
-	r.metrics.StartBeaconData()
-	duty := r.GetState().StartingDuty
-	contributions, ver, err := r.GetBeaconNode().GetSyncCommitteeContribution(duty.Slot, selectionProofs, subnets)
-=======
 	duty := r.GetState().StartingDuty.(*spectypes.BeaconDuty)
 
 	// fetch contributions
 	r.metrics.PauseDutyFullFlow()
 	contributions, ver, err := r.GetBeaconNode().GetSyncCommitteeContribution(duty.DutySlot(), selectionProofs, subnets)
->>>>>>> 95991717
 	if err != nil {
 		return errors.Wrap(err, "could not get sync committee contribution")
 	}
@@ -240,13 +223,10 @@
 		return nil
 	}
 
-<<<<<<< HEAD
-=======
 	r.metrics.EndPostConsensus()
 
 	consensusData, err := spectypes.CreateConsensusData(r.GetState().DecidedValue)
 
->>>>>>> 95991717
 	// get contributions
 	contributions, err := consensusData.GetSyncCommitteeContributions()
 	if err != nil {
