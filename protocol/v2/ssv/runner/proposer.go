package runner

import (
	"crypto/sha256"
	"encoding/json"
	"fmt"
	"time"

	"github.com/attestantio/go-eth2-client/api"
	apiv1capella "github.com/attestantio/go-eth2-client/api/v1/capella"
	apiv1deneb "github.com/attestantio/go-eth2-client/api/v1/deneb"
	"github.com/attestantio/go-eth2-client/spec/capella"
	"github.com/attestantio/go-eth2-client/spec/deneb"
	"github.com/attestantio/go-eth2-client/spec/phase0"
	ssz "github.com/ferranbt/fastssz"
	"github.com/pkg/errors"
	specqbft "github.com/ssvlabs/ssv-spec/qbft"
	specssv "github.com/ssvlabs/ssv-spec/ssv"
	spectypes "github.com/ssvlabs/ssv-spec/types"
	"go.uber.org/zap"

	"github.com/attestantio/go-eth2-client/spec"

	"github.com/ssvlabs/ssv/logging/fields"
	"github.com/ssvlabs/ssv/protocol/v2/qbft/controller"
	"github.com/ssvlabs/ssv/protocol/v2/ssv/runner/metrics"
)

type ProposerRunner struct {
	BaseRunner *BaseRunner

	beacon         specssv.BeaconNode
	network        specssv.Network
	signer         spectypes.KeyManager
	operatorSigner spectypes.OperatorSigner
	valCheck       specqbft.ProposedValueCheckF
	metrics        metrics.ConsensusMetrics
}

func NewProposerRunner(
	beaconNetwork spectypes.BeaconNetwork,
	share *spectypes.Share,
	qbftController *controller.Controller,
	beacon specssv.BeaconNode,
	network specssv.Network,
	signer spectypes.KeyManager,
	operatorSigner spectypes.OperatorSigner,
	valCheck specqbft.ProposedValueCheckF,
	highestDecidedSlot phase0.Slot,
) Runner {
	return &ProposerRunner{
		BaseRunner: &BaseRunner{
			BeaconRoleType:     spectypes.BNRoleProposer,
			BeaconNetwork:      beaconNetwork,
			Share:              share,
			QBFTController:     qbftController,
			highestDecidedSlot: highestDecidedSlot,
		},

		beacon:         beacon,
		network:        network,
		signer:         signer,
		valCheck:       valCheck,
		operatorSigner: operatorSigner,

		metrics: metrics.NewConsensusMetrics(spectypes.BNRoleProposer),
	}
}

func (r *ProposerRunner) StartNewDuty(logger *zap.Logger, duty *spectypes.Duty) error {
	return r.BaseRunner.baseStartNewDuty(logger, r, duty)
}

// HasRunningDuty returns true if a duty is already running (StartNewDuty called and returned nil)
func (r *ProposerRunner) HasRunningDuty() bool {
	return r.BaseRunner.hasRunningDuty()
}

func (r *ProposerRunner) ProcessPreConsensus(logger *zap.Logger, signedMsg *spectypes.SignedPartialSignatureMessage) error {
	quorum, roots, err := r.BaseRunner.basePreConsensusMsgProcessing(r, signedMsg)
	if err != nil {
		return errors.Wrap(err, "failed processing randao message")
	}

	duty := r.GetState().StartingDuty
	logger = logger.With(fields.Slot(duty.Slot))
	logger.Debug("🧩 got partial RANDAO signature",
		zap.Uint64("signer", signedMsg.Signer))

	// quorum returns true only once (first time quorum achieved)
	if !quorum {
		return nil
	}

	// only 1 root, verified in basePreConsensusMsgProcessing
	root := roots[0]
	// randao is relevant only for block proposals, no need to check type
	fullSig, err := r.GetState().ReconstructBeaconSig(r.GetState().PreConsensusContainer, root, r.GetShare().ValidatorPubKey)
	if err != nil {
		// If the reconstructed signature verification failed, fall back to verifying each partial signature
		r.BaseRunner.FallBackAndVerifyEachSignature(r.GetState().PreConsensusContainer, root)
		return errors.Wrap(err, "got pre-consensus quorum but it has invalid signatures")
	}
	r.metrics.EndPreConsensus()
	logger.Debug("🧩 reconstructed partial RANDAO signatures",
		zap.Uint64s("signers", getPreConsensusSigners(r.GetState(), root)),
		fields.QuorumTime(r.metrics.GetPreConsensusTime()))

<<<<<<< HEAD
	r.metrics.StartBeaconData()
	var start = time.Now()
	var ver spec.DataVersion
	var obj ssz.Marshaler

	if r.ProducesBlindedBlocks {
		// get block data
		obj, ver, err = r.GetBeaconNode().GetBlindedBeaconBlock(duty.Slot, r.GetShare().Graffiti, fullSig)
		if err != nil {
			logger.Error("❌ failed to get blinded beacon block",
				fields.QuorumTime(r.metrics.GetPreConsensusTime()),
				fields.BlockTime(time.Since(start)),
				zap.Error(err))
			return errors.Wrap(err, "failed to get blinded beacon block")
		}
	} else {
		// get block data
		obj, ver, err = r.GetBeaconNode().GetBeaconBlock(duty.Slot, r.GetShare().Graffiti, fullSig)
		if err != nil {
			logger.Error("❌ failed to get beacon block",
				fields.QuorumTime(r.metrics.GetPreConsensusTime()),
				fields.BlockTime(time.Since(start)),
				zap.Error(err))
			return errors.Wrap(err, "failed to get beacon block")
		}
	}
=======
	start := time.Now()

	obj, ver, err := r.GetBeaconNode().GetBeaconBlock(duty.Slot, r.GetShare().Graffiti, fullSig)
	if err != nil {
		return errors.Wrap(err, "failed to get beacon block")
	}

	took := time.Since(start)
>>>>>>> a64d23de
	// Log essentials about the retrieved block.
	blockSummary, summarizeErr := summarizeBlock(obj)
	logger.Info("🧊 got beacon block proposal",
		zap.String("block_hash", blockSummary.Hash.String()),
		zap.Bool("blinded", blockSummary.Blinded),
		zap.NamedError("summarize_err", summarizeErr))

	byts, err := obj.MarshalSSZ()
	if err != nil {
		return errors.Wrap(err, "could not marshal beacon block")
	}
	r.metrics.EndBeaconData()

	input := &spectypes.ConsensusData{
		Duty:    *duty,
		Version: ver,
		DataSSZ: byts,
	}

	r.metrics.StartConsensus()
	logger = logger.With(fields.BeaconDataTime(r.metrics.GetBeaconDataDuration()))
	if err := r.BaseRunner.decide(logger, r, input); err != nil {
		return errors.Wrap(err, "can't start new duty runner instance for duty")
	}

	return nil
}

func (r *ProposerRunner) ProcessConsensus(logger *zap.Logger, signedMsg *specqbft.SignedMessage) error {
	decided, decidedValue, err := r.BaseRunner.baseConsensusMsgProcessing(logger, r, signedMsg)
	if err != nil {
		return errors.Wrap(err, "failed processing consensus message")
	}
	// Decided returns true only once so if it is true it must be for the current running instance
	if !decided {
		return nil
	}

	r.metrics.EndConsensus()
	r.metrics.StartPostConsensus()
	duty := r.GetState().StartingDuty
	logger = logger.With(fields.Slot(duty.Slot))

	// specific duty sig
	var blkToSign ssz.HashRoot
	if r.decidedBlindedBlock() {
		_, blkToSign, err = decidedValue.GetBlindedBlockData()
		if err != nil {
			return errors.Wrap(err, "could not get blinded block data")
		}
	} else {
		_, blkToSign, err = decidedValue.GetBlockData()
		if err != nil {
			return errors.Wrap(err, "could not get block data")
		}
	}

	msg, err := r.BaseRunner.signBeaconObject(
		r,
		blkToSign,
		decidedValue.Duty.Slot,
		spectypes.DomainProposer,
	)
	if err != nil {
		return errors.Wrap(err, "failed signing attestation data")
	}
	postConsensusMsg := &spectypes.PartialSignatureMessages{
		Type:     spectypes.PostConsensusPartialSig,
		Slot:     decidedValue.Duty.Slot,
		Messages: []*spectypes.PartialSignatureMessage{msg},
	}

	postSignedMsg, err := r.BaseRunner.signPostConsensusMsg(r, postConsensusMsg)
	if err != nil {
		return errors.Wrap(err, "could not sign post consensus msg")
	}
	data, err := postSignedMsg.Encode()
	if err != nil {
		return errors.Wrap(err, "failed to encode post consensus signature msg")
	}

	ssvMsg := &spectypes.SSVMessage{
		MsgType: spectypes.SSVPartialSignatureMsgType,
		MsgID:   spectypes.NewMsgID(r.GetShare().DomainType, r.GetShare().ValidatorPubKey, r.BaseRunner.BeaconRoleType),
		Data:    data,
	}

	msgToBroadcast, err := spectypes.SSVMessageToSignedSSVMessage(ssvMsg, r.BaseRunner.Share.OperatorID, r.operatorSigner.SignSSVMessage)
	if err != nil {
		return errors.Wrap(err, "could not create SignedSSVMessage from SSVMessage")
	}

	if err := r.GetNetwork().Broadcast(ssvMsg.GetID(), msgToBroadcast); err != nil {
		logger.Error("❌ can't broadcast partial post consensus sig",
			zap.Error(err))
		return errors.Wrap(err, "can't broadcast partial post consensus sig")
	}
	return nil
}

func (r *ProposerRunner) ProcessPostConsensus(logger *zap.Logger, signedMsg *spectypes.SignedPartialSignatureMessage) error {
	quorum, roots, err := r.BaseRunner.basePostConsensusMsgProcessing(logger, r, signedMsg)
	if err != nil {
		return errors.Wrap(err, "failed processing post consensus message")
	}

	if !quorum {
		return nil
	}
	duty := r.GetState().StartingDuty
	logger = logger.With(fields.Slot(duty.Slot))

	for _, root := range roots {
		sig, err := r.GetState().ReconstructBeaconSig(r.GetState().PostConsensusContainer, root, r.GetShare().ValidatorPubKey)
		if err != nil {
			// If the reconstructed signature verification failed, fall back to verifying each partial signature
			for _, root := range roots {
				r.BaseRunner.FallBackAndVerifyEachSignature(r.GetState().PostConsensusContainer, root)
			}
			return errors.Wrap(err, "got post-consensus quorum but it has invalid signatures")
		}
		specSig := phase0.BLSSignature{}
		copy(specSig[:], sig)
		r.metrics.EndPostConsensus()
		logger.Debug("🧩 reconstructed partial RANDAO signatures",
			zap.Uint64s("signers", getPostConsensusSigners(r.GetState(), root)),
			fields.QuorumTime(r.metrics.GetPostConsensusTime()))
		blockSubmissionEnd := r.metrics.StartBeaconSubmission()

		start := time.Now()
		var blk any
		if r.decidedBlindedBlock() {
			vBlindedBlk, _, err := r.GetState().DecidedValue.GetBlindedBlockData()
			if err != nil {
				return errors.Wrap(err, "could not get blinded block")
			}
			blk = vBlindedBlk

			if err := r.GetBeaconNode().SubmitBlindedBeaconBlock(vBlindedBlk, specSig); err != nil {
				r.metrics.RoleSubmissionFailed()

				return errors.Wrap(err, "could not submit to Beacon chain reconstructed signed blinded Beacon block")
			}
		} else {
			vBlk, _, err := r.GetState().DecidedValue.GetBlockData()
			if err != nil {
				return errors.Wrap(err, "could not get block")
			}
			blk = vBlk

			if err := r.GetBeaconNode().SubmitBeaconBlock(vBlk, specSig); err != nil {
				r.metrics.RoleSubmissionFailed()
				logger.Error("❌ could not submit to Beacon chain reconstructed signed Beacon block",
					fields.ConsensusTime(r.metrics.GetConsensusTime()),
					fields.PostConsensusTime(r.metrics.GetPostConsensusTime()),
					zap.Error(err))
				return errors.Wrap(err, "could not submit to Beacon chain reconstructed signed Beacon block")
			}
		}

		blockSubmissionEnd()
		r.metrics.EndDutyFullFlow(r.GetState().RunningInstance.State.Round)
		r.metrics.RoleSubmitted()

		blockSummary, summarizeErr := summarizeBlock(blk)
		logger.Info("✅ successfully submitted block proposal",
			fields.Height(r.BaseRunner.QBFTController.Height),
			fields.Round(r.GetState().RunningInstance.State.Round),
			zap.String("block_hash", blockSummary.Hash.String()),
			zap.Bool("blinded", blockSummary.Blinded),
			fields.ConsensusTime(r.metrics.GetConsensusTime()),
			fields.PostConsensusTime(r.metrics.GetPostConsensusTime()),
			fields.SubmissionTime(time.Since(start)),
			zap.NamedError("summarize_err", summarizeErr))
	}
	r.GetState().Finished = true
	return nil
}

// decidedBlindedBlock returns true if decided value has a blinded block, false if regular block
// WARNING!! should be called after decided only
func (r *ProposerRunner) decidedBlindedBlock() bool {
	_, _, err := r.BaseRunner.State.DecidedValue.GetBlindedBlockData()
	return err == nil
}

func (r *ProposerRunner) expectedPreConsensusRootsAndDomain() ([]ssz.HashRoot, phase0.DomainType, error) {
	epoch := r.BaseRunner.BeaconNetwork.EstimatedEpochAtSlot(r.GetState().StartingDuty.Slot)
	return []ssz.HashRoot{spectypes.SSZUint64(epoch)}, spectypes.DomainRandao, nil
}

// expectedPostConsensusRootsAndDomain an INTERNAL function, returns the expected post-consensus roots to sign
func (r *ProposerRunner) expectedPostConsensusRootsAndDomain() ([]ssz.HashRoot, phase0.DomainType, error) {
	if r.decidedBlindedBlock() {
		_, data, err := r.GetState().DecidedValue.GetBlindedBlockData()
		if err != nil {
			return nil, phase0.DomainType{}, errors.Wrap(err, "could not get blinded block data")
		}
		return []ssz.HashRoot{data}, spectypes.DomainProposer, nil
	}

	_, data, err := r.GetState().DecidedValue.GetBlockData()
	if err != nil {
		return nil, phase0.DomainType{}, errors.Wrap(err, "could not get block data")
	}
	return []ssz.HashRoot{data}, spectypes.DomainProposer, nil
}

// executeDuty steps:
// 1) sign a partial randao sig and wait for 2f+1 partial sigs from peers
// 2) reconstruct randao and send GetBeaconBlock to BN
// 3) start consensus on duty + block data
// 4) Once consensus decides, sign partial block and broadcast
// 5) collect 2f+1 partial sigs, reconstruct and broadcast valid block sig to the BN
func (r *ProposerRunner) executeDuty(logger *zap.Logger, duty *spectypes.Duty) error {
	r.metrics.StartDutyFullFlow()
	r.metrics.StartPreConsensus()
	r.started = time.Now()
	// sign partial randao
	epoch := r.GetBeaconNode().GetBeaconNetwork().EstimatedEpochAtSlot(duty.Slot)
	msg, err := r.BaseRunner.signBeaconObject(r, spectypes.SSZUint64(epoch), duty.Slot, spectypes.DomainRandao)
	if err != nil {
		return errors.Wrap(err, "could not sign randao")
	}
	msgs := spectypes.PartialSignatureMessages{
		Type:     spectypes.RandaoPartialSig,
		Slot:     duty.Slot,
		Messages: []*spectypes.PartialSignatureMessage{msg},
	}

	// sign msg
	signature, err := r.GetSigner().SignRoot(msgs, spectypes.PartialSignatureType, r.GetShare().SharePubKey)
	if err != nil {
		return errors.Wrap(err, "could not sign randao msg")
	}
	signedPartialMsg := &spectypes.SignedPartialSignatureMessage{
		Message:   msgs,
		Signature: signature,
		Signer:    r.GetShare().OperatorID,
	}

	// broadcast
	data, err := signedPartialMsg.Encode()
	if err != nil {
		return errors.Wrap(err, "failed to encode randao pre-consensus signature msg")
	}

	ssvMsg := &spectypes.SSVMessage{
		MsgType: spectypes.SSVPartialSignatureMsgType,
		MsgID:   spectypes.NewMsgID(r.GetShare().DomainType, r.GetShare().ValidatorPubKey, r.BaseRunner.BeaconRoleType),
		Data:    data,
	}

	msgToBroadcast, err := spectypes.SSVMessageToSignedSSVMessage(ssvMsg, r.BaseRunner.Share.OperatorID, r.operatorSigner.SignSSVMessage)
	if err != nil {
		return errors.Wrap(err, "could not create SignedSSVMessage from SSVMessage")
	}

	if err := r.GetNetwork().Broadcast(ssvMsg.GetID(), msgToBroadcast); err != nil {
		return errors.Wrap(err, "can't broadcast partial randao sig")
	}

	logger.Debug("🔏 signed & broadcasted partial RANDAO signature")

	return nil
}

func (r *ProposerRunner) GetBaseRunner() *BaseRunner {
	return r.BaseRunner
}

func (r *ProposerRunner) GetNetwork() specssv.Network {
	return r.network
}

func (r *ProposerRunner) GetBeaconNode() specssv.BeaconNode {
	return r.beacon
}

func (r *ProposerRunner) GetShare() *spectypes.Share {
	return r.BaseRunner.Share
}

func (r *ProposerRunner) GetState() *State {
	return r.BaseRunner.State
}

func (r *ProposerRunner) GetValCheckF() specqbft.ProposedValueCheckF {
	return r.valCheck
}

func (r *ProposerRunner) GetSigner() spectypes.KeyManager {
	return r.signer
}

// Encode returns the encoded struct in bytes or error
func (r *ProposerRunner) Encode() ([]byte, error) {
	return json.Marshal(r)
}

// Decode returns error if decoding failed
func (r *ProposerRunner) Decode(data []byte) error {
	return json.Unmarshal(data, &r)
}

// GetRoot returns the root used for signing and verification
func (r *ProposerRunner) GetRoot() ([32]byte, error) {
	marshaledRoot, err := r.Encode()
	if err != nil {
		return [32]byte{}, errors.Wrap(err, "could not encode DutyRunnerState")
	}
	ret := sha256.Sum256(marshaledRoot)
	return ret, nil
}

// blockSummary contains essentials about a block. Useful for logging.
type blockSummary struct {
	Hash    phase0.Hash32
	Blinded bool
	Version spec.DataVersion
}

// summarizeBlock returns a blockSummary for the given block.
func summarizeBlock(block any) (summary blockSummary, err error) {
	if block == nil {
		return summary, fmt.Errorf("block is nil")
	}
	switch b := block.(type) {
	case *api.VersionedProposal:
		if b.Blinded {
			switch b.Version {
			case spec.DataVersionCapella:
				return summarizeBlock(b.CapellaBlinded)
			case spec.DataVersionDeneb:
				return summarizeBlock(b.DenebBlinded)
			default:
				return summary, fmt.Errorf("unsupported blinded block version %d", b.Version)
			}
		}
		switch b.Version {
		case spec.DataVersionCapella:
			return summarizeBlock(b.Capella)
		case spec.DataVersionDeneb:
			if b.Deneb == nil {
				return summary, fmt.Errorf("deneb block contents is nil")
			}
			return summarizeBlock(b.Deneb.Block)
		default:
			return summary, fmt.Errorf("unsupported block version %d", b.Version)
		}

	case *capella.BeaconBlock:
		if b == nil || b.Body == nil || b.Body.ExecutionPayload == nil {
			return summary, fmt.Errorf("block, body or execution payload is nil")
		}
		summary.Hash = b.Body.ExecutionPayload.BlockHash
		summary.Version = spec.DataVersionCapella

	case *deneb.BeaconBlock:
		if b == nil || b.Body == nil || b.Body.ExecutionPayload == nil {
			return summary, fmt.Errorf("block, body or execution payload is nil")
		}
		summary.Hash = b.Body.ExecutionPayload.BlockHash
		summary.Version = spec.DataVersionDeneb

	case *apiv1deneb.BlockContents:
		return summarizeBlock(b.Block)

	case *apiv1capella.BlindedBeaconBlock:
		if b == nil || b.Body == nil || b.Body.ExecutionPayloadHeader == nil {
			return summary, fmt.Errorf("block, body or execution payload header is nil")
		}
		summary.Hash = b.Body.ExecutionPayloadHeader.BlockHash
		summary.Blinded = true
		summary.Version = spec.DataVersionCapella

	case *apiv1deneb.BlindedBeaconBlock:
		if b == nil || b.Body == nil || b.Body.ExecutionPayloadHeader == nil {
			return summary, fmt.Errorf("block, body or execution payload header is nil")
		}
		summary.Hash = b.Body.ExecutionPayloadHeader.BlockHash
		summary.Blinded = true
		summary.Version = spec.DataVersionDeneb
	}
	return
}<|MERGE_RESOLUTION|>--- conflicted
+++ resolved
@@ -106,48 +106,23 @@
 		zap.Uint64s("signers", getPreConsensusSigners(r.GetState(), root)),
 		fields.QuorumTime(r.metrics.GetPreConsensusTime()))
 
-<<<<<<< HEAD
 	r.metrics.StartBeaconData()
-	var start = time.Now()
-	var ver spec.DataVersion
-	var obj ssz.Marshaler
-
-	if r.ProducesBlindedBlocks {
-		// get block data
-		obj, ver, err = r.GetBeaconNode().GetBlindedBeaconBlock(duty.Slot, r.GetShare().Graffiti, fullSig)
-		if err != nil {
-			logger.Error("❌ failed to get blinded beacon block",
-				fields.QuorumTime(r.metrics.GetPreConsensusTime()),
-				fields.BlockTime(time.Since(start)),
-				zap.Error(err))
-			return errors.Wrap(err, "failed to get blinded beacon block")
-		}
-	} else {
-		// get block data
-		obj, ver, err = r.GetBeaconNode().GetBeaconBlock(duty.Slot, r.GetShare().Graffiti, fullSig)
-		if err != nil {
-			logger.Error("❌ failed to get beacon block",
-				fields.QuorumTime(r.metrics.GetPreConsensusTime()),
-				fields.BlockTime(time.Since(start)),
-				zap.Error(err))
-			return errors.Wrap(err, "failed to get beacon block")
-		}
-	}
-=======
 	start := time.Now()
-
 	obj, ver, err := r.GetBeaconNode().GetBeaconBlock(duty.Slot, r.GetShare().Graffiti, fullSig)
 	if err != nil {
+		logger.Error("❌ failed to get blinded beacon block",
+			fields.QuorumTime(r.metrics.GetPreConsensusTime()),
+			fields.BlockTime(time.Since(start)),
+			zap.Error(err))
 		return errors.Wrap(err, "failed to get beacon block")
 	}
 
-	took := time.Since(start)
->>>>>>> a64d23de
 	// Log essentials about the retrieved block.
 	blockSummary, summarizeErr := summarizeBlock(obj)
 	logger.Info("🧊 got beacon block proposal",
 		zap.String("block_hash", blockSummary.Hash.String()),
 		zap.Bool("blinded", blockSummary.Blinded),
+		zap.Duration("took", time.Since(start)),
 		zap.NamedError("summarize_err", summarizeErr))
 
 	byts, err := obj.MarshalSSZ()
