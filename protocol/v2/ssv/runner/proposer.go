--- conflicted
+++ resolved
@@ -27,11 +27,8 @@
 	network  specssv.Network
 	signer   spectypes.KeyManager
 	valCheck specqbft.ProposedValueCheckF
-<<<<<<< HEAD
-=======
-	logger   *zap.Logger
+
 	metrics  metrics.ConsensusMetrics
->>>>>>> b5669399
 }
 
 func NewProposerRunner(
@@ -55,11 +52,7 @@
 		network:  network,
 		signer:   signer,
 		valCheck: valCheck,
-<<<<<<< HEAD
-=======
-		logger:   logger.With(zap.String("who", "ProposerRunner")),
 		metrics:  metrics.NewConsensusMetrics(share.ValidatorPubKey, spectypes.BNRoleProposer),
->>>>>>> b5669399
 	}
 }
 
@@ -220,16 +213,12 @@
 				return errors.Wrap(err, "could not submit to Beacon chain reconstructed signed Beacon block")
 			}
 		}
-<<<<<<< HEAD
-		logger.Info("successfully proposed block!")
-=======
 
 		blockSubmissionEnd()
 		r.metrics.EndDutyFullFlow()
 		r.metrics.RoleSubmitted()
 
-		r.logger.Info("successfully proposed block!")
->>>>>>> b5669399
+		logger.Info("successfully proposed block!")
 	}
 
 	r.GetState().Finished = true
