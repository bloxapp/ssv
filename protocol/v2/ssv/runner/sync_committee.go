--- conflicted
+++ resolved
@@ -62,11 +62,7 @@
 	return r.BaseRunner.hasRunningDuty()
 }
 
-<<<<<<< HEAD
-func (r *SyncCommitteeRunner) ProcessPreConsensus(signedMsg *spectypes.SignedPartialSignatureMessage) error {
-=======
-func (r *SyncCommitteeRunner) ProcessPreConsensus(logger *zap.Logger, signedMsg *specssv.SignedPartialSignatureMessage) error {
->>>>>>> 9681696c
+func (r *SyncCommitteeRunner) ProcessPreConsensus(logger *zap.Logger, signedMsg *spectypes.SignedPartialSignatureMessage) error {
 	return errors.New("no pre consensus sigs required for sync committee role")
 }
 
@@ -121,13 +117,8 @@
 	return nil
 }
 
-<<<<<<< HEAD
 func (r *SyncCommitteeRunner) ProcessPostConsensus(logger *zap.Logger, signedMsg *spectypes.SignedPartialSignatureMessage) error {
-	quorum, roots, err := r.BaseRunner.basePostConsensusMsgProcessing(r, signedMsg)
-=======
-func (r *SyncCommitteeRunner) ProcessPostConsensus(logger *zap.Logger, signedMsg *specssv.SignedPartialSignatureMessage) error {
 	quorum, roots, err := r.BaseRunner.basePostConsensusMsgProcessing(logger, r, signedMsg)
->>>>>>> 9681696c
 	if err != nil {
 		return errors.Wrap(err, "failed processing post consensus message")
 	}
@@ -196,15 +187,10 @@
 // 2) start consensus on duty + block root data
 // 3) Once consensus decides, sign partial block root and broadcast
 // 4) collect 2f+1 partial sigs, reconstruct and broadcast valid sync committee sig to the BN
-<<<<<<< HEAD
-func (r *SyncCommitteeRunner) executeDuty(duty *spectypes.Duty) error {
+func (r *SyncCommitteeRunner) executeDuty(logger *zap.Logger, duty *spectypes.Duty) error {
 	// TODO - waitOneThirdOrValidBlock
 
 	root, ver, err := r.GetBeaconNode().GetSyncMessageBlockRoot(duty.Slot)
-=======
-func (r *SyncCommitteeRunner) executeDuty(logger *zap.Logger, duty *spectypes.Duty) error {
-	root, err := r.GetBeaconNode().GetSyncMessageBlockRoot(duty.Slot)
->>>>>>> 9681696c
 	if err != nil {
 		return errors.Wrap(err, "failed to get sync committee block root")
 	}
