--- conflicted
+++ resolved
@@ -31,21 +31,13 @@
 	var body interface{}
 	switch m.MsgType {
 	case spectypes.SSVConsensusMsgType: // TODO: Or message.SSVDecidedMsgType?
-<<<<<<< HEAD
 		sm := &genesisspecqbft.SignedMessage{}
-=======
-		sm := &specqbft.Message{}
->>>>>>> 98900f35
 		if err := sm.Decode(m.Data); err != nil {
 			return nil, errors.Wrap(err, "failed to decode Message")
 		}
 		body = sm
 	case spectypes.SSVPartialSignatureMsgType:
-<<<<<<< HEAD
 		sm := &genesisspectypes.SignedPartialSignatureMessage{}
-=======
-		sm := &spectypes.PartialSignatureMessages{}
->>>>>>> 98900f35
 		if err := sm.Decode(m.Data); err != nil {
 			return nil, errors.Wrap(err, "failed to decode PartialSignatureMessages")
 		}
@@ -100,11 +92,7 @@
 // The reuslt will be 0 if equal, -1 if lower, 1 if higher.
 func compareHeightOrSlot(state *State, m *DecodedSSVMessage) int {
 	if mm, ok := m.Body.(*genesisspecqbft.SignedMessage); ok {
-<<<<<<< HEAD
-		if specqbft.Height(mm.Message.Height) == state.Height {
-=======
 		if mm.Message.Height == state.Height {
->>>>>>> 98900f35
 			return 0
 		}
 		if specqbft.Height(mm.Message.Height) > state.Height {
@@ -125,11 +113,7 @@
 // The reuslt will be 0 if equal, -1 if lower, 1 if higher.
 func scoreRound(state *State, m *DecodedSSVMessage) int {
 	if mm, ok := m.Body.(*genesisspecqbft.SignedMessage); ok {
-<<<<<<< HEAD
-		if specqbft.Round(mm.Message.Round) == state.Round {
-=======
 		if mm.Message.Round == state.Round {
->>>>>>> 98900f35
 			return 2
 		}
 		if specqbft.Round(mm.Message.Round) > state.Round {
