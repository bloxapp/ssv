--- conflicted
+++ resolved
@@ -117,11 +117,7 @@
 			messages := make(messageSlice, len(test.messages))
 			for i, m := range test.messages {
 				var err error
-<<<<<<< HEAD
-				messages[i], err = DecodeSSVMessage(nil, m.ssvMessage(test.state))
-=======
 				messages[i], err = DecodeSSVMessage(zap.L(), m.ssvMessage(test.state))
->>>>>>> 2358d8e2
 				require.NoError(t, err)
 			}
 
