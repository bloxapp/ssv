--- conflicted
+++ resolved
@@ -243,7 +243,7 @@
 		ret.GetBaseRunner().QBFTController = fixControllerForRun(t, logger, ret, ret.GetBaseRunner().QBFTController, ks)
 		if ret.GetBaseRunner().State != nil {
 			if ret.GetBaseRunner().State.RunningInstance != nil {
-				ret.GetBaseRunner().State.RunningInstance = fixInstanceForRun(t, logger, ret.GetBaseRunner().State.RunningInstance, ret.GetBaseRunner().QBFTController, ret.GetBaseRunner().Share)
+				ret.GetBaseRunner().State.RunningInstance = fixInstanceForRun(t, ret.GetBaseRunner().State.RunningInstance, ret.GetBaseRunner().QBFTController, ret.GetBaseRunner().Share)
 			}
 		}
 	}
@@ -251,12 +251,7 @@
 	return ret
 }
 
-<<<<<<< HEAD
 func fixControllerForRun(t *testing.T, logger *zap.Logger, runner runner.Runner, contr *controller.Controller, ks *testingutils.TestKeySet) *controller.Controller {
-=======
-func fixControllerForRun(t *testing.T, runner runner.Runner, contr *controller.Controller, ks *testingutils.TestKeySet) *controller.Controller {
-	logger := logging.TestLogger(t)
->>>>>>> 5f19f8d9
 	config := qbfttesting.TestingConfig(logger, ks, spectypes.BNRoleAttester)
 	newContr := controller.NewController(
 		contr.Identifier,
@@ -274,14 +269,13 @@
 		if inst == nil {
 			continue
 		}
-		newContr.StoredInstances[i] = fixInstanceForRun(t, logger, inst, newContr, runner.GetBaseRunner().Share)
+		newContr.StoredInstances[i] = fixInstanceForRun(t, inst, newContr, runner.GetBaseRunner().Share)
 	}
 	return newContr
 }
 
-func fixInstanceForRun(t *testing.T, logger *zap.Logger, inst *instance.Instance, contr *controller.Controller, share *spectypes.Share) *instance.Instance {
+func fixInstanceForRun(t *testing.T, inst *instance.Instance, contr *controller.Controller, share *spectypes.Share) *instance.Instance {
 	newInst := instance.NewInstance(
-		logger,
 		contr.GetConfig(),
 		share,
 		contr.Identifier,
