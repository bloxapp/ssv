--- conflicted
+++ resolved
@@ -45,11 +45,7 @@
 		lastErr = v.StartDuty(logger, test.Duty)
 	}
 	for _, msg := range test.Messages {
-<<<<<<< HEAD
-		dmsg, err := queue.DecodeSSVMessage(nil, msg)
-=======
 		dmsg, err := queue.DecodeSSVMessage(logger, msg)
->>>>>>> 2358d8e2
 		if err != nil {
 			lastErr = err
 			continue
