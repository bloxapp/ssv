package spectest

import (
	"encoding/hex"
	"testing"

	"github.com/bloxapp/ssv-spec/ssv"
	"github.com/bloxapp/ssv-spec/types"
	spectestingutils "github.com/bloxapp/ssv-spec/types/testingutils"
	"github.com/stretchr/testify/require"
	"go.uber.org/zap"

	"github.com/bloxapp/ssv/protocol/v2/ssv/runner"
	"github.com/bloxapp/ssv/utils/logex"
)

type StartNewRunnerDutySpecTest struct {
	Name                    string
	Runner                  runner.Runner
	Duty                    *types.Duty
	PostDutyRunnerStateRoot string
	OutputMessages          []*ssv.SignedPartialSignatureMessage
	ExpectedError           string
}

func (test *StartNewRunnerDutySpecTest) TestName() string {
	return test.Name
}

<<<<<<< HEAD
func (test *StartNewRunnerDutySpecTest) Run(t *testing.T) {
	logger := logex.TestLogger(t)
=======
func (test *StartNewRunnerDutySpecTest) Run(t *testing.T, logger *zap.Logger) {
>>>>>>> 5f19f8d9
	err := test.Runner.StartNewDuty(logger, test.Duty)
	if len(test.ExpectedError) > 0 {
		require.EqualError(t, err, test.ExpectedError)
	} else {
		require.NoError(t, err)
	}

	// test output message
	broadcastedMsgs := test.Runner.GetNetwork().(*spectestingutils.TestingNetwork).BroadcastedMsgs
	if len(broadcastedMsgs) > 0 {
		index := 0
		for _, msg := range broadcastedMsgs {
			if msg.MsgType != types.SSVPartialSignatureMsgType {
				continue
			}

			msg1 := &ssv.SignedPartialSignatureMessage{}
			require.NoError(t, msg1.Decode(msg.Data))
			msg2 := test.OutputMessages[index]
			require.Len(t, msg1.Message.Messages, len(msg2.Message.Messages))

			// messages are not guaranteed to be in order so we map them and then test all roots to be equal
			roots := make(map[string]string)
			for i, partialSigMsg2 := range msg2.Message.Messages {
				r2, err := partialSigMsg2.GetRoot()
				require.NoError(t, err)
				if _, found := roots[hex.EncodeToString(r2)]; !found {
					roots[hex.EncodeToString(r2)] = ""
				} else {
					roots[hex.EncodeToString(r2)] = hex.EncodeToString(r2)
				}

				partialSigMsg1 := msg1.Message.Messages[i]
				r1, err := partialSigMsg1.GetRoot()
				require.NoError(t, err)

				if _, found := roots[hex.EncodeToString(r1)]; !found {
					roots[hex.EncodeToString(r1)] = ""
				} else {
					roots[hex.EncodeToString(r1)] = hex.EncodeToString(r1)
				}
			}
			for k, v := range roots {
				require.EqualValues(t, k, v, "missing output msg")
			}

			index++
		}

		require.Len(t, test.OutputMessages, index)
	}

	// post root
	postRoot, err := test.Runner.GetRoot()
	require.NoError(t, err)
	require.EqualValues(t, test.PostDutyRunnerStateRoot, hex.EncodeToString(postRoot))
}

type MultiStartNewRunnerDutySpecTest struct {
	Name  string
	Tests []*StartNewRunnerDutySpecTest
}

func (tests *MultiStartNewRunnerDutySpecTest) TestName() string {
	return tests.Name
}

func (tests *MultiStartNewRunnerDutySpecTest) Run(t *testing.T, logger *zap.Logger) {
	for _, test := range tests.Tests {
		test := test
		t.Run(test.TestName(), func(t *testing.T) {
			test.Run(t, logger)
		})
	}
}<|MERGE_RESOLUTION|>--- conflicted
+++ resolved
@@ -11,7 +11,6 @@
 	"go.uber.org/zap"
 
 	"github.com/bloxapp/ssv/protocol/v2/ssv/runner"
-	"github.com/bloxapp/ssv/utils/logex"
 )
 
 type StartNewRunnerDutySpecTest struct {
@@ -27,12 +26,7 @@
 	return test.Name
 }
 
-<<<<<<< HEAD
-func (test *StartNewRunnerDutySpecTest) Run(t *testing.T) {
-	logger := logex.TestLogger(t)
-=======
 func (test *StartNewRunnerDutySpecTest) Run(t *testing.T, logger *zap.Logger) {
->>>>>>> 5f19f8d9
 	err := test.Runner.StartNewDuty(logger, test.Duty)
 	if len(test.ExpectedError) > 0 {
 		require.EqualError(t, err, test.ExpectedError)
