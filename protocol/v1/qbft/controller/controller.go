package controller

import (
	"context"
	"sync"
	"sync/atomic"
	"time"

	"github.com/bloxapp/ssv-spec/ssv"
	"github.com/pkg/errors"
	"go.uber.org/zap"

	forksprotocol "github.com/bloxapp/ssv/protocol/forks"
	beaconprotocol "github.com/bloxapp/ssv/protocol/v1/blockchain/beacon"
	"github.com/bloxapp/ssv/protocol/v1/message"
	p2pprotocol "github.com/bloxapp/ssv/protocol/v1/p2p"
	"github.com/bloxapp/ssv/protocol/v1/qbft"
	"github.com/bloxapp/ssv/protocol/v1/qbft/controller/forks"
	forksfactory "github.com/bloxapp/ssv/protocol/v1/qbft/controller/forks/factory"
	"github.com/bloxapp/ssv/protocol/v1/qbft/instance"
	"github.com/bloxapp/ssv/protocol/v1/qbft/msgqueue"
	qbftstorage "github.com/bloxapp/ssv/protocol/v1/qbft/storage"
	"github.com/bloxapp/ssv/protocol/v1/qbft/strategy"
	"github.com/bloxapp/ssv/protocol/v1/qbft/strategy/factory"
)

// ErrAlreadyRunning is used to express that some process is already running, e.g. sync
var ErrAlreadyRunning = errors.New("already running")

// NewDecidedHandler handles newly saved decided messages.
// it will be called in a new goroutine to avoid concurrency issues
type NewDecidedHandler func(msg *message.SignedMessage)

// Options is a set of options for the controller
type Options struct {
	Context           context.Context
	Role              message.RoleType
	Identifier        message.Identifier
	Logger            *zap.Logger
	Storage           qbftstorage.QBFTStore
	Network           p2pprotocol.Network
	InstanceConfig    *qbft.InstanceConfig
	ValidatorShare    *beaconprotocol.Share
	Version           forksprotocol.ForkVersion
	Beacon            beaconprotocol.Beacon
	Signer            beaconprotocol.Signer
	SyncRateLimit     time.Duration
	SigTimeout        time.Duration
	ReadMode          bool
	FullNode          bool
	NewDecidedHandler NewDecidedHandler
}

// set of states for the controller
const (
	NotStarted uint32 = iota
	InitiatedHandlers
	WaitingForPeers
	FoundPeers
	Ready
	Forking
)

// Controller implements Controller interface
type Controller struct {
	Ctx context.Context

	currentInstance    instance.Instancer
	Logger             *zap.Logger
	InstanceStorage    qbftstorage.InstanceStore
	ChangeRoundStorage qbftstorage.ChangeRoundStore
	Network            p2pprotocol.Network
	InstanceConfig     *qbft.InstanceConfig
	ValidatorShare     *beaconprotocol.Share
	Identifier         message.Identifier
	Fork               forks.Fork
	Beacon             beaconprotocol.Beacon
	Signer             beaconprotocol.Signer

	// lockers
	CurrentInstanceLock *sync.RWMutex // not locker interface in order to avoid casting to RWMutex
	ForkLock            sync.Locker

	// signature
	SignatureState SignatureState

	// flags
	State uint32

	SyncRateLimit time.Duration
	MinPeers      int

	// flags
	ReadMode bool
	fullNode bool

	Q msgqueue.MsgQueue

	DecidedFactory    *factory.Factory
	DecidedStrategy   strategy.Decided
	newDecidedHandler NewDecidedHandler
}

// New is the constructor of Controller
func New(opts Options) IController {
	logger := opts.Logger.With(zap.String("role", opts.Role.String()), zap.Bool("read mode", opts.ReadMode))
	fork := forksfactory.NewFork(opts.Version)

	ctrl := &Controller{
		Ctx:                opts.Context,
		InstanceStorage:    opts.Storage,
		ChangeRoundStorage: opts.Storage,
		Logger:             logger,
		Network:            opts.Network,
		InstanceConfig:     opts.InstanceConfig,
		ValidatorShare:     opts.ValidatorShare,
		Identifier:         opts.Identifier,
		Fork:               fork,
		Beacon:             opts.Beacon,
		Signer:             opts.Signer,
		SignatureState:     SignatureState{SignatureCollectionTimeout: opts.SigTimeout},

		SyncRateLimit: opts.SyncRateLimit,

		ReadMode: opts.ReadMode,
		fullNode: opts.FullNode,

		CurrentInstanceLock: &sync.RWMutex{},
		ForkLock:            &sync.Mutex{},

		newDecidedHandler: opts.NewDecidedHandler,
	}

	if !opts.ReadMode {
		q, err := msgqueue.New(
			logger.With(zap.String("who", "msg_q")),
			msgqueue.WithIndexers( /*msgqueue.DefaultMsgIndexer(), */ msgqueue.SignedMsgIndexer(), msgqueue.DecidedMsgIndexer(), msgqueue.SignedPostConsensusMsgIndexer()),
		)
		if err != nil {
			// TODO: we should probably stop here, TBD
			logger.Warn("could not setup msg queue properly", zap.Error(err))
		}
		ctrl.Q = q
	}

	ctrl.DecidedFactory = factory.NewDecidedFactory(logger, ctrl.GetNodeMode(), opts.Storage, opts.Network)
	ctrl.DecidedStrategy = ctrl.DecidedFactory.GetStrategy()

	// set flags
	ctrl.State = NotStarted

	return ctrl
}

<<<<<<< HEAD
=======
// GetCurrentInstance returns current instance if exist. if not, returns nil
>>>>>>> ddfb5927
func (c *Controller) GetCurrentInstance() instance.Instancer {
	c.CurrentInstanceLock.RLock()
	defer c.CurrentInstanceLock.RUnlock()

	return c.currentInstance
}

func (c *Controller) setCurrentInstance(instance instance.Instancer) {
	c.CurrentInstanceLock.Lock()
	defer c.CurrentInstanceLock.Unlock()

	c.currentInstance = instance
}

// OnFork called upon fork, it will make sure all decided messages were processed
// before clearing the entire msg queue.
// it also recreates the fork instance and decided strategy with the new fork version
func (c *Controller) OnFork(forkVersion forksprotocol.ForkVersion) error {
	atomic.StoreUint32(&c.State, Forking)
	defer atomic.StoreUint32(&c.State, Ready)

	if i := c.GetCurrentInstance(); i != nil {
		i.Stop()
		c.setCurrentInstance(nil)
	}
	c.processAllDecided(c.MessageHandler)
	cleared := c.Q.Clean(msgqueue.AllIndicesCleaner)
	c.Logger.Debug("FORKING qbft controller", zap.Int64("clearedMessages", cleared))

	// get new QBFT controller fork and update decidedStrategy
	c.ForkLock.Lock()
	defer c.ForkLock.Unlock()
	c.Fork = forksfactory.NewFork(forkVersion)
	c.DecidedStrategy = c.DecidedFactory.GetStrategy()
	return nil
}

func (c *Controller) syncDecided(from, to *message.SignedMessage) error {
	c.ForkLock.Lock()
	fork, decidedStrategy := c.Fork, c.DecidedStrategy
	c.ForkLock.Unlock()
	return decidedStrategy.Sync(c.Ctx, c.Identifier, from, to, fork.ValidateDecidedMsg(c.ValidatorShare))
}

// Init sets all major processes of iBFT while blocking until completed.
// if init fails to sync
func (c *Controller) Init() error {
	// checks if notStarted. if so, preform init handlers and set state to new state
	if atomic.CompareAndSwapUint32(&c.State, NotStarted, InitiatedHandlers) {
		c.Logger.Info("start qbft ctrl handler init")
		go c.StartQueueConsumer(c.MessageHandler)
		ReportIBFTStatus(c.ValidatorShare.PublicKey.SerializeToHexStr(), false, false)
		//c.logger.Debug("managed to setup iBFT handlers")
	}

	// if already waiting for peers no need to redundant waiting
	if atomic.LoadUint32(&c.State) == WaitingForPeers {
		return ErrAlreadyRunning
	}

	// only if finished with handlers, start waiting for peers and syncing
	if atomic.CompareAndSwapUint32(&c.State, InitiatedHandlers, WaitingForPeers) {
		// warmup to avoid network errors
		time.Sleep(500 * time.Millisecond)
		minPeers := 1
		c.Logger.Debug("waiting for min peers...", zap.Int("min peers", minPeers))
		if err := p2pprotocol.WaitForMinPeers(c.Ctx, c.Logger, c.Network, c.ValidatorShare.PublicKey.Serialize(), minPeers, time.Millisecond*500); err != nil {
			return err
		}
		c.Logger.Debug("found enough peers")

		atomic.StoreUint32(&c.State, FoundPeers)

		// IBFT sync to make sure the operator is aligned for this validator
		knownMsg, err := c.DecidedStrategy.GetLastDecided(c.Identifier)
		if err != nil {
			c.Logger.Error("failed to get last known", zap.Error(err))
		}
		if err := c.syncDecided(knownMsg, nil); err != nil {
			if err == ErrAlreadyRunning {
				// don't fail if init is already running
				c.Logger.Debug("iBFT init is already running (syncing history)")
				return nil
			}
			c.Logger.Warn("iBFT implementation init failed to sync history", zap.Error(err))
			ReportIBFTStatus(c.ValidatorShare.PublicKey.SerializeToHexStr(), false, true)
			atomic.StoreUint32(&c.State, InitiatedHandlers) // in order to find peers & try syncing again
			return errors.Wrap(err, "could not sync history")
		}

		atomic.StoreUint32(&c.State, Ready)

		ReportIBFTStatus(c.ValidatorShare.PublicKey.SerializeToHexStr(), true, false)
		c.Logger.Info("iBFT implementation init finished")
	}

	return nil
}

// initialized return true is done the init process and not in forking state
func (c *Controller) initialized() (bool, error) {
	state := atomic.LoadUint32(&c.State)
	switch state {
	case Ready:
		return true, nil
	case Forking:
		return false, errors.New("forking in progress")
	default:
		return false, errors.New("iBFT hasn't initialized yet")
	}
}

// StartInstance - starts an ibft instance or returns error
func (c *Controller) StartInstance(opts instance.ControllerStartInstanceOptions) (res *instance.Result, err error) {
	instanceOpts, err := c.instanceOptionsFromStartOptions(opts)
	if err != nil {
		return nil, errors.WithMessage(err, "can't generate instance options")
	}

	if err := c.canStartNewInstance(*instanceOpts); err != nil {
		return nil, errors.WithMessage(err, "can't start new iBFT instance")
	}

	done := reportIBFTInstanceStart(c.ValidatorShare.PublicKey.SerializeToHexStr())

	c.SignatureState.setHeight(opts.SeqNumber)                       // update sig state once height determent
	instanceOpts.ChangeRoundStore = c.ChangeRoundStorage             // in order to set the last change round msg
	instanceOpts.ChangeRoundStore.CleanLastChangeRound(c.Identifier) // clean previews last change round msg's (TODO place in instance?)
	res, err = c.startInstanceWithOptions(instanceOpts, opts.Value)
	defer func() {
		done()
		// report error status if the instance returned error
		if err != nil {
			ReportIBFTStatus(c.ValidatorShare.PublicKey.SerializeToHexStr(), true, true)
			return
		}
	}()

	return res, err
}

// GetIBFTCommittee returns a map of the iBFT committee where the key is the member's id.
func (c *Controller) GetIBFTCommittee() map[message.OperatorID]*beaconprotocol.Node {
	return c.ValidatorShare.Committee
}

// GetIdentifier returns ibft identifier made of public key and role (type)
func (c *Controller) GetIdentifier() []byte {
	return c.Identifier // TODO should use mutex to lock var?
}

// ProcessMsg takes an incoming message, and adds it to the message queue or handle it on read mode
func (c *Controller) ProcessMsg(msg *message.SSVMessage) error {
	if c.ReadMode {
		return c.MessageHandler(msg)
	}
	var fields []zap.Field
	cInstance := c.GetCurrentInstance()
	if cInstance != nil {
		currentState := cInstance.State()
		if currentState != nil {
			fields = append(fields, zap.String("stage", qbft.RoundStateName[currentState.Stage.Load()]), zap.Uint32("height", uint32(currentState.GetHeight())), zap.Uint32("round", uint32(currentState.GetRound())))
		}
	}
	fields = append(fields,
		zap.Int("queue_len", c.Q.Len()),
		zap.String("msgType", msg.MsgType.String()),
	)
	c.Logger.Debug("got message, add to queue", fields...)
	c.Q.Add(msg)
	return nil
}

// MessageHandler process message from queue,
func (c *Controller) MessageHandler(msg *message.SSVMessage) error {
	switch msg.GetType() {
	case message.SSVConsensusMsgType:
		signedMsg := &message.SignedMessage{}
		if err := signedMsg.Decode(msg.GetData()); err != nil {
			return errors.Wrap(err, "could not get post consensus Message from SSVMessage")
		}
		return c.processConsensusMsg(signedMsg)

	case message.SSVPostConsensusMsgType:
		signedMsg := &ssv.SignedPartialSignatureMessage{}
		if err := signedMsg.Decode(msg.GetData()); err != nil {
			return errors.Wrap(err, "could not get post consensus Message from network Message")
		}
		return c.processPostConsensusSig(signedMsg)
	case message.SSVDecidedMsgType:
		signedMsg := &message.SignedMessage{}
		if err := signedMsg.Decode(msg.GetData()); err != nil {
			return errors.Wrap(err, "could not get post consensus Message from SSVMessage")
		}
		return c.processDecidedMessage(signedMsg)
	case message.SSVSyncMsgType:
		panic("need to implement!")
	}
	return nil
}

<<<<<<< HEAD
=======
// GetNodeMode return node type
>>>>>>> ddfb5927
func (c *Controller) GetNodeMode() strategy.Mode {
	isPostFork := c.Fork.VersionName() != forksprotocol.V0ForkVersion.String()
	if !isPostFork { // by default when pre fork, the mode is fullnode
		return strategy.ModeFullNode
	}
	// otherwise, checking flag
	if c.fullNode {
		return strategy.ModeFullNode
	}
	return strategy.ModeLightNode
}<|MERGE_RESOLUTION|>--- conflicted
+++ resolved
@@ -152,10 +152,7 @@
 	return ctrl
 }
 
-<<<<<<< HEAD
-=======
 // GetCurrentInstance returns current instance if exist. if not, returns nil
->>>>>>> ddfb5927
 func (c *Controller) GetCurrentInstance() instance.Instancer {
 	c.CurrentInstanceLock.RLock()
 	defer c.CurrentInstanceLock.RUnlock()
@@ -357,10 +354,7 @@
 	return nil
 }
 
-<<<<<<< HEAD
-=======
 // GetNodeMode return node type
->>>>>>> ddfb5927
 func (c *Controller) GetNodeMode() strategy.Mode {
 	isPostFork := c.Fork.VersionName() != forksprotocol.V0ForkVersion.String()
 	if !isPostFork { // by default when pre fork, the mode is fullnode
