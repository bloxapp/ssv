package controller

import (
	"context"
	"fmt"
	"sync"
	"testing"
	"time"

	spec "github.com/attestantio/go-eth2-client/spec/phase0"
	"github.com/herumi/bls-eth-go-binary/bls"
	"github.com/pkg/errors"
	"github.com/stretchr/testify/require"
	"go.uber.org/atomic"
	"go.uber.org/zap"

	forksprotocol "github.com/bloxapp/ssv/protocol/forks"
	beaconprotocol "github.com/bloxapp/ssv/protocol/v1/blockchain/beacon"
	"github.com/bloxapp/ssv/protocol/v1/message"
	protocolp2p "github.com/bloxapp/ssv/protocol/v1/p2p"
	"github.com/bloxapp/ssv/protocol/v1/qbft"
	forksfactory "github.com/bloxapp/ssv/protocol/v1/qbft/controller/forks/factory"
	"github.com/bloxapp/ssv/protocol/v1/qbft/instance"
	qbftstorage "github.com/bloxapp/ssv/protocol/v1/qbft/storage"
	"github.com/bloxapp/ssv/protocol/v1/qbft/strategy/fullnode"
	"github.com/bloxapp/ssv/protocol/v1/qbft/strategy/node"
	testingprotocol "github.com/bloxapp/ssv/protocol/v1/testing"
	"github.com/bloxapp/ssv/storage/basedb"
	"github.com/bloxapp/ssv/storage/kv"
)

type testStorage struct {
	highestDecided *message.SignedMessage
	msgs           map[string]*message.SignedMessage
	lock           sync.Mutex
}

func newTestStorage(highestDecided *message.SignedMessage) qbftstorage.QBFTStore {
	return &testStorage{
		highestDecided: highestDecided,
		msgs:           map[string]*message.SignedMessage{},
		lock:           sync.Mutex{},
	}
}

func msgKey(identifier []byte, Height message.Height) string {
	return fmt.Sprintf("%s_%d", string(identifier), Height)
}

func (s *testStorage) GetLastDecided(identifier message.Identifier) (*message.SignedMessage, error) {
	return s.highestDecided, nil
}

// SaveLastDecided saves the given decided message, after checking that it is indeed the highest
func (s *testStorage) SaveLastDecided(signedMsg ...*message.SignedMessage) error {
	return nil
}

// GetDecided returns historical decided messages in the given range
func (s *testStorage) GetDecided(identifier message.Identifier, from message.Height, to message.Height) ([]*message.SignedMessage, error) {
	s.lock.Lock()
	defer s.lock.Unlock()

	var msgs []*message.SignedMessage
	for i := from; i <= to; i++ {
		k := msgKey(identifier, i)
		if msg, ok := s.msgs[k]; ok {
			msgs = append(msgs, msg)
		}
	}
	return msgs, nil
}

// SaveDecided saves historical decided messages
func (s *testStorage) SaveDecided(signedMsg ...*message.SignedMessage) error {
	s.lock.Lock()
	defer s.lock.Unlock()

	for _, msg := range signedMsg {
		if msg == nil || msg.Message == nil {
			continue
		}
		k := msgKey(msg.Message.Identifier, msg.Message.Height)
		s.msgs[k] = msg
	}
	return nil
}

// SaveCurrentInstance saves the state for the current running (not yet decided) instance
func (s *testStorage) SaveCurrentInstance(identifier message.Identifier, state *qbft.State) error {
	return nil
}

// GetCurrentInstance returns the state for the current running (not yet decided) instance
func (s *testStorage) GetCurrentInstance(identifier message.Identifier) (*qbft.State, bool, error) {
	return nil, false, nil
}

// GetLastChangeRoundMsg returns the latest broadcasted msg from the instance
func (s *testStorage) GetLastChangeRoundMsg(identifier message.Identifier) (*message.SignedMessage, error) {
	return nil, nil
}

func (s *testStorage) SaveLastChangeRoundMsg(msg *message.SignedMessage) error {
	return nil
}

func (s *testStorage) CleanLastChangeRound(identifier message.Identifier) {}

<<<<<<< HEAD
// TODO: un-lint
//nolint
func newHeight(height message.Height) atomic.Value {
	res := atomic.Value{}
	res.Store(height)
	return res
}

// TODO: un-lint
//nolint
func newIdentifier(identity []byte) atomic.Value {
	res := atomic.Value{}
	res.Store(identity)
	return res
}

// TODO: (lint) fix test
//nolint
=======
>>>>>>> e08f22bd
func TestDecidedRequiresSync(t *testing.T) {
	uids := []message.OperatorID{message.OperatorID(1), message.OperatorID(2), message.OperatorID(3), message.OperatorID(4)}
	secretKeys, _ := testingprotocol.GenerateBLSKeys(uids...)

	height0 := atomic.Value{}
	height0.Store(message.Height(0))

	height3 := atomic.Value{}
	height3.Store(message.Height(3))

	tests := []struct {
		name            string
		currentInstance instance.Instancer
		highestDecided  *message.SignedMessage
		msg             *message.SignedMessage
		expectedRes     bool
		expectedErr     string
		initState       uint32
	}{
		{
			"decided from future, requires sync.",
			instance.NewInstanceWithState(&qbft.State{
				Height: height3,
			}),
			testingprotocol.SignMsg(t, secretKeys, []message.OperatorID{message.OperatorID(1)}, &message.ConsensusMessage{
				MsgType: message.CommitMsgType,
				Height:  2,
				Data:    commitDataToBytes(t, &message.CommitData{Data: []byte("value")}),
			}),
			testingprotocol.SignMsg(t, secretKeys, []message.OperatorID{message.OperatorID(1)}, &message.ConsensusMessage{
				MsgType: message.CommitMsgType,
				Height:  4,
				Data:    commitDataToBytes(t, &message.CommitData{Data: []byte("value")}),
			}),
			true,
			"",
			Ready,
		},
		{
			"decided from future, requires sync. current is nil",
			nil,
			testingprotocol.SignMsg(t, secretKeys, []message.OperatorID{message.OperatorID(1)}, &message.ConsensusMessage{
				MsgType: message.CommitMsgType,
				Height:  2,
				Data:    commitDataToBytes(t, &message.CommitData{Data: []byte("value")}),
			}),
			testingprotocol.SignMsg(t, secretKeys, []message.OperatorID{message.OperatorID(1)}, &message.ConsensusMessage{
				MsgType: message.CommitMsgType,
				Height:  4,
				Data:    commitDataToBytes(t, &message.CommitData{Data: []byte("value")}),
			}),
			true,
			"",
			Ready,
		},
		{
			"decided when init failed to sync",
			nil,
			testingprotocol.SignMsg(t, secretKeys, []message.OperatorID{message.OperatorID(1)}, &message.ConsensusMessage{
				MsgType: message.CommitMsgType,
				Height:  1,
				Data:    commitDataToBytes(t, &message.CommitData{Data: []byte("value")}),
			}),
			testingprotocol.SignMsg(t, secretKeys, []message.OperatorID{message.OperatorID(1)}, &message.ConsensusMessage{
				MsgType: message.CommitMsgType,
				Height:  1,
				Data:    commitDataToBytes(t, &message.CommitData{Data: []byte("value")}),
			}),
			true,
			"",
			NotStarted,
		},
		{
			"decided from far future, requires sync.",
			instance.NewInstanceWithState(&qbft.State{
				Height: height3,
			}),
			testingprotocol.SignMsg(t, secretKeys, []message.OperatorID{message.OperatorID(1)}, &message.ConsensusMessage{
				MsgType: message.CommitMsgType,
				Height:  2,
				Data:    commitDataToBytes(t, &message.CommitData{Data: []byte("value")}),
			}),
			testingprotocol.SignMsg(t, secretKeys, []message.OperatorID{message.OperatorID(1)}, &message.ConsensusMessage{
				MsgType: message.CommitMsgType,
				Height:  10,
				Data:    commitDataToBytes(t, &message.CommitData{Data: []byte("value")}),
			}),
			true,
			"",
			Ready,
		},
		{
			"decided from past, doesn't requires sync.",
			instance.NewInstanceWithState(&qbft.State{
				Height: height3,
			}),
			testingprotocol.SignMsg(t, secretKeys, []message.OperatorID{message.OperatorID(1)}, &message.ConsensusMessage{
				MsgType: message.CommitMsgType,
				Height:  2,
				Data:    commitDataToBytes(t, &message.CommitData{Data: []byte("value")}),
			}),
			testingprotocol.SignMsg(t, secretKeys, []message.OperatorID{message.OperatorID(1)}, &message.ConsensusMessage{
				MsgType: message.CommitMsgType,
				Height:  1,
				Data:    commitDataToBytes(t, &message.CommitData{Data: []byte("value")}),
			}),
			false,
			"",
			Ready,
		},
		{
			"decided for current",
			instance.NewInstanceWithState(&qbft.State{
				Height: height3,
			}),
			testingprotocol.SignMsg(t, secretKeys, []message.OperatorID{message.OperatorID(1)}, &message.ConsensusMessage{
				MsgType: message.CommitMsgType,
				Height:  2,
				Data:    commitDataToBytes(t, &message.CommitData{Data: []byte("value")}),
			}),
			testingprotocol.SignMsg(t, secretKeys, []message.OperatorID{message.OperatorID(1)}, &message.ConsensusMessage{
				MsgType: message.CommitMsgType,
				Height:  1,
				Data:    commitDataToBytes(t, &message.CommitData{Data: []byte("value")}),
			}),
			false,
			"",
			Ready,
		},
		{
			"decided for seq 0",
			instance.NewInstanceWithState(&qbft.State{
				Height: height0,
			}),
			nil,
			testingprotocol.SignMsg(t, secretKeys, []message.OperatorID{message.OperatorID(1)}, &message.ConsensusMessage{
				MsgType: message.CommitMsgType,
				Height:  0,
				Data:    commitDataToBytes(t, &message.CommitData{Data: []byte("value")}),
			}),
			false,
			"",
			Ready,
		},
	}

	for _, test := range tests {
		t.Run(test.name, func(t *testing.T) {
			ctrl := Controller{
				currentInstance: test.currentInstance,
				ibftStorage:     newTestStorage(test.highestDecided),
				initState:       test.initState,
			}
			res, err := ctrl.decidedRequiresSync(test.msg)
			require.EqualValues(t, test.expectedRes, res)
			if len(test.expectedErr) > 0 {
				require.EqualError(t, err, test.expectedErr)
			} else {
				require.NoError(t, err)
			}
		})
	}
}

func TestDecideIsCurrentInstance(t *testing.T) {
	uids := []message.OperatorID{message.OperatorID(1), message.OperatorID(2), message.OperatorID(3), message.OperatorID(4)}
	secretKeys, _ := testingprotocol.GenerateBLSKeys(uids...)

	height1 := atomic.Value{}
	height1.Store(message.Height(1))

	height4 := atomic.Value{}
	height4.Store(message.Height(4))

	tests := []struct {
		name            string
		currentInstance instance.Instancer
		msg             *message.SignedMessage
		expectedRes     bool
	}{
		{
			"current instance",
			instance.NewInstanceWithState(&qbft.State{
				Height: height1,
			}),
			testingprotocol.SignMsg(t, secretKeys, []message.OperatorID{message.OperatorID(1)}, &message.ConsensusMessage{
				MsgType: message.CommitMsgType,
				Height:  1,
				Data:    commitDataToBytes(t, &message.CommitData{Data: []byte("value")}),
			}),
			true,
		},
		{
			"current instance nil",
			nil,
			testingprotocol.SignMsg(t, secretKeys, []message.OperatorID{message.OperatorID(1)}, &message.ConsensusMessage{
				MsgType: message.CommitMsgType,
				Height:  1,
				Data:    commitDataToBytes(t, &message.CommitData{Data: []byte("value")}),
			}),
			false,
		},
		{
			"current instance empty",
			&instance.Instance{},
			testingprotocol.SignMsg(t, secretKeys, []message.OperatorID{message.OperatorID(1)}, &message.ConsensusMessage{
				MsgType: message.CommitMsgType,
				Height:  1,
				Data:    commitDataToBytes(t, &message.CommitData{Data: []byte("value")}),
			}),
			false,
		},
		{
			"current instance seq lower",
			instance.NewInstanceWithState(&qbft.State{
				Height: height1,
			}),
			testingprotocol.SignMsg(t, secretKeys, []message.OperatorID{message.OperatorID(1)}, &message.ConsensusMessage{
				MsgType: message.CommitMsgType,
				Height:  2,
				Data:    commitDataToBytes(t, &message.CommitData{Data: []byte("value")}),
			}),
			false,
		},
		{
			"current instance seq higher",
			instance.NewInstanceWithState(&qbft.State{
				Height: height4,
			}),
			testingprotocol.SignMsg(t, secretKeys, []message.OperatorID{message.OperatorID(1)}, &message.ConsensusMessage{
				MsgType: message.CommitMsgType,
				Height:  2,
				Data:    commitDataToBytes(t, &message.CommitData{Data: []byte("value")}),
			}),
			false,
		},
	}

	for _, test := range tests {
		t.Run(test.name, func(t *testing.T) {
			ibft := Controller{currentInstance: test.currentInstance}
			require.EqualValues(t, test.expectedRes, ibft.decidedForCurrentInstance(test.msg))
		})
	}
}

func TestForceDecided(t *testing.T) {
	uids := []message.OperatorID{message.OperatorID(1), message.OperatorID(2), message.OperatorID(3), message.OperatorID(4)}
	sks, nodes := testingprotocol.GenerateBLSKeys(uids...)
	pi, err := protocolp2p.GenPeerID()
	require.NoError(t, err)

	network := protocolp2p.NewMockNetwork(zap.L(), pi, 10)

	identifier := []byte("Identifier_11")
	s1 := testingprotocol.PopulatedStorage(t, sks, 3, 3)
	i1 := populatedIbft(1, identifier, network, s1, sks, nodes, newTestSigner())
	// test before sync
	highest, err := i1.(*Controller).ibftStorage.GetLastDecided(identifier)
	require.NotNil(t, highest)
	require.NoError(t, err)
	require.EqualValues(t, 3, highest.Message.Height)

	time.Sleep(time.Second * 1) // wait for sync to complete

	go func() {
		time.Sleep(time.Millisecond * 500) // wait for instance to start

		signers := []message.OperatorID{message.OperatorID(1), message.OperatorID(2), message.OperatorID(3), message.OperatorID(4)}

		encodedCommit, err := (&message.CommitData{Data: []byte("value")}).Encode()
		require.NoError(t, err)
		decidedMsg := testingprotocol.AggregateSign(t, sks, signers, &message.ConsensusMessage{
			MsgType:    message.CommitMsgType,
			Height:     message.Height(4),
			Round:      message.Round(1),
			Identifier: identifier,
			Data:       encodedCommit,
		})

		require.NoError(t, i1.(*Controller).processDecidedMessage(decidedMsg))
	}()

	res, err := i1.StartInstance(instance.ControllerStartInstanceOptions{
		Logger:    zap.L(),
		SeqNumber: 4,
		Value:     commitDataToBytes(t, &message.CommitData{Data: []byte("value")}),
	})
	require.NoError(t, err)
	require.True(t, res.Decided)

	highest, err = i1.(*Controller).ibftStorage.GetLastDecided(identifier)
	require.NotNil(t, highest)
	require.NoError(t, err)
	require.EqualValues(t, 4, highest.Message.Height)
}

func TestSyncAfterDecided(t *testing.T) {
	uids := []message.OperatorID{message.OperatorID(1), message.OperatorID(2), message.OperatorID(3), message.OperatorID(4)}
	sks, nodes := testingprotocol.GenerateBLSKeys(uids...)
	pi, err := protocolp2p.GenPeerID()
	require.NoError(t, err)

	identifier := []byte("Identifier_11")

	decidedMsg := testingprotocol.AggregateSign(t, sks, uids, &message.ConsensusMessage{
		MsgType:    message.CommitMsgType,
		Height:     message.Height(10),
		Round:      message.Round(3),
		Identifier: identifier,
		Data:       commitDataToBytes(t, &message.CommitData{Data: []byte("value")}),
	})

	network := protocolp2p.NewMockNetwork(zap.L(), pi, 10)
	network.SetLastDecidedHandler(generateLastDecidedHandler(t, identifier, decidedMsg))
	network.SetGetHistoryHandler(generateGetHistoryHandler(t, sks, uids, identifier, 4, 10))

	ctx, cancel := context.WithCancel(context.Background())
	defer cancel()

	network.Start(ctx)
	network.AddPeers(message.Identifier(identifier).GetValidatorPK(), network)

	s1 := testingprotocol.PopulatedStorage(t, sks, 3, 4)
	i1 := populatedIbft(1, identifier, network, s1, sks, nodes, newTestSigner())

	_ = populatedIbft(2, identifier, network, testingprotocol.PopulatedStorage(t, sks, 3, 10), sks, nodes, newTestSigner())

	// test before sync
	highest, err := i1.(*Controller).ibftStorage.GetLastDecided(identifier)
	require.NotNil(t, highest)
	require.NoError(t, err)
	require.EqualValues(t, 4, highest.Message.Height)

	require.NoError(t, i1.(*Controller).processDecidedMessage(decidedMsg))

	time.Sleep(time.Millisecond * 500) // wait for sync to complete
	highest, err = i1.(*Controller).ibftStorage.GetLastDecided(identifier)
	require.NotNil(t, highest)
	require.NoError(t, err)
	require.EqualValues(t, message.Height(10), highest.Message.Height)
}

func TestSyncFromScratchAfterDecided(t *testing.T) {
	uids := []message.OperatorID{message.OperatorID(1), message.OperatorID(2), message.OperatorID(3), message.OperatorID(4)}
	sks, nodes := testingprotocol.GenerateBLSKeys(uids...)
	db, _ := kv.New(basedb.Options{
		Type:   "badger-memory",
		Path:   "",
		Logger: zap.L(),
	})
	pi, err := protocolp2p.GenPeerID()
	require.NoError(t, err)

	identifier := []byte("Identifier_11")
	decidedMsg := testingprotocol.AggregateSign(t, sks, uids, &message.ConsensusMessage{
		MsgType:    message.CommitMsgType,
		Height:     message.Height(10),
		Round:      message.Round(3),
		Identifier: identifier,
		Data:       commitDataToBytes(t, &message.CommitData{Data: []byte("value")}),
	})

	network := protocolp2p.NewMockNetwork(zap.L(), pi, 10)
	network.SetLastDecidedHandler(generateLastDecidedHandler(t, identifier, decidedMsg))
	network.SetGetHistoryHandler(generateGetHistoryHandler(t, sks, uids, identifier, 0, 10))

	ctx, cancel := context.WithCancel(context.Background())
	defer cancel()

	network.Start(ctx)
	network.AddPeers(message.Identifier(identifier).GetValidatorPK(), network)

	s1 := qbftstorage.NewQBFTStore(db, zap.L(), "attestations")
	i1 := populatedIbft(1, identifier, network, s1, sks, nodes, newTestSigner())

	_ = populatedIbft(2, identifier, network, testingprotocol.PopulatedStorage(t, sks, 3, 10), sks, nodes, newTestSigner())

	require.NoError(t, i1.(*Controller).processDecidedMessage(decidedMsg))

	time.Sleep(time.Millisecond * 500) // wait for sync to complete
	highest, err := i1.(*Controller).ibftStorage.GetLastDecided(identifier)
	require.NotNil(t, highest)
	require.NoError(t, err)
	require.EqualValues(t, 10, highest.Message.Height)
}

func TestValidateDecidedMsg(t *testing.T) {
	uids := []message.OperatorID{message.OperatorID(1), message.OperatorID(2), message.OperatorID(3), message.OperatorID(4)}
	sks, nodes := testingprotocol.GenerateBLSKeys(uids...)
	pi, err := protocolp2p.GenPeerID()
	require.NoError(t, err)

	network := protocolp2p.NewMockNetwork(zap.L(), pi, 10)
	identifier := []byte("Identifier_11")
	ibft := populatedIbft(1, identifier, network, testingprotocol.PopulatedStorage(t, sks, 3, 10), sks, nodes, newTestSigner())

	tests := []struct {
		name          string
		msg           *message.SignedMessage
		expectedError error
	}{
		{
			"valid",
			testingprotocol.AggregateSign(t, sks, uids, &message.ConsensusMessage{
				MsgType:    message.CommitMsgType,
				Height:     message.Height(11),
				Round:      message.Round(3),
				Identifier: identifier,
				Data:       commitDataToBytes(t, &message.CommitData{Data: []byte("value")}),
			}),
			nil,
		},
		{
			"invalid msg stage",
			testingprotocol.AggregateSign(t, sks, uids, &message.ConsensusMessage{
				MsgType:    message.PrepareMsgType,
				Height:     message.Height(11),
				Round:      message.Round(3),
				Identifier: identifier,
				Data:       commitDataToBytes(t, &message.CommitData{Data: []byte("value")}),
			}),
			errors.New("message type is wrong"),
		},
		{
			"invalid msg sig",
			testingprotocol.AggregateInvalidSign(t, sks, &message.ConsensusMessage{
				MsgType:    message.CommitMsgType,
				Height:     message.Height(11),
				Round:      message.Round(3),
				Identifier: identifier,
				Data:       commitDataToBytes(t, &message.CommitData{Data: []byte("value")}),
			}),
			errors.New("failed to verify signature"),
		},
		{
			"valid first decided",
			testingprotocol.AggregateSign(t, sks, uids, &message.ConsensusMessage{
				MsgType:    message.CommitMsgType,
				Height:     message.Height(0),
				Round:      message.Round(3),
				Identifier: identifier,
				Data:       commitDataToBytes(t, &message.CommitData{Data: []byte("value")}),
			}),
			nil,
		},
	}

	for _, test := range tests {
		t.Run(test.name, func(t *testing.T) {
			if test.expectedError != nil {
				err := ibft.(*Controller).ValidateDecidedMsg(test.msg)
				require.EqualError(t, err, test.expectedError.Error())
			} else {
				require.NoError(t, ibft.(*Controller).ValidateDecidedMsg(test.msg))
			}
		})
	}
}

func TestController_checkDecidedMessageSigners(t *testing.T) {
	uids := []message.OperatorID{message.OperatorID(1), message.OperatorID(2), message.OperatorID(3), message.OperatorID(4)}
	secretKeys, nodes := testingprotocol.GenerateBLSKeys(uids...)
	skQuorum := map[message.OperatorID]*bls.SecretKey{}
	for i, sk := range secretKeys {
		skQuorum[i] = sk
	}
	delete(skQuorum, 4)
	identifier := []byte("Identifier_2")

	incompleteDecided := testingprotocol.AggregateSign(t, skQuorum, uids[:3], &message.ConsensusMessage{
		MsgType:    message.CommitMsgType,
		Height:     message.Height(2),
		Identifier: identifier[:],
		Data:       commitDataToBytes(t, &message.CommitData{Data: []byte("value")}),
	})

	completeDecided := testingprotocol.AggregateSign(t, secretKeys, uids, &message.ConsensusMessage{
		MsgType:    message.CommitMsgType,
		Height:     message.Height(2),
		Identifier: identifier[:],
		Data:       commitDataToBytes(t, &message.CommitData{Data: []byte("value")}),
	})

	share := &beaconprotocol.Share{
		NodeID:    1,
		PublicKey: secretKeys[1].GetPublicKey(),
		Committee: nodes,
	}

	id := atomic.Value{}
	id.Store(message.Identifier(identifier))

	height := atomic.Value{}
	height.Store(message.Height(2))

	ctrl := Controller{
		ValidatorShare: share,
		currentInstance: instance.NewInstanceWithState(&qbft.State{
			Identifier: id,
			Height:     height,
		}),
		ibftStorage: newTestStorage(nil),
	}

	ctrl.fork = forksfactory.NewFork(forksprotocol.V1ForkVersion)

	if ctrl.isFullNode() {
		ctrl.strategy = fullnode.NewFullNodeStrategy(zap.L(), ctrl.ibftStorage, nil)
	} else {
		ctrl.strategy = node.NewRegularNodeStrategy(zap.L(), ctrl.ibftStorage, nil)
	}

	require.NoError(t, ctrl.ibftStorage.SaveDecided(incompleteDecided))

	// check message with similar number of signers
	require.True(t, ctrl.checkDecidedMessageSigners(incompleteDecided, incompleteDecided))
	// check message with more signers
	require.False(t, ctrl.checkDecidedMessageSigners(incompleteDecided, completeDecided))
}

// TODO: (lint) fix test
//nolint
func populatedIbft(
	nodeID message.OperatorID,
	identifier []byte,
	network protocolp2p.MockNetwork,
	ibftStorage qbftstorage.QBFTStore,
	sks map[message.OperatorID]*bls.SecretKey,
	nodes map[message.OperatorID]*beaconprotocol.Node,
	signer beaconprotocol.Signer,
) IController {
	share := &beaconprotocol.Share{
		NodeID:    nodeID,
		PublicKey: sks[1].GetPublicKey(),
		Committee: nodes,
	}

	opts := Options{
		Context:        context.Background(),
		Role:           message.RoleTypeAttester,
		Identifier:     identifier,
		Logger:         zap.L(),
		Storage:        ibftStorage,
		Network:        network,
		InstanceConfig: qbft.DefaultConsensusParams(),
		ValidatorShare: share,
		Version:        forksprotocol.V0ForkVersion, // TODO need to check v1 fork too? (:Niv)
		Beacon:         nil,                         // ?
		Signer:         signer,
		SyncRateLimit:  time.Millisecond * 100,
		SigTimeout:     time.Second * 5,
		ReadMode:       false,
	}
	ret := New(opts)

	ret.(*Controller).initState = Ready // as if they are already synced
	return ret
}

type testSigner struct {
}

func newTestSigner() beaconprotocol.Signer {
	return &testSigner{}
}

func (s *testSigner) AddShare(shareKey *bls.SecretKey) error {
	return nil
}

func (s *testSigner) SignIBFTMessage(message *message.ConsensusMessage, pk []byte, forkVersion string) ([]byte, error) {
	return nil, nil
}

func (s *testSigner) SignAttestation(data *spec.AttestationData, duty *beaconprotocol.Duty, pk []byte) (*spec.Attestation, []byte, error) {
	return nil, nil, nil
}

func commitDataToBytes(t *testing.T, input *message.CommitData) []byte {
	ret, err := input.Encode()
	require.NoError(t, err)
	return ret
}

func generateGetHistoryHandler(t *testing.T, sks map[message.OperatorID]*bls.SecretKey, uids []message.OperatorID, identifier []byte, from, to int) protocolp2p.EventHandler {
	return func(e protocolp2p.MockMessageEvent) *message.SSVMessage {
		decidedMsgs := make([]*message.SignedMessage, 0)
		heights := make([]message.Height, 0)
		for i := from; i <= to; i++ {
			decidedMsgs = append(decidedMsgs, testingprotocol.AggregateSign(t, sks, uids, &message.ConsensusMessage{
				MsgType:    message.CommitMsgType,
				Height:     message.Height(i),
				Round:      message.Round(3),
				Identifier: identifier,
				Data:       commitDataToBytes(t, &message.CommitData{Data: []byte("value")}),
			}))
			heights = append(heights, message.Height(i))
		}

		sm := &message.SyncMessage{
			Protocol: message.LastDecidedType,
			Params: &message.SyncParams{
				Height:     heights,
				Identifier: identifier,
			},
			Data:   decidedMsgs,
			Status: message.StatusSuccess,
		}
		em, err := sm.Encode()
		require.NoError(t, err)

		msg := &message.SSVMessage{
			MsgType: message.SSVDecidedMsgType,
			ID:      identifier,
			Data:    em,
		}

		return msg
	}
}

func generateLastDecidedHandler(t *testing.T, identifier []byte, decidedMsg *message.SignedMessage) protocolp2p.EventHandler {
	return func(e protocolp2p.MockMessageEvent) *message.SSVMessage {
		sm := &message.SyncMessage{
			Protocol: message.LastDecidedType,
			Params: &message.SyncParams{
				Height:     []message.Height{message.Height(9), message.Height(10)},
				Identifier: identifier,
			},
			Data:   []*message.SignedMessage{decidedMsg},
			Status: message.StatusSuccess,
		}
		em, err := sm.Encode()
		require.NoError(t, err)

		msg := &message.SSVMessage{
			MsgType: message.SSVDecidedMsgType,
			ID:      identifier,
			Data:    em,
		}

		return msg
	}
}<|MERGE_RESOLUTION|>--- conflicted
+++ resolved
@@ -107,27 +107,6 @@
 
 func (s *testStorage) CleanLastChangeRound(identifier message.Identifier) {}
 
-<<<<<<< HEAD
-// TODO: un-lint
-//nolint
-func newHeight(height message.Height) atomic.Value {
-	res := atomic.Value{}
-	res.Store(height)
-	return res
-}
-
-// TODO: un-lint
-//nolint
-func newIdentifier(identity []byte) atomic.Value {
-	res := atomic.Value{}
-	res.Store(identity)
-	return res
-}
-
-// TODO: (lint) fix test
-//nolint
-=======
->>>>>>> e08f22bd
 func TestDecidedRequiresSync(t *testing.T) {
 	uids := []message.OperatorID{message.OperatorID(1), message.OperatorID(2), message.OperatorID(3), message.OperatorID(4)}
 	secretKeys, _ := testingprotocol.GenerateBLSKeys(uids...)
