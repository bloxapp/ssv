--- conflicted
+++ resolved
@@ -40,15 +40,11 @@
 			return fmt.Errorf("could not get proposal data: %w", err)
 		}
 
-<<<<<<< HEAD
-		if err := Justify(share, state, uint64(signedMessage.Message.Round), prepareMsg.RoundChangeJustification, prepareMsg.PrepareJustification, prepareMsg.Data); err != nil {
-=======
 		if err := proposalData.Validate(); err != nil {
 			return errors.Wrap(err, "proposalData invalid")
 		}
 
-		if err := Justify(share, state, signedMessage.Message.Round, proposalData); err != nil {
->>>>>>> 10ca87ff
+		if err := Justify(share, state, signedMessage.Message.Round, proposalData.RoundChangeJustification, proposalData.PrepareJustification, proposalData.Data); err != nil {
 			return fmt.Errorf("proposal not justified: %w", err)
 		}
 
@@ -70,14 +66,9 @@
 // 			∀ <ROUND-CHANGE, λi, round, prj , pvj> ∈ Qrc : prj = ⊥ ∧ prj = ⊥
 // 			∨ received a quorum of valid <PREPARE, λi, pr, value> messages such that:
 // 				(pr, value) = HighestPrepared(Qrc)
-<<<<<<< HEAD
-func Justify(share *beacon.Share, state *qbft.State, round uint64, roundChanges, prepares []*specqbft.SignedMessage, proposedValue []byte) error {
-	// TODO: move its tests to this package
-=======
 // TODO: move its tests to this package
-func Justify(share *beacon.Share, state *qbft.State, round specqbft.Round, proposalData *specqbft.ProposalData) error {
+func Justify(share *beacon.Share, state *qbft.State, round specqbft.Round, roundChanges, prepares []*specqbft.SignedMessage, proposedValue []byte) error {
 	// TODO: add value check
->>>>>>> 10ca87ff
 	if round == 1 {
 		return nil
 	}
