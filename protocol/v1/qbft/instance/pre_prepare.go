--- conflicted
+++ resolved
@@ -45,7 +45,8 @@
 */
 func (i *Instance) UponPrePrepareMsg() pipelines.SignedMessagePipeline {
 	return pipelines.WrapFunc("upon pre-prepare msg", func(signedMessage *specqbft.SignedMessage) error {
-<<<<<<< HEAD
+		i.State().ProposalAcceptedForCurrentRound.Store(signedMessage)
+
 		newRound := signedMessage.Message.Round
 
 		if currentRound := i.State().GetRound(); signedMessage.Message.Round > currentRound {
@@ -55,13 +56,6 @@
 			)
 			i.ResetRoundTimer()
 			i.bumpToRound(newRound)
-=======
-		i.State().ProposalAcceptedForCurrentRound.Store(signedMessage)
-
-		prepareMsg, err := signedMessage.Message.GetProposalData()
-		if err != nil {
-			return errors.Wrap(err, "failed to get prepare message")
->>>>>>> b9a0148a
 		}
 
 		prepareMsg, err := signedMessage.Message.GetProposalData()
