--- conflicted
+++ resolved
@@ -180,13 +180,8 @@
 		ValidatorShare: share,
 		Logger:         zaptest.NewLogger(t),
 		network:        network,
-<<<<<<< HEAD
 		LeaderSelector: roundrobin.New(share, state),
-		signer:         newTestSigner(),
-=======
-		LeaderSelector: leader,
 		ssvSigner:      newTestSSVSigner(),
->>>>>>> 0e6d49bd
 	}
 
 	instance.state.Round.Store(specqbft.Round(1))
