--- conflicted
+++ resolved
@@ -103,9 +103,5 @@
 	instance.fork = testingFork(instance)
 	pipeline := instance.PrepareMsgPipeline()
 	// TODO: fix bad-looking name
-<<<<<<< HEAD
-	require.EqualValues(t, "combination of: combination of: combination of: basic msg validation, type check, identifier, sequence, authorize, , round, validate proposal, add prepare msg, , upon prepare msg, ", pipeline.Name())
-=======
-	require.EqualValues(t, "combination of: validate proposal, combination of: combination of: basic msg validation, type check, identifier, sequence, authorize, , add prepare msg, , upon prepare msg, ", pipeline.Name())
->>>>>>> 10ca87ff
+	require.EqualValues(t, "combination of: combination of: combination of: basic msg validation, type check, identifier, sequence, authorize, , add prepare msg, , upon prepare msg, ", pipeline.Name())
 }