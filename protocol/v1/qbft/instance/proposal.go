package instance

import (
	"fmt"

	specqbft "github.com/bloxapp/ssv-spec/qbft"
	"github.com/pkg/errors"
	"go.uber.org/zap"

	"github.com/bloxapp/ssv/protocol/v1/qbft"
	"github.com/bloxapp/ssv/protocol/v1/qbft/pipelines"
)

// ProposalMsgPipeline is the main proposal msg pipeline
func (i *Instance) ProposalMsgPipeline() pipelines.SignedMessagePipeline {
	validationPipeline := i.proposalMsgValidationPipeline()

	// TODO: Add value check.
	return pipelines.Combine(
		pipelines.WrapFunc(validationPipeline.Name(), func(signedMessage *specqbft.SignedMessage) error {
			if err := validationPipeline.Run(signedMessage); err != nil {
				return fmt.Errorf("invalid proposal message: %w", err)
			}
			return nil
		}),
<<<<<<< HEAD
=======

>>>>>>> c8a402b0
		pipelines.WrapFunc("add proposal msg", func(signedMessage *specqbft.SignedMessage) error {
			i.Logger.Info("received valid proposal message for round",
				zap.Any("sender_ibft_id", signedMessage.GetSigners()),
				zap.Uint64("round", uint64(signedMessage.Message.Round)))

			proposalData, err := signedMessage.Message.GetProposalData()
			if err != nil {
				return fmt.Errorf("could not get proposal data: %w", err)
			}
			i.containersMap[specqbft.ProposalMsgType].AddMessage(signedMessage, proposalData.Data)

			return nil
		}),
		i.UponProposalMsg(),
	)
}

func (i *Instance) proposalMsgValidationPipeline() pipelines.SignedMessagePipeline {
	return i.fork.ProposalMsgValidationPipeline(i.ValidatorShare, i.State(), i.RoundLeader)
}

/*
UponProposalMsg Algorithm 2 IBFTController pseudocode for process pi: normal case operation
upon receiving a valid ⟨PROPOSAL, λi, ri, value⟩ message m from leader(λi, round) such that:
	JustifyProposal(m) do
		set timer i to running and expire after t(ri)
		broadcast ⟨PREPARE, λi, ri, value⟩
*/
func (i *Instance) UponProposalMsg() pipelines.SignedMessagePipeline {
	return pipelines.WrapFunc("upon proposal msg", func(signedMessage *specqbft.SignedMessage) error {
		i.State().ProposalAcceptedForCurrentRound.Store(signedMessage)

		newRound := signedMessage.Message.Round

		if currentRound := i.State().GetRound(); signedMessage.Message.Round > currentRound {
			i.Logger.Debug("received future justified proposal, bumping into its round and resetting timer",
				zap.Uint64("current_round", uint64(currentRound)),
				zap.Uint64("future_round", uint64(signedMessage.Message.Round)),
			)
			i.ResetRoundTimer()
			i.bumpToRound(newRound)
		}

		proposalData, err := signedMessage.Message.GetProposalData()
		if err != nil {
			return errors.Wrap(err, "failed to get prepare message")
		}

		// mark state
		i.ProcessStageChange(qbft.RoundStateProposal)

		// broadcast prepare msg
		broadcastMsg, err := i.generatePrepareMessage(proposalData.Data)
		if err != nil {
			return errors.Wrap(err, "could not create prepare msg")
		}
		if err := i.SignAndBroadcast(broadcastMsg); err != nil {
			i.Logger.Error("failed to broadcast prepare message", zap.Error(err))
			return err
		}
		return nil
	})
}

func (i *Instance) generateProposalMessage(proposalMsg *specqbft.ProposalData) (specqbft.Message, error) {
	proposalEncodedMsg, err := proposalMsg.Encode()
	if err != nil {
		return specqbft.Message{}, errors.Wrap(err, "failed to encoded proposal message")
	}
	identifier := i.State().GetIdentifier()
	return specqbft.Message{
		MsgType:    specqbft.ProposalMsgType,
		Height:     i.State().GetHeight(),
		Round:      i.State().GetRound(),
		Identifier: identifier[:],
		Data:       proposalEncodedMsg,
	}, nil
}

func (i *Instance) checkExistingProposal(round specqbft.Round) (bool, *specqbft.SignedMessage, error) {
	msgs := i.containersMap[specqbft.ProposalMsgType].ReadOnlyMessagesByRound(round)
	if len(msgs) == 1 {
		return true, msgs[0], nil
	} else if len(msgs) > 1 {
		return false, nil, errors.New("multiple proposal msgs, can't decide which one to use")
	}
	return false, nil, nil
}<|MERGE_RESOLUTION|>--- conflicted
+++ resolved
@@ -23,10 +23,6 @@
 			}
 			return nil
 		}),
-<<<<<<< HEAD
-=======
-
->>>>>>> c8a402b0
 		pipelines.WrapFunc("add proposal msg", func(signedMessage *specqbft.SignedMessage) error {
 			i.Logger.Info("received valid proposal message for round",
 				zap.Any("sender_ibft_id", signedMessage.GetSigners()),
