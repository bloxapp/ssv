#
# STEP 1: Prepare environment
#
FROM golang:1.19-alpine AS preparer

RUN apk update && apk add --no-cache \
  curl git g++ bzip2 make && \
  rm /var/cache/apk/*

# install jemalloc
WORKDIR /tmp/jemalloc-temp
RUN curl -s -L "https://github.com/jemalloc/jemalloc/releases/download/5.2.1/jemalloc-5.2.1.tar.bz2" -o jemalloc.tar.bz2 \
  && tar xjf ./jemalloc.tar.bz2
RUN cd jemalloc-5.2.1 \
  && ./configure --with-jemalloc-prefix='je_' --with-malloc-conf='background_thread:true,metadata_thp:auto' \
  && make && make install

RUN go version

WORKDIR /go/src/github.com/bloxapp/ssv/
COPY go.mod .
COPY go.sum .
RUN --mount=type=cache,target=/root/.cache/go-build \
  --mount=type=cache,mode=0755,target=/go/pkg \
  go mod download

ARG APP_VERSION
#
# STEP 2: Build executable binary
#
FROM preparer AS builder

# Copy files and install app
COPY . .

ARG APP_VERSION

RUN --mount=type=cache,target=/root/.cache/go-build \
  --mount=type=cache,mode=0755,target=/go/pkg \
<<<<<<< HEAD
  go install github.com/go-delve/delve/cmd/dlv@latest

RUN --mount=type=cache,target=/root/.cache/go-build \
  --mount=type=cache,mode=0755,target=/go/pkg \
  git fetch --tags

RUN --mount=type=cache,target=/root/.cache/go-build \
  --mount=type=cache,mode=0755,target=/go/pkg \
=======
>>>>>>> 727389fe
  CGO_ENABLED=1 GOOS=linux go install \
  -tags="blst_enabled,jemalloc,allocator" \
  -ldflags "-X main.Version='${APP_VERSION}' -linkmode external -extldflags \"-static -lm\"" \
  ./cmd/ssvnode

#
# STEP 3: Prepare image to run the binary
#
FROM alpine:3.12 AS runner

# Install ca-certificates, bash
RUN apk -v --update add ca-certificates bash make bind-tools && \
  rm /var/cache/apk/*

COPY --from=builder /go/bin/ssvnode /go/bin/ssvnode
COPY --from=builder /go/bin/dlv /bin/dlv

COPY ./Makefile .env* ./
COPY config/* ./config/


# Expose port for load balancing
EXPOSE 5678 5000 4000/udp

# Force using Go's DNS resolver because Alpine's DNS resolver (when netdns=cgo) may cause issues.
ENV GODEBUG="netdns=go"

#ENTRYPOINT ["/go/bin/ssvnode"]<|MERGE_RESOLUTION|>--- conflicted
+++ resolved
@@ -37,17 +37,11 @@
 
 RUN --mount=type=cache,target=/root/.cache/go-build \
   --mount=type=cache,mode=0755,target=/go/pkg \
-<<<<<<< HEAD
   go install github.com/go-delve/delve/cmd/dlv@latest
+
 
 RUN --mount=type=cache,target=/root/.cache/go-build \
   --mount=type=cache,mode=0755,target=/go/pkg \
-  git fetch --tags
-
-RUN --mount=type=cache,target=/root/.cache/go-build \
-  --mount=type=cache,mode=0755,target=/go/pkg \
-=======
->>>>>>> 727389fe
   CGO_ENABLED=1 GOOS=linux go install \
   -tags="blst_enabled,jemalloc,allocator" \
   -ldflags "-X main.Version='${APP_VERSION}' -linkmode external -extldflags \"-static -lm\"" \
