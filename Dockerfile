--- conflicted
+++ resolved
@@ -1,32 +1,19 @@
 #
 # STEP 1: Prepare environment
 #
-<<<<<<< HEAD
 FROM golang:1.20.5-bookworm AS preparer
 
 ENV DEBIAN_FRONTEND=noninteractive
 RUN apt-get update
 RUN apt-get install -yq --no-install-recommends \
-  curl git bzip2 g++ gcc-aarch64-linux-gnu make
-RUN rm -rf /var/lib/apt/lists/*
-
-=======
-FROM golang:1.19.12 AS preparer
-
-RUN apt-get update                                                        && \
-  DEBIAN_FRONTEND=noninteractive apt-get install -yq --no-install-recommends \
   curl=7.88.1-10+deb12u1 \
   git=1:2.39.2-1.1 \
-  zip=3.0-13 \
-  unzip=6.0-28 \
-  wget=1.21.3-1+b2 \
+  bzip2=1.0.8-5+b1 \
   g++=4:12.2.0-3 \
   gcc-aarch64-linux-gnu=4:12.2.0-3 \
-  bzip2=1.0.8-5+b1 \
   make=4.3-4.1 \
   && rm -rf /var/lib/apt/lists/*
 
->>>>>>> 814e0936
 # install jemalloc
 WORKDIR /tmp/jemalloc-temp
 RUN curl -s -L "https://github.com/jemalloc/jemalloc/releases/download/5.2.1/jemalloc-5.2.1.tar.bz2" -o jemalloc.tar.bz2 \
@@ -65,11 +52,7 @@
 #
 # STEP 3: Prepare image to run the binary
 #
-<<<<<<< HEAD
-FROM alpine:3.18 AS runner
-=======
 FROM alpine:3.18.3 AS runner
->>>>>>> 814e0936
 
 # Install ca-certificates, bash
 RUN apk -v --update add \
