#
# STEP 1: Prepare environment
#
FROM golang:1.19 AS preparer

RUN apt-get update                                                        && \
  DEBIAN_FRONTEND=noninteractive apt-get install -yq --no-install-recommends \
  curl git zip unzip wget g++ gcc-aarch64-linux-gnu bzip2 make      \
  && rm -rf /var/lib/apt/lists/*
# install jemalloc
WORKDIR /tmp/jemalloc-temp
RUN curl -s -L "https://github.com/jemalloc/jemalloc/releases/download/5.2.1/jemalloc-5.2.1.tar.bz2" -o jemalloc.tar.bz2 \
  && tar xjf ./jemalloc.tar.bz2
RUN cd jemalloc-5.2.1 \
  && ./configure --with-jemalloc-prefix='je_' --with-malloc-conf='background_thread:true,metadata_thp:auto' \
  && make && make install

RUN go version

WORKDIR /go/src/github.com/bloxapp/ssv/
COPY go.mod .
COPY go.sum .
RUN go mod download

ARG APP_VERSION
#
# STEP 2: Build executable binary
#
FROM preparer AS builder

# Copy files and install app
COPY . .

ARG APP_VERSION

<<<<<<< HEAD
RUN git fetch --tags
RUN CGO_ENABLED=1 GOOS=linux go install -tags="blst_enabled,jemalloc,allocator" -ldflags "-X main.Version=`if [ ! -z "${APP_VERSION}" ]; then echo $APP_VERSION; else git describe --always --tags $(git rev-list --tags --max-count=1); fi` -linkmode external -extldflags \"-static -lm\"" ./cmd/ssvnode
=======
RUN --mount=type=cache,target=/root/.cache/go-build \
  CGO_ENABLED=1 GOOS=linux go install \
  -tags="blst_enabled,jemalloc,allocator" \
  -ldflags "-X main.Version=`if [ ! -z "${APP_VERSION}" ]; then echo $APP_VERSION; else git describe --tags $(git rev-list --tags --max-count=1); fi` -linkmode external -extldflags \"-static -lm\"" \
  ./cmd/ssvnode
>>>>>>> d1ba2838

#
# STEP 3: Prepare image to run the binary
#
FROM alpine:3.12 AS runner

# Install ca-certificates, bash
RUN apk -v --update add ca-certificates bash make  bind-tools && \
  rm /var/cache/apk/*

COPY --from=builder /go/bin/ssvnode /go/bin/ssvnode
COPY ./Makefile .env* ./
COPY config/* ./config/


# Expose port for load balancing
EXPOSE 5678 5000 4000/udp

# Force using Go's DNS resolver because Alpine's DNS resolver (when netdns=cgo) may cause issues.
ENV GODEBUG="netdns=go"

#ENTRYPOINT ["/go/bin/ssvnode"]<|MERGE_RESOLUTION|>--- conflicted
+++ resolved
@@ -33,16 +33,13 @@
 
 ARG APP_VERSION
 
-<<<<<<< HEAD
-RUN git fetch --tags
-RUN CGO_ENABLED=1 GOOS=linux go install -tags="blst_enabled,jemalloc,allocator" -ldflags "-X main.Version=`if [ ! -z "${APP_VERSION}" ]; then echo $APP_VERSION; else git describe --always --tags $(git rev-list --tags --max-count=1); fi` -linkmode external -extldflags \"-static -lm\"" ./cmd/ssvnode
-=======
+RUN -mount=type=cache,target=/root/.cache/go-build \
+    git fetch --tags
 RUN --mount=type=cache,target=/root/.cache/go-build \
   CGO_ENABLED=1 GOOS=linux go install \
   -tags="blst_enabled,jemalloc,allocator" \
-  -ldflags "-X main.Version=`if [ ! -z "${APP_VERSION}" ]; then echo $APP_VERSION; else git describe --tags $(git rev-list --tags --max-count=1); fi` -linkmode external -extldflags \"-static -lm\"" \
+  -ldflags "-X main.Version=`if [ ! -z "${APP_VERSION}" ]; then echo $APP_VERSION; else git describe --always --tags $(git rev-list --tags --max-count=1); fi` -linkmode external -extldflags \"-static -lm\"" \
   ./cmd/ssvnode
->>>>>>> d1ba2838
 
 #
 # STEP 3: Prepare image to run the binary
