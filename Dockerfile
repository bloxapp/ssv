#
# STEP 1: Prepare environment
#
<<<<<<< HEAD
FROM golang:1.20.5-bookworm AS preparer
=======
FROM golang:1.20.7 AS preparer
>>>>>>> 4d8f410f

ENV DEBIAN_FRONTEND=noninteractive
RUN apt-get update
RUN apt-get install -yq --no-install-recommends \
  curl=7.88.1-10+deb12u1 \
  git=1:2.39.2-1.1 \
  bzip2=1.0.8-5+b1 \
  g++=4:12.2.0-3 \
  gcc-aarch64-linux-gnu=4:12.2.0-3 \
  make=4.3-4.1 \
  && rm -rf /var/lib/apt/lists/*

# install jemalloc
WORKDIR /tmp/jemalloc-temp
RUN curl -s -L "https://github.com/jemalloc/jemalloc/releases/download/5.2.1/jemalloc-5.2.1.tar.bz2" -o jemalloc.tar.bz2 \
  && tar xjf ./jemalloc.tar.bz2
RUN cd jemalloc-5.2.1 \
  && ./configure --with-jemalloc-prefix='je_' --with-malloc-conf='background_thread:true,metadata_thp:auto' \
  && make && make install

RUN go version

WORKDIR /go/src/github.com/bloxapp/ssv/
COPY go.mod .
COPY go.sum .
RUN --mount=type=cache,target=/root/.cache/go-build \
  --mount=type=cache,mode=0755,target=/go/pkg \
  go mod download

ARG APP_VERSION
#
# STEP 2: Build executable binary
#
FROM preparer AS builder

# Copy files and install app
COPY . .

ARG APP_VERSION

RUN --mount=type=cache,target=/root/.cache/go-build \
  --mount=type=cache,mode=0755,target=/go/pkg \
  CGO_ENABLED=1 GOOS=linux go install \
  -tags="blst_enabled,jemalloc,allocator" \
  -ldflags "-X main.Version='${APP_VERSION}' -linkmode external -extldflags \"-static -lm\"" \
  ./cmd/ssvnode

#
# STEP 3: Prepare image to run the binary
#
FROM alpine:3.18.3 AS runner

# Install ca-certificates, bash
RUN apk -v --update add \
  ca-certificates=20230506-r0 \
  bash=5.2.15-r5 \
  make=4.4.1-r1 \
  bind-tools=9.18.16-r0 && \
  rm /var/cache/apk/*

COPY --from=builder /go/bin/ssvnode /go/bin/ssvnode
COPY ./Makefile .env* ./
COPY config/* ./config/


# Expose port for load balancing
EXPOSE 5678 5000 4000/udp

# Force using Go's DNS resolver because Alpine's DNS resolver (when netdns=cgo) may cause issues.
ENV GODEBUG="netdns=go"

#ENTRYPOINT ["/go/bin/ssvnode"]<|MERGE_RESOLUTION|>--- conflicted
+++ resolved
@@ -1,20 +1,18 @@
 #
 # STEP 1: Prepare environment
 #
-<<<<<<< HEAD
-FROM golang:1.20.5-bookworm AS preparer
-=======
 FROM golang:1.20.7 AS preparer
->>>>>>> 4d8f410f
 
-ENV DEBIAN_FRONTEND=noninteractive
-RUN apt-get update
-RUN apt-get install -yq --no-install-recommends \
+RUN apt-get update                                                        && \
+  DEBIAN_FRONTEND=noninteractive apt-get install -yq --no-install-recommends \
   curl=7.88.1-10+deb12u1 \
   git=1:2.39.2-1.1 \
-  bzip2=1.0.8-5+b1 \
+  zip=3.0-13 \
+  unzip=6.0-28 \
+  wget=1.21.3-1+b2 \
   g++=4:12.2.0-3 \
   gcc-aarch64-linux-gnu=4:12.2.0-3 \
+  bzip2=1.0.8-5+b1 \
   make=4.3-4.1 \
   && rm -rf /var/lib/apt/lists/*
 
