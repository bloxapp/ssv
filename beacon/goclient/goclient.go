package goclient

import (
	"context"
	"fmt"
	"log"
	"sync"
	"time"

	client "github.com/attestantio/go-eth2-client"
	eth2client "github.com/attestantio/go-eth2-client"
	"github.com/attestantio/go-eth2-client/http"
	"github.com/bloxapp/eth2-key-manager/core"
	spectypes "github.com/bloxapp/ssv-spec/types"
	"github.com/pkg/errors"
	"github.com/prometheus/client_golang/prometheus"
	"github.com/prometheus/client_golang/prometheus/promauto"
	"github.com/rs/zerolog"
	"go.uber.org/zap"

	"github.com/bloxapp/ssv/monitoring/metrics"
	beaconprotocol "github.com/bloxapp/ssv/protocol/v2/blockchain/beacon"
)

const (
	healthCheckTimeout = 10 * time.Second
)

type beaconNodeStatus int32

var (
	allMetrics = []prometheus.Collector{
		metricsBeaconNodeStatus,
		metricsAttestationDataRequest,
	}
	metricsBeaconNodeStatus = promauto.NewGauge(prometheus.GaugeOpts{
		Name: "ssv:beacon:node_status",
		Help: "Status of the connected beacon node",
	})
	metricsAttestationDataRequest = promauto.NewHistogramVec(prometheus.HistogramOpts{
		Name:    "ssv:beacon:attestation_data_request_duration_seconds",
		Help:    "Attestation data request duration (seconds)",
		Buckets: []float64{0.02, 0.05, 0.1, 0.2, 0.5, 1, 5},
	}, []string{})
	statusUnknown beaconNodeStatus = 0
	statusSyncing beaconNodeStatus = 1
	statusOK      beaconNodeStatus = 2
)

func init() {
	for _, c := range allMetrics {
		if err := prometheus.Register(c); err != nil {
			log.Println("could not register prometheus collector")
		}
	}
}

// goClient implementing Beacon struct
type goClient struct {
	ctx            context.Context
	logger         *zap.Logger
	network        beaconprotocol.Network
	client         client.Service
	indicesMapLock sync.Mutex
	graffiti       []byte
}

// verifies that the client implements HealthCheckAgent
var _ metrics.HealthCheckAgent = &goClient{}

// New init new client and go-client instance
func New(opt beaconprotocol.Options) (beaconprotocol.Beacon, error) {
	logger := opt.Logger.With(zap.String("component", "goClient"), zap.String("network", opt.Network))
	logger.Info("connecting to beacon client...")

	httpClient, err := http.New(opt.Context,
		// WithAddress supplies the address of the beacon node, in host:port format.
		http.WithAddress(opt.BeaconNodeAddr),
		// LogLevel supplies the level of logging to carry out.
		http.WithLogLevel(zerolog.DebugLevel),
		http.WithTimeout(time.Second*5),
	)
	if err != nil {
		return nil, errors.WithMessage(err, "failed to create http client")
	}

	logger = logger.With(zap.String("name", httpClient.Name()), zap.String("address", httpClient.Address()))
	logger.Info("successfully connected to beacon client")

	network := beaconprotocol.NewNetwork(core.NetworkFromString(opt.Network), opt.MinGenesisTime)
	_client := &goClient{
		ctx:            opt.Context,
		logger:         logger,
		network:        network,
		client:         httpClient,
		indicesMapLock: sync.Mutex{},
		graffiti:       opt.Graffiti,
	}

	return _client, nil
}

// HealthCheck provides health status of beacon node
func (gc *goClient) HealthCheck() []string {
	if gc.client == nil {
		return []string{"not connected to beacon node"}
	}
	if provider, isProvider := gc.client.(eth2client.NodeSyncingProvider); isProvider {
		ctx, cancel := context.WithTimeout(gc.ctx, healthCheckTimeout)
		defer cancel()
		syncState, err := provider.NodeSyncing(ctx)
		if err != nil {
			metricsBeaconNodeStatus.Set(float64(statusUnknown))
			return []string{"could not get beacon node sync state"}
		}
		if syncState != nil && syncState.IsSyncing {
			metricsBeaconNodeStatus.Set(float64(statusSyncing))
			return []string{fmt.Sprintf("beacon node is currently syncing: head=%d, distance=%d",
				syncState.HeadSlot, syncState.SyncDistance)}
		}
	}
	metricsBeaconNodeStatus.Set(float64(statusOK))
	return []string{}
}

<<<<<<< HEAD
func (gc *goClient) GetDuties(epoch spec.Epoch, validatorIndices []spec.ValidatorIndex) ([]*spectypes.Duty, error) {
	if provider, isProvider := gc.client.(eth2client.AttesterDutiesProvider); isProvider {
		attesterDuties, err := provider.AttesterDuties(gc.ctx, epoch, validatorIndices)
		if err != nil {
			return nil, err
		}
		var duties []*spectypes.Duty
		for _, attesterDuty := range attesterDuties {
			duties = append(duties, &spectypes.Duty{
				Type:                    spectypes.BNRoleAttester,
				PubKey:                  attesterDuty.PubKey,
				Slot:                    attesterDuty.Slot,
				ValidatorIndex:          attesterDuty.ValidatorIndex,
				CommitteeIndex:          attesterDuty.CommitteeIndex,
				CommitteeLength:         attesterDuty.CommitteeLength,
				CommitteesAtSlot:        attesterDuty.CommitteesAtSlot,
				ValidatorCommitteeIndex: attesterDuty.ValidatorCommitteeIndex,
			})
		}
		return duties, nil
	}
	return nil, errors.New("client does not support AttesterDutiesProvider")
}

// GetValidatorData returns metadata (balance, index, status, more) for each pubkey from the node
func (gc *goClient) GetValidatorData(validatorPubKeys []spec.BLSPubKey) (map[spec.ValidatorIndex]*api.Validator, error) {
	// validatorsBatchSize
	if provider, isProvider := gc.client.(eth2client.ValidatorsProvider); isProvider {
		validatorsMap, err := provider.ValidatorsByPubKey(gc.ctx, "head", validatorPubKeys) // TODO: maybe need to get the stateID (head) as var
		if err != nil {
			return nil, err
		}
		return validatorsMap, nil
	}
	return nil, errors.New("client does not support ValidatorsProvider")
}

// waitOneThirdOrValidBlock waits until one-third of the slot has transpired (SECONDS_PER_SLOT / 3 seconds after the start of slot)
func (gc *goClient) waitOneThirdOrValidBlock(slot uint64) {
	delay := slots.DivideSlotBy(3 /* a third of the slot duration */)
	startTime := gc.slotStartTime(slot)
	finalTime := startTime.Add(delay)
	wait := prysmTime.Until(finalTime)
	if wait <= 0 {
		return
	}

	t := time.NewTimer(wait)
	defer t.Stop()
	for range t.C {
		return
	}
=======
// GetBeaconNetwork returns the beacon network the node is on
func (gc *goClient) GetBeaconNetwork() spectypes.BeaconNetwork {
	return spectypes.BeaconNetwork(gc.network.Network)
>>>>>>> e80e4257
}

// SlotStartTime returns the start time in terms of its unix epoch
// value.
func (gc *goClient) slotStartTime(slot uint64) time.Time {
	duration := time.Second * time.Duration(slot*uint64(gc.network.SlotDurationSec().Seconds()))
	startTime := time.Unix(int64(gc.network.MinGenesisTime()), 0).Add(duration)
	return startTime
}<|MERGE_RESOLUTION|>--- conflicted
+++ resolved
@@ -123,64 +123,9 @@
 	return []string{}
 }
 
-<<<<<<< HEAD
-func (gc *goClient) GetDuties(epoch spec.Epoch, validatorIndices []spec.ValidatorIndex) ([]*spectypes.Duty, error) {
-	if provider, isProvider := gc.client.(eth2client.AttesterDutiesProvider); isProvider {
-		attesterDuties, err := provider.AttesterDuties(gc.ctx, epoch, validatorIndices)
-		if err != nil {
-			return nil, err
-		}
-		var duties []*spectypes.Duty
-		for _, attesterDuty := range attesterDuties {
-			duties = append(duties, &spectypes.Duty{
-				Type:                    spectypes.BNRoleAttester,
-				PubKey:                  attesterDuty.PubKey,
-				Slot:                    attesterDuty.Slot,
-				ValidatorIndex:          attesterDuty.ValidatorIndex,
-				CommitteeIndex:          attesterDuty.CommitteeIndex,
-				CommitteeLength:         attesterDuty.CommitteeLength,
-				CommitteesAtSlot:        attesterDuty.CommitteesAtSlot,
-				ValidatorCommitteeIndex: attesterDuty.ValidatorCommitteeIndex,
-			})
-		}
-		return duties, nil
-	}
-	return nil, errors.New("client does not support AttesterDutiesProvider")
-}
-
-// GetValidatorData returns metadata (balance, index, status, more) for each pubkey from the node
-func (gc *goClient) GetValidatorData(validatorPubKeys []spec.BLSPubKey) (map[spec.ValidatorIndex]*api.Validator, error) {
-	// validatorsBatchSize
-	if provider, isProvider := gc.client.(eth2client.ValidatorsProvider); isProvider {
-		validatorsMap, err := provider.ValidatorsByPubKey(gc.ctx, "head", validatorPubKeys) // TODO: maybe need to get the stateID (head) as var
-		if err != nil {
-			return nil, err
-		}
-		return validatorsMap, nil
-	}
-	return nil, errors.New("client does not support ValidatorsProvider")
-}
-
-// waitOneThirdOrValidBlock waits until one-third of the slot has transpired (SECONDS_PER_SLOT / 3 seconds after the start of slot)
-func (gc *goClient) waitOneThirdOrValidBlock(slot uint64) {
-	delay := slots.DivideSlotBy(3 /* a third of the slot duration */)
-	startTime := gc.slotStartTime(slot)
-	finalTime := startTime.Add(delay)
-	wait := prysmTime.Until(finalTime)
-	if wait <= 0 {
-		return
-	}
-
-	t := time.NewTimer(wait)
-	defer t.Stop()
-	for range t.C {
-		return
-	}
-=======
 // GetBeaconNetwork returns the beacon network the node is on
 func (gc *goClient) GetBeaconNetwork() spectypes.BeaconNetwork {
 	return spectypes.BeaconNetwork(gc.network.Network)
->>>>>>> e80e4257
 }
 
 // SlotStartTime returns the start time in terms of its unix epoch
