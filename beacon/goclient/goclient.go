package goclient

import (
	"context"
	"encoding/json"
	"fmt"
	"math"
	"net/http"
	"strings"
	"sync"
	"time"

	eth2client "github.com/attestantio/go-eth2-client"
	"github.com/attestantio/go-eth2-client/api"
	eth2clienthttp "github.com/attestantio/go-eth2-client/http"
	"github.com/attestantio/go-eth2-client/spec"
	"github.com/attestantio/go-eth2-client/spec/phase0"
	spectypes "github.com/bloxapp/ssv-spec/types"
	"github.com/prometheus/client_golang/prometheus"
	"github.com/prometheus/client_golang/prometheus/promauto"
	"github.com/rs/zerolog"
	"go.uber.org/zap"

	"github.com/bloxapp/ssv/logging/fields"
	"github.com/bloxapp/ssv/operator/slotticker"
	beaconprotocol "github.com/bloxapp/ssv/protocol/v2/blockchain/beacon"
)

// DataVersionNil is just a placeholder for a nil data version.
// Don't check for it, check for errors or nil data instead.
const DataVersionNil spec.DataVersion = math.MaxUint64

type beaconNodeStatus int32

var (
	allMetrics = []prometheus.Collector{
		metricsBeaconNodeStatus,
		metricsBeaconDataRequest,
	}
	metricsBeaconNodeStatus = promauto.NewGauge(prometheus.GaugeOpts{
		Name: "ssv_beacon_status",
		Help: "Status of the connected beacon node",
	})

	// metricsBeaconDataRequest is located here to avoid including waiting for 1/3 or 2/3 of slot time into request duration.
	metricsBeaconDataRequest = promauto.NewHistogramVec(prometheus.HistogramOpts{
		Name:    "ssv_beacon_data_request_duration_seconds",
		Help:    "Beacon data request duration (seconds)",
		Buckets: []float64{0.02, 0.05, 0.1, 0.2, 0.5, 1, 5},
	}, []string{"role"})

	metricsAttesterDataRequest                  = metricsBeaconDataRequest.WithLabelValues(spectypes.BNRoleAttester.String())
	metricsAggregatorDataRequest                = metricsBeaconDataRequest.WithLabelValues(spectypes.BNRoleAggregator.String())
	metricsProposerDataRequest                  = metricsBeaconDataRequest.WithLabelValues(spectypes.BNRoleProposer.String())
	metricsSyncCommitteeDataRequest             = metricsBeaconDataRequest.WithLabelValues(spectypes.BNRoleSyncCommittee.String())
	metricsSyncCommitteeContributionDataRequest = metricsBeaconDataRequest.WithLabelValues(spectypes.BNRoleSyncCommitteeContribution.String())

	statusUnknown beaconNodeStatus = 0
	statusSyncing beaconNodeStatus = 1
	statusOK      beaconNodeStatus = 2
)

func init() {
	logger := zap.L()
	for _, c := range allMetrics {
		if err := prometheus.Register(c); err != nil {
			logger.Debug("could not register prometheus collector")
		}
	}
}

// NodeClient is the type of the Beacon node.
type NodeClient string

const (
	NodeLighthouse NodeClient = "lighthouse"
	NodePrysm      NodeClient = "prysm"
	NodeUnknown    NodeClient = "unknown"
)

// ParseNodeClient derives the client from node's version string.
func ParseNodeClient(version string) NodeClient {
	version = strings.ToLower(version)
	switch {
	case strings.Contains(version, "lighthouse"):
		return NodeLighthouse
	case strings.Contains(version, "prysm"):
		return NodePrysm
	default:
		return NodeUnknown
	}
}

// Client defines all go-eth2-client interfaces used in ssv
type Client interface {
	eth2client.Service
	eth2client.NodeVersionProvider
	eth2client.NodeClientProvider

	eth2client.AttestationDataProvider
	eth2client.AttestationsSubmitter
	eth2client.AggregateAttestationProvider
	eth2client.AggregateAttestationsSubmitter
	eth2client.BeaconCommitteeSubscriptionsSubmitter
	eth2client.SyncCommitteeSubscriptionsSubmitter
	eth2client.AttesterDutiesProvider
	eth2client.ProposerDutiesProvider
	eth2client.SyncCommitteeDutiesProvider
	eth2client.NodeSyncingProvider
	eth2client.ProposalProvider
	eth2client.ProposalSubmitter
	eth2client.BlindedProposalProvider
	eth2client.BlindedProposalSubmitter
	eth2client.DomainProvider
	eth2client.SyncCommitteeMessagesSubmitter
	eth2client.BeaconBlockRootProvider
	eth2client.SyncCommitteeContributionProvider
	eth2client.SyncCommitteeContributionsSubmitter
	eth2client.ValidatorsProvider
	eth2client.ProposalPreparationsSubmitter
	eth2client.EventsProvider
	eth2client.ValidatorRegistrationsSubmitter
	eth2client.VoluntaryExitSubmitter
}

type NodeClientProvider interface {
	NodeClient() NodeClient
}

var _ NodeClientProvider = (*goClient)(nil)

// goClient implementing Beacon struct
type goClient struct {
	log                  *zap.Logger
	ctx                  context.Context
	network              beaconprotocol.Network
	client               Client
	nodeVersion          string
	nodeClient           NodeClient
	graffiti             []byte
	gasLimit             uint64
	operatorID           spectypes.OperatorID
	registrationMu       sync.Mutex
	registrationLastSlot phase0.Slot
	registrationCache    map[phase0.BLSPubKey]*api.VersionedSignedValidatorRegistration
	commonTimeout        time.Duration
	maxTimeout           time.Duration
}

// New init new client and go-client instance
func New(logger *zap.Logger, opt beaconprotocol.Options, operatorID spectypes.OperatorID, slotTickerProvider slotticker.Provider) (beaconprotocol.BeaconNode, error) {
	const (
		commonTimeout = time.Second * 5
		maxTimeout    = time.Second * 120
	)

	logger.Info("consensus client: connecting", fields.Address(opt.BeaconNodeAddr), fields.Network(string(opt.Network.BeaconNetwork)))
	dialCtx, cancel := context.WithTimeout(opt.Context, commonTimeout)
	defer cancel()
	httpClient, err := eth2clienthttp.New(dialCtx,
		// WithAddress supplies the address of the beacon node, in host:port format.
		eth2clienthttp.WithAddress(opt.BeaconNodeAddr),
		// LogLevel supplies the level of logging to carry out.
		eth2clienthttp.WithLogLevel(zerolog.DebugLevel),
		eth2clienthttp.WithTimeout(maxTimeout),
	)
	if err != nil {
		return nil, fmt.Errorf("failed to create http client: %w", err)
	}

	client := &goClient{
		log:               logger,
		ctx:               opt.Context,
		network:           opt.Network,
		client:            httpClient.(*eth2clienthttp.Service),
		graffiti:          opt.Graffiti,
		gasLimit:          opt.GasLimit,
		operatorID:        operatorID,
		registrationCache: map[phase0.BLSPubKey]*api.VersionedSignedValidatorRegistration{},
		commonTimeout:     commonTimeout,
		maxTimeout:        maxTimeout,
	}

	// Get the node's version and client.
	nodeVersionResp, err := client.client.NodeVersion(opt.Context, &api.NodeVersionOpts{
		Common: client.commonOpts(),
	})
	if err != nil {
		return nil, fmt.Errorf("failed to get node version: %w", err)
	}
	if nodeVersionResp == nil {
		return nil, fmt.Errorf("node version response is nil")
	}
	client.nodeVersion = nodeVersionResp.Data
	client.nodeClient = ParseNodeClient(nodeVersionResp.Data)

	logger.Info("consensus client connected",
		fields.Name(httpClient.Name()),
		fields.Address(httpClient.Address()),
		zap.String("client", string(client.nodeClient)),
		zap.String("version", client.nodeVersion),
	)

	// If it's a Prysm, check that the debug endpoints are enabled, otherwise
	// the Validators method might fail when calling BeaconState.
	// TODO: remove this once Prysm enables debug endpoints by default.
	if client.nodeClient == NodePrysm {
		if err := client.checkPrysmDebugEndpoints(); err != nil {
			return nil, err
		}
	}

	// Start registration submitter.
	go client.registrationSubmitter(slotTickerProvider)

	return client, nil
}

func (gc *goClient) NodeClient() NodeClient {
	return gc.nodeClient
}

// Healthy returns if beacon node is currently healthy: responds to requests, not in the syncing state, not optimistic
// (for optimistic see https://github.com/ethereum/consensus-specs/blob/dev/sync/optimistic.md#block-production).
func (gc *goClient) Healthy(ctx context.Context) error {
	nodeSyncingResp, err := gc.client.NodeSyncing(ctx, &api.NodeSyncingOpts{
		Common: gc.commonOpts(),
	})
	if err != nil {
		// TODO: get rid of global variable, pass metrics to goClient
		metricsBeaconNodeStatus.Set(float64(statusUnknown))
		return fmt.Errorf("failed to obtain node syncing status: %w", err)
	}
	if nodeSyncingResp == nil {
		metricsBeaconNodeStatus.Set(float64(statusUnknown))
		return fmt.Errorf("node syncing response is nil")
	}
	if nodeSyncingResp.Data == nil {
		metricsBeaconNodeStatus.Set(float64(statusUnknown))
		return fmt.Errorf("node syncing data is nil")
	}
	syncState := nodeSyncingResp.Data

	// TODO: also check if syncState.ElOffline when github.com/attestantio/go-eth2-client supports it
	metricsBeaconNodeStatus.Set(float64(statusSyncing))
	if syncState.IsSyncing {
		return fmt.Errorf("syncing")
	}
	if syncState.IsOptimistic {
		return fmt.Errorf("optimistic")
	}

	metricsBeaconNodeStatus.Set(float64(statusOK))
	return nil
}

// GetBeaconNetwork returns the beacon network the node is on
func (gc *goClient) GetBeaconNetwork() spectypes.BeaconNetwork {
	return gc.network.BeaconNetwork
}

// SlotStartTime returns the start time in terms of its unix epoch
// value.
func (gc *goClient) slotStartTime(slot phase0.Slot) time.Time {
	duration := time.Second * time.Duration(uint64(slot)*uint64(gc.network.SlotDurationSec().Seconds()))
	startTime := time.Unix(int64(gc.network.MinGenesisTime()), 0).Add(duration)
	return startTime
}

func (gc *goClient) Events(ctx context.Context, topics []string, handler eth2client.EventHandlerFunc) error {
	return gc.client.Events(ctx, topics, handler)
}

func (gc *goClient) commonOpts() api.CommonOpts {
	return api.CommonOpts{
		Timeout: gc.commonTimeout,
	}
}

func (gc *goClient) checkPrysmDebugEndpoints() error {
	address := strings.TrimSuffix(gc.client.Address(), "/")
	if !strings.HasPrefix(address, "http") {
		address = fmt.Sprintf("http://%s", address)
	}
<<<<<<< HEAD
	if url.Scheme == "" {
		url.Scheme = "http"
	}
	url.Path = "/eth/v2/debug/beacon/fork_choice"
	resp, err := http.Get(url.String())
=======
	resp, err := http.Get(fmt.Sprintf("%s/eth/v2/debug/beacon/fork_choice", address))
>>>>>>> 7105d4ec
	if err != nil {
		return fmt.Errorf("failed to get fork choice: %w", err)
	}
	if resp.StatusCode == http.StatusNotFound {
		return fmt.Errorf("Prysm node doesn't have debug endpoints enabled, please enable them with --enable-debug-rpc-endpoints")
	}
	if resp.StatusCode != http.StatusOK {
		return fmt.Errorf("failed to get fork choice: %s", resp.Status)
	}
	var data struct {
		JustifiedCheckpoint struct {
			Root phase0.Root `json:"root"`
		} `json:"justified_checkpoint"`
	}
	if err := json.NewDecoder(resp.Body).Decode(&data); err != nil {
		return fmt.Errorf("failed to decode fork choice response: %w", err)
	}
	if data.JustifiedCheckpoint.Root == (phase0.Root{}) {
		return fmt.Errorf("no justified checkpoint found")
	}
	return nil
}<|MERGE_RESOLUTION|>--- conflicted
+++ resolved
@@ -282,15 +282,7 @@
 	if !strings.HasPrefix(address, "http") {
 		address = fmt.Sprintf("http://%s", address)
 	}
-<<<<<<< HEAD
-	if url.Scheme == "" {
-		url.Scheme = "http"
-	}
-	url.Path = "/eth/v2/debug/beacon/fork_choice"
-	resp, err := http.Get(url.String())
-=======
 	resp, err := http.Get(fmt.Sprintf("%s/eth/v2/debug/beacon/fork_choice", address))
->>>>>>> 7105d4ec
 	if err != nil {
 		return fmt.Errorf("failed to get fork choice: %w", err)
 	}
