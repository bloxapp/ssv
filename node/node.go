package node

import (
	"context"
<<<<<<< HEAD
	"github.com/bloxapp/eth2-key-manager/core"
	"github.com/bloxapp/ssv/beacon"
	"github.com/bloxapp/ssv/slotqueue"
	"github.com/bloxapp/ssv/validator"
	"github.com/herumi/bls-eth-go-binary/bls"
	"time"

	ethpb "github.com/prysmaticlabs/ethereumapis/eth/v1alpha1"
	"go.uber.org/zap"

	"github.com/bloxapp/ssv/ibft"
)

=======
	"time"

	"github.com/bloxapp/eth2-key-manager/core"
	"github.com/herumi/bls-eth-go-binary/bls"
	ethpb "github.com/prysmaticlabs/ethereumapis/eth/v1alpha1"
	"go.uber.org/zap"

	"github.com/bloxapp/ssv/beacon"
	"github.com/bloxapp/ssv/network"
	"github.com/bloxapp/ssv/pubsub"
	"github.com/bloxapp/ssv/slotqueue"
	"github.com/bloxapp/ssv/storage/collections"
	"github.com/bloxapp/ssv/validator"
)

// Options contains options to create the node
type Options struct {
	ValidatorStorage collections.IValidatorStorage
	IbftStorage      collections.Iibft
	ETHNetwork       core.Network
	Network          network.Network
	Consensus        string
	Beacon           beacon.Beacon
	Logger           *zap.Logger
	// timeouts
	SignatureCollectionTimeout time.Duration
	// genesis epoch
	GenesisEpoch uint64
	// max slots for duty to wait
	DutySlotsLimit uint64
	Context        context.Context
}

>>>>>>> 45d10dde
// Node represents the behavior of SSV node
type Node interface {
	// Start starts the SSV node
	Start() error
<<<<<<< HEAD
}

// Options contains options to create the node
type Options struct {
	//ValidatorStorage collections.IValidator
	//IbftStorage      collections.Iibft
	//Network          network.Network
	ETHNetwork      *core.Network
	Beacon          *beacon.Beacon
	Context         context.Context
	Logger          *zap.Logger
	GenesisEpoch    uint64 `yaml:"GenesisEpoch" env:"GENESIS_EPOCH" env-description:"Genesis Epoch SSV node will start"`
	DutyLimit       uint64 `yaml:"DutyLimit" env:"DUTY_LIMIT" env-default:"32" env-description:"max slots to wait for duty to start"`
	OperatorPrivKey string `yaml:"OperatorPrivKey" env:"OPERATOR_PRIVKEY" env-default:"" env-required:"true" env-description:"Private key of the operator"`
	// max slots for duty to wait
	//TODO switch to time frame?
	// genesis epoch
	ValidatorOptions validator.ControllerOptions `yaml:"ValidatorOptions"`
}

// ssvNode implements Node interface
type ssvNode struct {
	//validatorStorage collections.IValidator
	//ibftStorage      collections.Iibft
	//network          network.Network
	ethNetwork          core.Network
	slotQueue           slotqueue.Queue
	context             context.Context
	validatorController validator.IController
	logger              *zap.Logger
	beacon              beacon.Beacon
	// genesis epoch
	genesisEpoch uint64
	// max slots for duty to wait
	dutyLimit uint64
}

// New is the constructor of ssvNode
func New(opts Options) Node {
	slotQueue := slotqueue.New(*opts.ETHNetwork)
	opts.ValidatorOptions.SlotQueue = slotQueue
	ssv := &ssvNode{
		context:             opts.Context,
		logger:              opts.Logger,
		genesisEpoch:        opts.GenesisEpoch,
		dutyLimit:           opts.DutyLimit,
		validatorController: validator.NewController(opts.ValidatorOptions),
		ethNetwork:          *opts.ETHNetwork,
		beacon:              *opts.Beacon,
		// TODO do we really need to pass the whole object or just SlotDurationSec
		slotQueue: slotQueue,
=======
}

// SsvNode implements Node interface
type SsvNode struct {
	validatorStorage  collections.IValidatorStorage
	ibftStorage       collections.Iibft
	ethNetwork        core.Network
	network           network.Network
	consensus         string
	slotQueue         slotqueue.Queue
	beacon            beacon.Beacon
	logger            *zap.Logger
	validatorsMap     map[string]*validator.Validator
	streamDuties      <-chan *ethpb.DutiesResponse_Duty
	pubkeysUpdateChan chan bool
	context           context.Context

	// timeouts
	signatureCollectionTimeout time.Duration
	// genesis epoch
	genesisEpoch uint64
	// max slots for duty to wait
	dutySlotsLimit uint64
	pubsub.BaseObserver
}

// New is the constructor of SsvNode
func New(opts Options) *SsvNode {
	return &SsvNode{
		validatorStorage:           opts.ValidatorStorage,
		ibftStorage:                opts.IbftStorage,
		ethNetwork:                 opts.ETHNetwork,
		network:                    opts.Network,
		consensus:                  opts.Consensus,
		slotQueue:                  slotqueue.New(opts.ETHNetwork),
		beacon:                     opts.Beacon,
		logger:                     opts.Logger,
		signatureCollectionTimeout: opts.SignatureCollectionTimeout,
		// genesis epoch
		genesisEpoch:   opts.GenesisEpoch,
		dutySlotsLimit: opts.DutySlotsLimit,
		validatorsMap:  make(map[string]*validator.Validator),
		context:        opts.Context,
>>>>>>> 45d10dde
	}
	return ssv
}

<<<<<<< HEAD
// Start implements Node interface
func (n *ssvNode) Start() error {
	validatorsMap := n.validatorController.StartValidators()

	var pubkeys [][]byte
	for _, val := range validatorsMap {
		pubkeys = append(pubkeys, val.Share.PublicKey.Serialize())
	}
	streamDuties, err := n.beacon.StreamDuties(n.context, pubkeys)
	if err != nil {
		n.logger.Error("failed to open duties stream", zap.Error(err))
=======
// InformObserver informs observer
func (n *SsvNode) InformObserver(data interface{}) {
	if validatorShare, ok := data.(collections.ValidatorShare); ok {
		if _, ok := n.validatorsMap[validatorShare.ValidatorPK.SerializeToHexStr()]; ok {
			n.logger.Info("validator already exist", zap.String("pubkey", validatorShare.ValidatorPK.SerializeToHexStr()))
			return
		}
		// setup validator
		n.validatorsMap[validatorShare.ValidatorPK.SerializeToHexStr()] = validator.New(n.context, n.logger, &validatorShare, n.ibftStorage, n.network, n.ethNetwork, n.beacon, validator.Options{
			SlotQueue:                  n.slotQueue,
			SignatureCollectionTimeout: n.signatureCollectionTimeout,
		})

		// start validator
		if err := n.validatorsMap[validatorShare.ValidatorPK.SerializeToHexStr()].Start(); err != nil {
			n.logger.Error("failed to start validator", zap.Error(err))
		}

		// update stream duties
		n.startStreamDuties()
>>>>>>> 45d10dde
	}
}

// GetObserverID get the observer id
func (n *SsvNode) GetObserverID() string {
	// TODO return proper id for the observer
	return "SsvNodeObserver"
}

// Start implements Node interface
func (n *SsvNode) Start() error {
	n.setupValidators()
	n.startValidators()
	n.startStreamDuties()

	for {
		select {
		case <-n.pubkeysUpdateChan:
			n.logger.Debug("public keys updated, restart stream duties listener")
			continue
		case duty := <-n.streamDuties:
			go func(duty *ethpb.DutiesResponse_Duty) {
				slots := collectSlots(duty)
				if len(slots) == 0 {
					n.logger.Debug("no slots found for the given duty")
					return
				}
<<<<<<< HEAD
				go func(slot uint64) {
					// execute task if slot already began and not pass 1 epoch
					currentSlot := uint64(n.getCurrentSlot())
					if slot >= currentSlot && slot-currentSlot <= n.dutyLimit {
						prevIdentifier := ibft.FirstInstanceIdentifier()
						pubKey := &bls.PublicKey{}
						if err := pubKey.Deserialize(duty.PublicKey); err != nil {
							n.logger.Error("Failed to deserialize pubkey from duty")
						}
						v := validatorsMap[pubKey.SerializeToHexStr()]
						n.logger.Info("starting duty processing start for slot",
							zap.Uint64("committee_index", duty.GetCommitteeIndex()),
							zap.Uint64("slot", slot))
						go v.ExecuteDuty(n.context, prevIdentifier, slot, duty)
					} else {
						n.logger.Info("scheduling duty processing start for slot",
							zap.Time("start_time", n.getSlotStartTime(slot)),
							zap.Uint64("committee_index", duty.GetCommitteeIndex()),
							zap.Uint64("slot", slot))

						if err := n.slotQueue.Schedule(duty.PublicKey, slot, duty); err != nil {
							n.logger.Error("failed to schedule slot")
						}
=======

				for _, slot := range slots {
					if slot < n.getEpochFirstSlot(n.genesisEpoch) {
						// wait until genesis epoch starts
						n.logger.Debug("skipping slot, lower than genesis", zap.Uint64("genesis_slot", n.getEpochFirstSlot(n.genesisEpoch)), zap.Uint64("slot", slot))
						continue
>>>>>>> 45d10dde
					}
					go func(slot uint64) {
						logger := n.logger.
							With(zap.Uint64("committee_index", duty.GetCommitteeIndex())).
							With(zap.Uint64("slot", slot)).
							With(zap.Time("start_time", n.getSlotStartTime(slot)))
						// execute task if slot already began and not pass 1 epoch
						currentSlot := uint64(n.getCurrentSlot())
						if slot >= currentSlot && slot-currentSlot <= n.dutySlotsLimit {
							pubKey := &bls.PublicKey{}
							if err := pubKey.Deserialize(duty.PublicKey); err != nil {
								n.logger.Error("Failed to deserialize pubkey from duty")
							}
							v := n.validatorsMap[pubKey.SerializeToHexStr()]
							logger.Info("starting duty processing start for slot")
							go v.ExecuteDuty(n.context, slot, duty)
						} else {
							logger.Info("scheduling duty processing start for slot")
							if err := n.slotQueue.Schedule(duty.PublicKey, slot, duty); err != nil {
								n.logger.Error("failed to schedule slot")
							}
						}
					}(slot)
				}
			}(duty)
		}
	}
}

<<<<<<< HEAD
=======
// setupValidators for each validatorShare with proper ibft wrappers
func (n *SsvNode) setupValidators() {
	validatorShares, err := n.validatorStorage.GetAllValidatorShares()
	if err != nil {
		n.logger.Fatal("Failed to get all validator shares", zap.Error(err))
	}

	res := make(map[string]*validator.Validator)
	for _, validatorShare := range validatorShares {
		res[validatorShare.ValidatorPK.SerializeToHexStr()] = validator.New(n.context, n.logger, validatorShare, n.ibftStorage, n.network, n.ethNetwork, n.beacon, validator.Options{
			SlotQueue:                  n.slotQueue,
			SignatureCollectionTimeout: n.signatureCollectionTimeout,
		})
	}
	n.logger.Info("setup validators done successfully", zap.Int("count", len(res)))
	n.validatorsMap = res
}

// startValidators functions (queue streaming, msgQueue listen, etc)
func (n *SsvNode) startValidators() {
	for _, v := range n.validatorsMap {
		if err := v.Start(); err != nil {
			n.logger.Error("failed to start validator", zap.Error(err))
			continue
		}
	}
}

// startStreamDuties start to stream duties from the beacon chain
func (n *SsvNode) startStreamDuties() {
	var pubKeys [][]byte
	var err error
	for _, val := range n.validatorsMap {
		pubKeys = append(pubKeys, val.ValidatorShare.ValidatorPK.Serialize())
	}
	n.streamDuties, err = n.beacon.StreamDuties(n.context, pubKeys)
	if err != nil {
		n.logger.Error("failed to open duties stream", zap.Error(err))
	}
	if n.pubkeysUpdateChan == nil {
		n.pubkeysUpdateChan = make(chan bool) // first init
	} else {
		n.pubkeysUpdateChan <- true // update stream duty listener in order to fetch newly added pubkeys
	}

	n.logger.Info("start streaming duties")
}

>>>>>>> 45d10dde
// getSlotStartTime returns the start time for the given slot
func (n *SsvNode) getSlotStartTime(slot uint64) time.Time {
	timeSinceGenesisStart := slot * uint64(n.ethNetwork.SlotDurationSec().Seconds())
	start := time.Unix(int64(n.ethNetwork.MinGenesisTime()+timeSinceGenesisStart), 0)
	return start
}

// getCurrentSlot returns the current beacon node slot
func (n *SsvNode) getCurrentSlot() int64 {
	genesisTime := int64(n.ethNetwork.MinGenesisTime())
	currentTime := time.Now().Unix()
	return (currentTime - genesisTime) / 12
}

// getEpochFirstSlot returns the beacon node first slot in epoch
func (n *SsvNode) getEpochFirstSlot(epoch uint64) uint64 {
	return epoch * 32
}

// collectSlots collects slots from the given duty
func collectSlots(duty *ethpb.DutiesResponse_Duty) []uint64 {
	var slots []uint64
	slots = append(slots, duty.GetAttesterSlot())
	slots = append(slots, duty.GetProposerSlots()...)
	return slots
}<|MERGE_RESOLUTION|>--- conflicted
+++ resolved
@@ -2,7 +2,6 @@
 
 import (
 	"context"
-<<<<<<< HEAD
 	"github.com/bloxapp/eth2-key-manager/core"
 	"github.com/bloxapp/ssv/beacon"
 	"github.com/bloxapp/ssv/slotqueue"
@@ -12,50 +11,12 @@
 
 	ethpb "github.com/prysmaticlabs/ethereumapis/eth/v1alpha1"
 	"go.uber.org/zap"
-
-	"github.com/bloxapp/ssv/ibft"
 )
 
-=======
-	"time"
-
-	"github.com/bloxapp/eth2-key-manager/core"
-	"github.com/herumi/bls-eth-go-binary/bls"
-	ethpb "github.com/prysmaticlabs/ethereumapis/eth/v1alpha1"
-	"go.uber.org/zap"
-
-	"github.com/bloxapp/ssv/beacon"
-	"github.com/bloxapp/ssv/network"
-	"github.com/bloxapp/ssv/pubsub"
-	"github.com/bloxapp/ssv/slotqueue"
-	"github.com/bloxapp/ssv/storage/collections"
-	"github.com/bloxapp/ssv/validator"
-)
-
-// Options contains options to create the node
-type Options struct {
-	ValidatorStorage collections.IValidatorStorage
-	IbftStorage      collections.Iibft
-	ETHNetwork       core.Network
-	Network          network.Network
-	Consensus        string
-	Beacon           beacon.Beacon
-	Logger           *zap.Logger
-	// timeouts
-	SignatureCollectionTimeout time.Duration
-	// genesis epoch
-	GenesisEpoch uint64
-	// max slots for duty to wait
-	DutySlotsLimit uint64
-	Context        context.Context
-}
-
->>>>>>> 45d10dde
 // Node represents the behavior of SSV node
 type Node interface {
 	// Start starts the SSV node
 	Start() error
-<<<<<<< HEAD
 }
 
 // Options contains options to create the node
@@ -67,12 +28,12 @@
 	Beacon          *beacon.Beacon
 	Context         context.Context
 	Logger          *zap.Logger
+	// genesis epoch
 	GenesisEpoch    uint64 `yaml:"GenesisEpoch" env:"GENESIS_EPOCH" env-description:"Genesis Epoch SSV node will start"`
+	// max slots for duty to wait
+	//TODO switch to time frame?
 	DutyLimit       uint64 `yaml:"DutyLimit" env:"DUTY_LIMIT" env-default:"32" env-description:"max slots to wait for duty to start"`
 	OperatorPrivKey string `yaml:"OperatorPrivKey" env:"OPERATOR_PRIVKEY" env-default:"" env-required:"true" env-description:"Private key of the operator"`
-	// max slots for duty to wait
-	//TODO switch to time frame?
-	// genesis epoch
 	ValidatorOptions validator.ControllerOptions `yaml:"ValidatorOptions"`
 }
 
@@ -87,10 +48,11 @@
 	validatorController validator.IController
 	logger              *zap.Logger
 	beacon              beacon.Beacon
-	// genesis epoch
 	genesisEpoch uint64
-	// max slots for duty to wait
 	dutyLimit uint64
+	validatorsMap     map[string]*validator.Validator
+	streamDuties      <-chan *ethpb.DutiesResponse_Duty
+	pubkeysUpdateChan chan bool
 }
 
 // New is the constructor of ssvNode
@@ -107,102 +69,14 @@
 		beacon:              *opts.Beacon,
 		// TODO do we really need to pass the whole object or just SlotDurationSec
 		slotQueue: slotQueue,
-=======
-}
-
-// SsvNode implements Node interface
-type SsvNode struct {
-	validatorStorage  collections.IValidatorStorage
-	ibftStorage       collections.Iibft
-	ethNetwork        core.Network
-	network           network.Network
-	consensus         string
-	slotQueue         slotqueue.Queue
-	beacon            beacon.Beacon
-	logger            *zap.Logger
-	validatorsMap     map[string]*validator.Validator
-	streamDuties      <-chan *ethpb.DutiesResponse_Duty
-	pubkeysUpdateChan chan bool
-	context           context.Context
-
-	// timeouts
-	signatureCollectionTimeout time.Duration
-	// genesis epoch
-	genesisEpoch uint64
-	// max slots for duty to wait
-	dutySlotsLimit uint64
-	pubsub.BaseObserver
-}
-
-// New is the constructor of SsvNode
-func New(opts Options) *SsvNode {
-	return &SsvNode{
-		validatorStorage:           opts.ValidatorStorage,
-		ibftStorage:                opts.IbftStorage,
-		ethNetwork:                 opts.ETHNetwork,
-		network:                    opts.Network,
-		consensus:                  opts.Consensus,
-		slotQueue:                  slotqueue.New(opts.ETHNetwork),
-		beacon:                     opts.Beacon,
-		logger:                     opts.Logger,
-		signatureCollectionTimeout: opts.SignatureCollectionTimeout,
-		// genesis epoch
-		genesisEpoch:   opts.GenesisEpoch,
-		dutySlotsLimit: opts.DutySlotsLimit,
 		validatorsMap:  make(map[string]*validator.Validator),
-		context:        opts.Context,
->>>>>>> 45d10dde
 	}
 	return ssv
 }
 
-<<<<<<< HEAD
 // Start implements Node interface
 func (n *ssvNode) Start() error {
-	validatorsMap := n.validatorController.StartValidators()
-
-	var pubkeys [][]byte
-	for _, val := range validatorsMap {
-		pubkeys = append(pubkeys, val.Share.PublicKey.Serialize())
-	}
-	streamDuties, err := n.beacon.StreamDuties(n.context, pubkeys)
-	if err != nil {
-		n.logger.Error("failed to open duties stream", zap.Error(err))
-=======
-// InformObserver informs observer
-func (n *SsvNode) InformObserver(data interface{}) {
-	if validatorShare, ok := data.(collections.ValidatorShare); ok {
-		if _, ok := n.validatorsMap[validatorShare.ValidatorPK.SerializeToHexStr()]; ok {
-			n.logger.Info("validator already exist", zap.String("pubkey", validatorShare.ValidatorPK.SerializeToHexStr()))
-			return
-		}
-		// setup validator
-		n.validatorsMap[validatorShare.ValidatorPK.SerializeToHexStr()] = validator.New(n.context, n.logger, &validatorShare, n.ibftStorage, n.network, n.ethNetwork, n.beacon, validator.Options{
-			SlotQueue:                  n.slotQueue,
-			SignatureCollectionTimeout: n.signatureCollectionTimeout,
-		})
-
-		// start validator
-		if err := n.validatorsMap[validatorShare.ValidatorPK.SerializeToHexStr()].Start(); err != nil {
-			n.logger.Error("failed to start validator", zap.Error(err))
-		}
-
-		// update stream duties
-		n.startStreamDuties()
->>>>>>> 45d10dde
-	}
-}
-
-// GetObserverID get the observer id
-func (n *SsvNode) GetObserverID() string {
-	// TODO return proper id for the observer
-	return "SsvNodeObserver"
-}
-
-// Start implements Node interface
-func (n *SsvNode) Start() error {
-	n.setupValidators()
-	n.startValidators()
+	n.validatorsMap = n.validatorController.StartValidators()
 	n.startStreamDuties()
 
 	for {
@@ -217,38 +91,12 @@
 					n.logger.Debug("no slots found for the given duty")
 					return
 				}
-<<<<<<< HEAD
-				go func(slot uint64) {
-					// execute task if slot already began and not pass 1 epoch
-					currentSlot := uint64(n.getCurrentSlot())
-					if slot >= currentSlot && slot-currentSlot <= n.dutyLimit {
-						prevIdentifier := ibft.FirstInstanceIdentifier()
-						pubKey := &bls.PublicKey{}
-						if err := pubKey.Deserialize(duty.PublicKey); err != nil {
-							n.logger.Error("Failed to deserialize pubkey from duty")
-						}
-						v := validatorsMap[pubKey.SerializeToHexStr()]
-						n.logger.Info("starting duty processing start for slot",
-							zap.Uint64("committee_index", duty.GetCommitteeIndex()),
-							zap.Uint64("slot", slot))
-						go v.ExecuteDuty(n.context, prevIdentifier, slot, duty)
-					} else {
-						n.logger.Info("scheduling duty processing start for slot",
-							zap.Time("start_time", n.getSlotStartTime(slot)),
-							zap.Uint64("committee_index", duty.GetCommitteeIndex()),
-							zap.Uint64("slot", slot))
-
-						if err := n.slotQueue.Schedule(duty.PublicKey, slot, duty); err != nil {
-							n.logger.Error("failed to schedule slot")
-						}
-=======
 
 				for _, slot := range slots {
 					if slot < n.getEpochFirstSlot(n.genesisEpoch) {
 						// wait until genesis epoch starts
 						n.logger.Debug("skipping slot, lower than genesis", zap.Uint64("genesis_slot", n.getEpochFirstSlot(n.genesisEpoch)), zap.Uint64("slot", slot))
 						continue
->>>>>>> 45d10dde
 					}
 					go func(slot uint64) {
 						logger := n.logger.
@@ -257,7 +105,7 @@
 							With(zap.Time("start_time", n.getSlotStartTime(slot)))
 						// execute task if slot already began and not pass 1 epoch
 						currentSlot := uint64(n.getCurrentSlot())
-						if slot >= currentSlot && slot-currentSlot <= n.dutySlotsLimit {
+						if slot >= currentSlot && slot-currentSlot <= n.dutyLimit {
 							pubKey := &bls.PublicKey{}
 							if err := pubKey.Deserialize(duty.PublicKey); err != nil {
 								n.logger.Error("Failed to deserialize pubkey from duty")
@@ -277,43 +125,12 @@
 		}
 	}
 }
-
-<<<<<<< HEAD
-=======
-// setupValidators for each validatorShare with proper ibft wrappers
-func (n *SsvNode) setupValidators() {
-	validatorShares, err := n.validatorStorage.GetAllValidatorShares()
-	if err != nil {
-		n.logger.Fatal("Failed to get all validator shares", zap.Error(err))
-	}
-
-	res := make(map[string]*validator.Validator)
-	for _, validatorShare := range validatorShares {
-		res[validatorShare.ValidatorPK.SerializeToHexStr()] = validator.New(n.context, n.logger, validatorShare, n.ibftStorage, n.network, n.ethNetwork, n.beacon, validator.Options{
-			SlotQueue:                  n.slotQueue,
-			SignatureCollectionTimeout: n.signatureCollectionTimeout,
-		})
-	}
-	n.logger.Info("setup validators done successfully", zap.Int("count", len(res)))
-	n.validatorsMap = res
-}
-
-// startValidators functions (queue streaming, msgQueue listen, etc)
-func (n *SsvNode) startValidators() {
-	for _, v := range n.validatorsMap {
-		if err := v.Start(); err != nil {
-			n.logger.Error("failed to start validator", zap.Error(err))
-			continue
-		}
-	}
-}
-
 // startStreamDuties start to stream duties from the beacon chain
-func (n *SsvNode) startStreamDuties() {
+func (n *ssvNode) startStreamDuties() {
 	var pubKeys [][]byte
 	var err error
 	for _, val := range n.validatorsMap {
-		pubKeys = append(pubKeys, val.ValidatorShare.ValidatorPK.Serialize())
+		pubKeys = append(pubKeys, val.Share.PublicKey.Serialize())
 	}
 	n.streamDuties, err = n.beacon.StreamDuties(n.context, pubKeys)
 	if err != nil {
@@ -328,23 +145,22 @@
 	n.logger.Info("start streaming duties")
 }
 
->>>>>>> 45d10dde
 // getSlotStartTime returns the start time for the given slot
-func (n *SsvNode) getSlotStartTime(slot uint64) time.Time {
+func (n *ssvNode) getSlotStartTime(slot uint64) time.Time {
 	timeSinceGenesisStart := slot * uint64(n.ethNetwork.SlotDurationSec().Seconds())
 	start := time.Unix(int64(n.ethNetwork.MinGenesisTime()+timeSinceGenesisStart), 0)
 	return start
 }
 
 // getCurrentSlot returns the current beacon node slot
-func (n *SsvNode) getCurrentSlot() int64 {
+func (n *ssvNode) getCurrentSlot() int64 {
 	genesisTime := int64(n.ethNetwork.MinGenesisTime())
 	currentTime := time.Now().Unix()
 	return (currentTime - genesisTime) / 12
 }
 
 // getEpochFirstSlot returns the beacon node first slot in epoch
-func (n *SsvNode) getEpochFirstSlot(epoch uint64) uint64 {
+func (n *ssvNode) getEpochFirstSlot(epoch uint64) uint64 {
 	return epoch * 32
 }
 
@@ -354,4 +170,34 @@
 	slots = append(slots, duty.GetAttesterSlot())
 	slots = append(slots, duty.GetProposerSlots()...)
 	return slots
-}+}
+
+
+////InformObserver informs observer
+//func (n *ssvNode) InformObserver(data interface{}) {
+//	if validatorShare, ok := data.(storage.Share); ok {
+//		if _, ok := n.validatorsMap[validatorShare.PublicKey.SerializeToHexStr()]; ok {
+//			n.logger.Info("validator already exist", zap.String("pubkey", validatorShare.PublicKey.SerializeToHexStr()))
+//			return
+//		}
+//		// setup validator
+//		n.validatorsMap[validatorShare.PublicKey.SerializeToHexStr()] = validator.New(n.context, n.logger, &validatorShare, n.ibftStorage, n.network, n.ethNetwork, n.beacon, validator.Options{
+//			SlotQueue:                  n.slotQueue,
+//			SignatureCollectionTimeout: n.signatureCollectionTimeout,
+//		})
+//
+//		// start validator
+//		if err := n.validatorsMap[validatorShare.ValidatorPK.SerializeToHexStr()].Start(); err != nil {
+//			n.logger.Error("failed to start validator", zap.Error(err))
+//		}
+//
+//		// update stream duties
+//		n.startStreamDuties()
+//	}
+//}
+
+// GetObserverID get the observer id
+func (n *ssvNode) GetObserverID() string {
+	// TODO return proper id for the observer
+	return "SsvNodeObserver"
+}
