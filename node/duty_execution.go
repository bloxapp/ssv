package node

import (
	"context"
	"encoding/json"
	"fmt"
	"github.com/pkg/errors"
	"time"

	"github.com/bloxapp/ssv/ibft"
	"github.com/bloxapp/ssv/ibft/proto"
	"github.com/bloxapp/ssv/utils/dataval/bytesval"

	"github.com/bloxapp/ssv/beacon"
	ethpb "github.com/prysmaticlabs/ethereumapis/eth/v1alpha1"
	"go.uber.org/zap"
)

// postConsensusDutyExecution signs the eth2 duty after iBFT came to consensus,
// waits for others to sign, collect sigs, reconstruct and broadcast the reconstructed signature to the beacon chain
func (n *ssvNode) postConsensusDutyExecution(
	ctx context.Context,
	logger *zap.Logger,
	identifier []byte,
	inputValue *proto.InputValue,
	signaturesCount int,
	role beacon.Role,
	duty *ethpb.DutiesResponse_Duty,
) error {
	// TODO - closing receive sig channel
	// TODO - id is meaningless
	signaturesChan := n.network.ReceivedSignatureChan(0, identifier)

	// sign input value
	sig, root, err := n.signDuty(ctx, inputValue, role, duty)

	// broadcast
	if err != nil {
		return errors.Wrap(err, "failed to sign input data")
	}
	if err := n.network.BroadcastSignature(identifier, map[uint64][]byte{n.nodeID: sig}); err != nil {
		return errors.Wrap(err, "failed to broadcast signature")
	}
	logger.Info("broadcasted partial signature post consensus")

	// Collect signatures from other nodes
	// TODO - waiting timeout, when should we stop waiting for the sigs and just move on?
	signatures := make(map[uint64][]byte, signaturesCount)
	foundCnt := 0
	doneLoop:
		for {
		select {
		case sig := <-signaturesChan:
			for index, signature := range sig {
				if _, found := signatures[index]; found {
					continue
				}
				// verify sig
				if err := n.verifyPartialSignature(signature, root, index); err != nil {
					logger.Error("received invalid signature", zap.Error(err))
					continue
				}

				signatures[index] = signature
				foundCnt++
			}
			if foundCnt >= signaturesCount {
				break doneLoop
			}
		case <-time.After(n.signatureCollectionTimeout):
<<<<<<< HEAD
			err = errors.New("timed out waiting for post consensus signatures")
			break doneLoop
=======
			err = errors.Errorf("timed out waiting for post consensus signatures", zap.Int("received sigs", len(signatures)))
			done = true
			break
>>>>>>> e7affa28
		}
	}

	if err != nil {
		return err
	}
	logger.Info("GOT ALL BROADCASTED SIGNATURES", zap.Int("signatures", len(signatures)))

	// Reconstruct signatures
	if err := n.reconstructAndBroadcastSignature(ctx, logger, signatures, root, inputValue, role, duty); err != nil {
		return errors.Wrap(err, "failed to reconstruct and broadcast signature")
	}
	logger.Info("Successfully submitted role!")
	return nil
}

func (n *ssvNode) comeToConsensusOnInputValue(
	ctx context.Context,
	logger *zap.Logger,
	prevIdentifier []byte,
	slot uint64,
	role beacon.Role,
	duty *ethpb.DutiesResponse_Duty,
) (int, *proto.InputValue, []byte, error) {
	inputValue := &proto.InputValue{}
	switch role {
	case beacon.RoleAttester:
		attData, err := n.beacon.GetAttestationData(ctx, slot, duty.GetCommitteeIndex())
		if err != nil {
			return 0, nil, nil, errors.Wrap(err, "failed to get attestation data")
		}

		inputValue.Data = &proto.InputValue_AttestationData{
			AttestationData: attData,
		}
	//case beacon.RoleAggregator:
	//	aggData, err := n.beacon.GetAggregationData(ctx, slot, duty.GetCommitteeIndex())
	//	if err != nil {
	//		return 0, nil, errors.Wrap(err, "failed to get aggregation data")
	//	}
	//
	//	inputValue.Data = &proto.InputValue_AggregationData{
	//		AggregationData: aggData,
	//	}
	//case beacon.RoleProposer:
	//	block, err := n.beacon.GetProposalData(ctx, slot)
	//	if err != nil {
	//		return 0, nil, errors.Wrap(err, "failed to get proposal block")
	//	}
	//
	//	inputValue.Data = &proto.InputValue_BeaconBlock{
	//		BeaconBlock: block,
	//	}
	default:
		return 0, nil, nil, errors.Errorf("unknown role: %s", role.String())
	}

	l := logger.With(zap.String("role", role.String()))

	valBytes, err := json.Marshal(&inputValue)
	if err != nil {
		return 0, nil, nil, errors.Wrap(err, "failed to marshal input value")
	}

	identifier := []byte(fmt.Sprintf("%d_%s", slot, role.String()))
	decided, signaturesCount := n.iBFT.StartInstance(ibft.StartOptions{
		Logger:       l,
		Consensus:    bytesval.New(valBytes),
		PrevInstance: prevIdentifier,
		Identifier:   identifier,
		Value:        valBytes,
	})

	if !decided {
		return 0, nil, nil, errors.New("ibft did not decide, not executing role")
	}
	return signaturesCount, inputValue, identifier, nil
}

func (n *ssvNode) executeDuty(
	ctx context.Context,
	prevIdentifier []byte,
	slot uint64,
	duty *ethpb.DutiesResponse_Duty,
) {
	logger := n.logger.With(zap.Time("start_time", n.getSlotStartTime(slot)),
		zap.Uint64("committee_index", duty.GetCommitteeIndex()),
		zap.Uint64("slot", slot))

	roles, err := n.beacon.RolesAt(ctx, slot, duty)
	if err != nil {
		logger.Error("failed to get roles for duty", zap.Error(err))
		return
	}

	for _, role := range roles {
		go func(role beacon.Role) {
			l := logger.With(zap.String("role", role.String()))

			signaturesCount, inputValue, identifier, err := n.comeToConsensusOnInputValue(ctx, logger, prevIdentifier, slot, role, duty)
			if err != nil {
				logger.Error("could not come to consensus", zap.Error(err))
				return
			}

			// Here we ensure at least 2/3 instances got a val so we can sign data and broadcast signatures
			logger.Info("GOT CONSENSUS", zap.Any("inputValue", &inputValue))

			// Sign, aggregate and broadcast signature
			if err := n.postConsensusDutyExecution(
				ctx,
				l,
				identifier,
				inputValue,
				signaturesCount,
				role,
				duty,
			); err != nil {
				logger.Error("could not execute duty", zap.Error(err))
				return
			}

			//identfier = newId // TODO: Fix race condition
		}(role)
	}
}<|MERGE_RESOLUTION|>--- conflicted
+++ resolved
@@ -68,14 +68,8 @@
 				break doneLoop
 			}
 		case <-time.After(n.signatureCollectionTimeout):
-<<<<<<< HEAD
-			err = errors.New("timed out waiting for post consensus signatures")
+			err = errors.Errorf("timed out waiting for post consensus signatures", zap.Int("received sigs", len(signatures)))
 			break doneLoop
-=======
-			err = errors.Errorf("timed out waiting for post consensus signatures", zap.Int("received sigs", len(signatures)))
-			done = true
-			break
->>>>>>> e7affa28
 		}
 	}
 
