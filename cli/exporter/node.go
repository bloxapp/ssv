--- conflicted
+++ resolved
@@ -90,14 +90,10 @@
 			Logger.Fatal("failed to create db!", zap.Error(err))
 		}
 
-<<<<<<< HEAD
-		cfg.P2pNetworkConfig.NetworkPrivateKey, err = utils.ECDSAPrivateKey(Logger, cfg.NetworkPrivateKey)
+		cfg.P2pNetworkConfig.NetworkPrivateKey, err = utils.ECDSAPrivateKey(Logger.With(zap.String("who", "p2pNetworkPrivateKey")), cfg.NetworkPrivateKey)
 		if err != nil{
 			log.Fatal("Failed to get p2p privateKey", zap.Error(err))
 		}
-=======
-		cfg.P2pNetworkConfig.NetworkPrivateKey = utils.ECDSAPrivateKey(Logger.With(zap.String("who", "p2pNetworkPrivateKey")), cfg.NetworkPrivateKey)
->>>>>>> ca506b01
 		cfg.P2pNetworkConfig.ReportLastMsg = true
 		// TODO add fork interface for exporter or use the same forks as in operator
 		cfg.P2pNetworkConfig.Fork = networkForkV0.New()
