--- conflicted
+++ resolved
@@ -4,15 +4,11 @@
 	"context"
 	"encoding/hex"
 	"fmt"
-<<<<<<< HEAD
-=======
-	"github.com/bloxapp/ssv/network"
-	logging "github.com/ipfs/go-log"
->>>>>>> a62d2bb5
 	"log"
 	"net/http"
 	"time"
 
+	"github.com/bloxapp/ssv/network"
 	logging "github.com/ipfs/go-log"
 
 	"github.com/bloxapp/eth2-key-manager/core"
@@ -96,18 +92,8 @@
 		cfg.P2pNetworkConfig.Ctx = cmd.Context()
 		p2pNetwork := setupP2P(forkVersion, operatorPubKey, db, logger)
 
-<<<<<<< HEAD
-		cfg.P2pNetworkConfig.NetworkPrivateKey = netPrivKey
-		cfg.P2pNetworkConfig.Logger = Logger
-		cfg.P2pNetworkConfig.ForkVersion = ssvForkVersion
-		cfg.P2pNetworkConfig.OperatorID = format.OperatorID(operatorPubKey)
-		cfg.P2pNetworkConfig.FullNode = cfg.SSVOptions.ValidatorOptions.FullNode
-
-		p2pNet := p2pv1.New(cmd.Context(), &cfg.P2pNetworkConfig)
-=======
 		cfg.ETH2Options.Context = cmd.Context()
 		el, cl := setupNodes(logger)
->>>>>>> a62d2bb5
 
 		ctx := cmd.Context()
 		cfg.SSVOptions.ForkVersion = forkVersion
@@ -137,7 +123,7 @@
 			ws := api.NewWsServer(cmd.Context(), logger, nil, http.NewServeMux(), cfg.WithPing)
 			cfg.SSVOptions.WS = ws
 			cfg.SSVOptions.WsAPIPort = cfg.WsAPIPort
-			cfg.SSVOptions.ValidatorOptions.NewDecidedHandler = decided.NewStreamPublisher(Logger, ws)
+			cfg.SSVOptions.ValidatorOptions.NewDecidedHandler = decided.NewStreamPublisher(logger, ws)
 		}
 
 		cfg.SSVOptions.ValidatorOptions.DutyRoles = []spectypes.BeaconRole{spectypes.BNRoleAttester} // TODO could be better to set in other place
