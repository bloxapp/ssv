--- conflicted
+++ resolved
@@ -351,10 +351,7 @@
 	// consensus client
 	cfg.ETH2Options.Graffiti = []byte("SSV.Network")
 	cfg.ETH2Options.GasLimit = spectypes.DefaultGasLimit
-<<<<<<< HEAD
-=======
 	cfg.ETH2Options.Network = network.Beacon
->>>>>>> 75318afe
 	cl, err := goclient.New(logger, cfg.ETH2Options, operatorID, slotTicker)
 	if err != nil {
 		logger.Fatal("failed to create beacon go-client", zap.Error(err),
