--- conflicted
+++ resolved
@@ -223,33 +223,12 @@
 			logger.Fatal("Ethereum node(s) are either out of sync or down. Ensure the nodes are ready to resume.")
 		})
 
-<<<<<<< HEAD
-		metrics.ReportSSVNodeHealthiness(true)
-
-		if eth1Refactor {
-			// TODO: handle local events
-			eventDB := eventdb.NewEventDB(db.Badger())
-			eventDataHandler, err := eventdatahandler.New(
-				eventDB,
-				executionClient,
-				validatorCtrl,
-				cfg.SSVOptions.ValidatorOptions.OperatorData,
-				cfg.SSVOptions.ValidatorOptions.ShareEncryptionKeyProvider,
-				cfg.SSVOptions.ValidatorOptions.KeyManager,
-				cfg.SSVOptions.ValidatorOptions.Beacon,
-				storageMap,
-				eventdatahandler.WithFullNode(),
-				eventdatahandler.WithLogger(logger),
-			)
-			if err != nil {
-				logger.Fatal("failed to setup event data handler", zap.Error(err))
-			}
-=======
 		metricsReporter.SSVNodeHealthy()
 
 		eventDB := eventdb.NewEventDB(db.Badger())
 		eventDataHandler, err := eventdatahandler.New(
 			eventDB,
+			executionClient,
 			validatorCtrl,
 			cfg.SSVOptions.ValidatorOptions.OperatorData,
 			cfg.SSVOptions.ValidatorOptions.ShareEncryptionKeyProvider,
@@ -263,7 +242,6 @@
 		if err != nil {
 			logger.Fatal("failed to setup event data handler", zap.Error(err))
 		}
->>>>>>> 9deef024
 
 		eventBatcher := eventbatcher.NewEventBatcher()
 		eventDispatcher := eventdispatcher.New(
