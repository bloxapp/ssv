package operator

import (
	"context"
	"crypto/x509"
	"fmt"
	"log"
	"math/big"
	"net/http"
	"os"
	"time"

	spectypes "github.com/bloxapp/ssv-spec/types"
	ethcommon "github.com/ethereum/go-ethereum/common"
	"github.com/ilyakaznacheev/cleanenv"
	"github.com/pkg/errors"
	"github.com/spf13/cobra"
	"go.uber.org/zap"

	"github.com/bloxapp/ssv/api/handlers"
	apiserver "github.com/bloxapp/ssv/api/server"
	"github.com/bloxapp/ssv/beacon/goclient"
	global_config "github.com/bloxapp/ssv/cli/config"
	"github.com/bloxapp/ssv/ekm"
	"github.com/bloxapp/ssv/eth/eventhandler"
	"github.com/bloxapp/ssv/eth/eventparser"
	"github.com/bloxapp/ssv/eth/eventsyncer"
	"github.com/bloxapp/ssv/eth/executionclient"
	"github.com/bloxapp/ssv/eth/localevents"
	exporterapi "github.com/bloxapp/ssv/exporter/api"
	"github.com/bloxapp/ssv/exporter/api/decided"
	ibftstorage "github.com/bloxapp/ssv/ibft/storage"
	ssv_identity "github.com/bloxapp/ssv/identity"
	"github.com/bloxapp/ssv/logging"
	"github.com/bloxapp/ssv/logging/fields"
	"github.com/bloxapp/ssv/message/validation"
	"github.com/bloxapp/ssv/migrations"
	"github.com/bloxapp/ssv/monitoring/metrics"
	"github.com/bloxapp/ssv/monitoring/metricsreporter"
	"github.com/bloxapp/ssv/network"
	p2pv1 "github.com/bloxapp/ssv/network/p2p"
	"github.com/bloxapp/ssv/networkconfig"
	"github.com/bloxapp/ssv/nodeprobe"
	"github.com/bloxapp/ssv/operator"
	"github.com/bloxapp/ssv/operator/slot_ticker"
	operatorstorage "github.com/bloxapp/ssv/operator/storage"
	"github.com/bloxapp/ssv/operator/validator"
	beaconprotocol "github.com/bloxapp/ssv/protocol/v2/blockchain/beacon"
	"github.com/bloxapp/ssv/protocol/v2/types"
	registrystorage "github.com/bloxapp/ssv/registry/storage"
	"github.com/bloxapp/ssv/storage/basedb"
	"github.com/bloxapp/ssv/storage/kv"
	"github.com/bloxapp/ssv/utils/commons"
	"github.com/bloxapp/ssv/utils/format"
	"github.com/bloxapp/ssv/utils/rsaencryption"
)

type KeyStore struct {
	PrivateKeyFile string `yaml:"PrivateKeyFile" env:"PRIVATE_KEY_FILE" env-description:"Operator private key file"`
	PasswordFile   string `yaml:"PasswordFile" env:"PASSWORD_FILE" env-description:"Password for operator private key file decryption"`
}

type config struct {
	global_config.GlobalConfig `yaml:"global"`
	DBOptions                  basedb.Options                   `yaml:"db"`
	SSVOptions                 operator.Options                 `yaml:"ssv"`
	ExecutionClient            executionclient.ExecutionOptions `yaml:"eth1"` // TODO: execution_client in yaml
	ConsensusClient            beaconprotocol.Options           `yaml:"eth2"` // TODO: consensus_client in yaml
	P2pNetworkConfig           p2pv1.Config                     `yaml:"p2p"`
	KeyStore                   KeyStore                         `yaml:"KeyStore"`
	OperatorPrivateKey         string                           `yaml:"OperatorPrivateKey" env:"OPERATOR_KEY" env-description:"Operator private key, used to decrypt contract events"`
	MetricsAPIPort             int                              `yaml:"MetricsAPIPort" env:"METRICS_API_PORT" env-description:"Port to listen on for the metrics API."`
	EnableProfile              bool                             `yaml:"EnableProfile" env:"ENABLE_PROFILE" env-description:"flag that indicates whether go profiling tools are enabled"`
	NetworkPrivateKey          string                           `yaml:"NetworkPrivateKey" env:"NETWORK_PRIVATE_KEY" env-description:"private key for network identity"`

	WsAPIPort int  `yaml:"WebSocketAPIPort" env:"WS_API_PORT" env-description:"Port to listen on for the websocket API."`
	WithPing  bool `yaml:"WithPing" env:"WITH_PING" env-description:"Whether to send websocket ping messages'"`

	SSVAPIPort int `yaml:"SSVAPIPort" env:"SSV_API_PORT" env-description:"Port to listen on for the SSV API."`

	LocalEventsPath string `yaml:"LocalEventsPath" env:"EVENTS_PATH" env-description:"path to local events"`
}

var cfg config

var globalArgs global_config.Args

var operatorNode operator.Node

// StartNodeCmd is the command to start SSV node
var StartNodeCmd = &cobra.Command{
	Use:   "start-node",
	Short: "Starts an instance of SSV node",
	Run: func(cmd *cobra.Command, args []string) {
		logger, err := setupGlobal(cmd)
		if err != nil {
			log.Fatal("could not create logger", err)
		}
		defer logging.CapturePanic(logger)
<<<<<<< HEAD

		metricsReporter := metricsreporter.New(
			metricsreporter.WithLogger(logger),
		)

		networkConfig, forkVersion, err := setupSSVNetwork(logger)
=======
		networkConfig, err := setupSSVNetwork(logger)
>>>>>>> 4d8f410f
		if err != nil {
			logger.Fatal("could not setup network", zap.Error(err))
		}
		cfg.DBOptions.Ctx = cmd.Context()
		db, err := setupDB(logger, networkConfig.Beacon.GetNetwork())
		if err != nil {
			logger.Fatal("could not setup db", zap.Error(err))
		}

		nodeStorage, operatorData := setupOperatorStorage(logger, db)

		usingLocalEvents := len(cfg.LocalEventsPath) != 0

		verifyConfig(logger, nodeStorage, networkConfig.Name, usingLocalEvents)

		operatorKey, _, _ := nodeStorage.GetPrivateKey()
		keyBytes := x509.MarshalPKCS1PrivateKey(operatorKey)
		hashedKey, _ := rsaencryption.HashRsaKey(keyBytes)
		keyManager, err := ekm.NewETHKeyManagerSigner(logger, db, networkConfig, cfg.SSVOptions.ValidatorOptions.BuilderProposals, hashedKey)
		if err != nil {
			logger.Fatal("could not create new eth-key-manager signer", zap.Error(err))
		}

		cfg.P2pNetworkConfig.Ctx = cmd.Context()

		permissioned := func() bool {
			currentEpoch := uint64(networkConfig.Beacon.EstimatedCurrentEpoch())
			return currentEpoch >= cfg.P2pNetworkConfig.PermissionedActivateEpoch && currentEpoch < cfg.P2pNetworkConfig.PermissionedDeactivateEpoch
		}

		cfg.P2pNetworkConfig.Permissioned = permissioned
		cfg.P2pNetworkConfig.WhitelistedOperatorKeys = append(cfg.P2pNetworkConfig.WhitelistedOperatorKeys, networkConfig.WhitelistedOperatorKeys...)
		cfg.P2pNetworkConfig.NodeStorage = nodeStorage
		cfg.P2pNetworkConfig.OperatorID = format.OperatorID(operatorData.PublicKey)
		cfg.P2pNetworkConfig.FullNode = cfg.SSVOptions.ValidatorOptions.FullNode
		cfg.P2pNetworkConfig.Network = networkConfig

		messageValidator := validation.NewMessageValidator(networkConfig, nodeStorage.Shares(), validation.WithLogger(logger), validation.WithMetrics(metricsReporter))
		cfg.P2pNetworkConfig.Metrics = metricsReporter
		cfg.P2pNetworkConfig.MessageValidator = messageValidator
		cfg.SSVOptions.ValidatorOptions.MessageValidator = messageValidator

		p2pNetwork := setupP2P(logger, db)

		slotTicker := slot_ticker.NewTicker(cmd.Context(), networkConfig)

		cfg.ConsensusClient.Context = cmd.Context()

		cfg.ConsensusClient.Graffiti = []byte("SSV.Network")
		cfg.ConsensusClient.GasLimit = spectypes.DefaultGasLimit
		cfg.ConsensusClient.Network = networkConfig.Beacon.GetNetwork()

		consensusClient := setupConsensusClient(logger, operatorData.ID, slotTicker)

		executionClient, err := executionclient.New(
			cmd.Context(),
			cfg.ExecutionClient.Addr,
			ethcommon.HexToAddress(networkConfig.RegistryContractAddr),
			executionclient.WithLogger(logger),
			executionclient.WithMetrics(metricsReporter),
			executionclient.WithFollowDistance(executionclient.DefaultFollowDistance),
			executionclient.WithConnectionTimeout(cfg.ExecutionClient.ConnectionTimeout),
			executionclient.WithReconnectionInitialInterval(executionclient.DefaultReconnectionInitialInterval),
			executionclient.WithReconnectionMaxInterval(executionclient.DefaultReconnectionMaxInterval),
		)
		if err != nil {
			logger.Fatal("could not connect to execution client", zap.Error(err))
		}

		cfg.SSVOptions.Context = cmd.Context()
		cfg.SSVOptions.DB = db
		cfg.SSVOptions.BeaconNode = consensusClient
		cfg.SSVOptions.ExecutionClient = executionClient
		cfg.SSVOptions.Network = networkConfig
		cfg.SSVOptions.P2PNetwork = p2pNetwork
		cfg.SSVOptions.ValidatorOptions.BeaconNetwork = networkConfig.Beacon.GetNetwork()
		cfg.SSVOptions.ValidatorOptions.Context = cmd.Context()
		cfg.SSVOptions.ValidatorOptions.DB = db
		cfg.SSVOptions.ValidatorOptions.Network = p2pNetwork
		cfg.SSVOptions.ValidatorOptions.Beacon = consensusClient
		cfg.SSVOptions.ValidatorOptions.KeyManager = keyManager

		cfg.SSVOptions.ValidatorOptions.ShareEncryptionKeyProvider = nodeStorage.GetPrivateKey
		cfg.SSVOptions.ValidatorOptions.OperatorData = operatorData
		cfg.SSVOptions.ValidatorOptions.RegistryStorage = nodeStorage
		cfg.SSVOptions.ValidatorOptions.GasLimit = cfg.ConsensusClient.GasLimit

		if cfg.WsAPIPort != 0 {
			ws := exporterapi.NewWsServer(cmd.Context(), nil, http.NewServeMux(), cfg.WithPing)
			cfg.SSVOptions.WS = ws
			cfg.SSVOptions.WsAPIPort = cfg.WsAPIPort
			cfg.SSVOptions.ValidatorOptions.NewDecidedHandler = decided.NewStreamPublisher(logger, ws)
		}

		cfg.SSVOptions.ValidatorOptions.DutyRoles = []spectypes.BeaconRole{spectypes.BNRoleAttester} // TODO could be better to set in other place

		storageRoles := []spectypes.BeaconRole{
			spectypes.BNRoleAttester,
			spectypes.BNRoleProposer,
			spectypes.BNRoleAggregator,
			spectypes.BNRoleSyncCommittee,
			spectypes.BNRoleSyncCommitteeContribution,
			spectypes.BNRoleValidatorRegistration,
		}
		storageMap := ibftstorage.NewStores()

		for _, storageRole := range storageRoles {
			storageMap.Add(storageRole, ibftstorage.New(cfg.SSVOptions.ValidatorOptions.DB, storageRole.String()))
		}

		cfg.SSVOptions.ValidatorOptions.StorageMap = storageMap
		cfg.SSVOptions.ValidatorOptions.Metrics = metricsReporter
		cfg.SSVOptions.Metrics = metricsReporter

		validatorCtrl := validator.NewController(logger, cfg.SSVOptions.ValidatorOptions)
		cfg.SSVOptions.ValidatorController = validatorCtrl

		operatorNode = operator.New(logger, cfg.SSVOptions, slotTicker)

		if cfg.MetricsAPIPort > 0 {
			go startMetricsHandler(cmd.Context(), logger, db, metricsReporter, cfg.MetricsAPIPort, cfg.EnableProfile)
		}

		nodeProber := nodeprobe.NewProber(
			logger,
			executionClient,
			// Underlying options.Beacon's value implements nodeprobe.StatusChecker.
			// However, as it uses spec's specssv.BeaconNode interface, avoiding type assertion requires modifications in spec.
			// If options.Beacon doesn't implement nodeprobe.StatusChecker due to a mistake, this would panic early.
			consensusClient.(nodeprobe.StatusChecker),
		)

		nodeProber.Start(cmd.Context())
		nodeProber.Wait()
		logger.Info("ethereum node(s) are ready")

		nodeProber.SetUnreadyHandler(func() {
			logger.Fatal("ethereum node(s) are either out of sync or down. Ensure the nodes are ready to resume.")
		})

		metricsReporter.SSVNodeHealthy()

		setupEventHandling(
			cmd.Context(),
			logger,
			executionClient,
			validatorCtrl,
			storageMap,
			metricsReporter,
			networkConfig,
			nodeStorage,
		)

		cfg.P2pNetworkConfig.GetValidatorStats = func() (uint64, uint64, uint64, error) {
			return validatorCtrl.GetValidatorStats()
		}
		if err := p2pNetwork.Setup(logger); err != nil {
			logger.Fatal("failed to setup network", zap.Error(err))
		}
		if err := p2pNetwork.Start(logger); err != nil {
			logger.Fatal("failed to start network", zap.Error(err))
		}

		if cfg.SSVAPIPort > 0 {
			apiServer := apiserver.New(
				logger,
				fmt.Sprintf(":%d", cfg.SSVAPIPort),
				&handlers.Node{
					// TODO: replace with narrower interface! (instead of accessing the entire PeersIndex)
					PeersIndex: p2pNetwork.(p2pv1.PeersIndexProvider).PeersIndex(),
					Network:    p2pNetwork.(p2pv1.HostProvider).Host().Network(),
					TopicIndex: p2pNetwork.(handlers.TopicIndex),
				},
				&handlers.Validators{
					Shares: nodeStorage.Shares(),
				},
			)
			go func() {
				err := apiServer.Run()
				if err != nil {
					logger.Fatal("failed to start API server", zap.Error(err))
				}
			}()
		}

		if err := operatorNode.Start(logger); err != nil {
			logger.Fatal("failed to start SSV node", zap.Error(err))
		}
	},
}

func verifyConfig(logger *zap.Logger, nodeStorage operatorstorage.Storage, networkName string, usingLocalEvents bool) {
	storedConfig, foundConfig, err := nodeStorage.GetConfig(nil)
	if err != nil {
		logger.Fatal("could not check saved local events config", zap.Error(err))
	}

	currentConfig := &operatorstorage.ConfigLock{
		NetworkName:      networkName,
		UsingLocalEvents: usingLocalEvents,
	}

	if foundConfig {
		if err := storedConfig.EnsureSameWith(currentConfig); err != nil {
			err = fmt.Errorf("incompatible config change: %w", err)
			logger.Fatal(err.Error())
		}
	} else {
		if err := nodeStorage.SaveConfig(nil, currentConfig); err != nil {
			err = fmt.Errorf("failed to store config: %w", err)
			logger.Fatal(err.Error())
		}
	}
}

func init() {
	global_config.ProcessArgs(&cfg, &globalArgs, StartNodeCmd)
}

func setupGlobal(cmd *cobra.Command) (*zap.Logger, error) {
	commons.SetBuildData(cmd.Parent().Short, cmd.Parent().Version)
	log.Printf("starting SSV node (version %s)", commons.GetBuildData())

	if globalArgs.ConfigPath != "" {
		if err := cleanenv.ReadConfig(globalArgs.ConfigPath, &cfg); err != nil {
			return nil, fmt.Errorf("could not read config: %w", err)
		}
	}
	if globalArgs.ShareConfigPath != "" {
		if err := cleanenv.ReadConfig(globalArgs.ShareConfigPath, &cfg); err != nil {
			return nil, fmt.Errorf("could not read share config: %w", err)
		}
	}

	if err := logging.SetGlobalLogger(cfg.LogLevel, cfg.LogLevelFormat, cfg.LogFormat, cfg.LogFilePath); err != nil {
		return nil, fmt.Errorf("logging.SetGlobalLogger: %w", err)
	}

	return zap.L(), nil
}

func setupDB(logger *zap.Logger, eth2Network beaconprotocol.Network) (*kv.BadgerDB, error) {
	db, err := kv.New(logger, cfg.DBOptions)
	if err != nil {
		return nil, errors.Wrap(err, "failed to open db")
	}
	reopenDb := func() error {
		if err := db.Close(); err != nil {
			return errors.Wrap(err, "failed to close db")
		}
		db, err = kv.New(logger, cfg.DBOptions)
		return errors.Wrap(err, "failed to reopen db")
	}

	migrationOpts := migrations.Options{
		Db:      db,
		DbPath:  cfg.DBOptions.Path,
		Network: eth2Network,
	}
	applied, err := migrations.Run(cfg.DBOptions.Ctx, logger, migrationOpts)
	if err != nil {
		return nil, errors.Wrap(err, "failed to run migrations")
	}
	if applied == 0 {
		return db, nil
	}

	// If migrations were applied, we run a full garbage collection cycle
	// to reclaim any space that may have been freed up.
	// Close & reopen the database to trigger any unknown internal
	// startup/shutdown procedures that the storage engine may have.
	start := time.Now()
	if err := reopenDb(); err != nil {
		return nil, err
	}

	// Run a long garbage collection cycle with a timeout.
	ctx, cancel := context.WithTimeout(context.Background(), 6*time.Minute)
	defer cancel()
	if err := db.FullGC(ctx); err != nil {
		return nil, errors.Wrap(err, "failed to collect garbage")
	}

	// Close & reopen again.
	if err := reopenDb(); err != nil {
		return nil, err
	}
	logger.Debug("post-migrations garbage collection completed", fields.Duration(start))

	return db, nil
}

func setupOperatorStorage(logger *zap.Logger, db basedb.Database) (operatorstorage.Storage, *registrystorage.OperatorData) {
	nodeStorage, err := operatorstorage.NewNodeStorage(logger, db)
	if err != nil {
		logger.Fatal("failed to create node storage", zap.Error(err))
	}
	if cfg.KeyStore.PrivateKeyFile != "" {
		encryptedJSON, err := os.ReadFile(cfg.KeyStore.PrivateKeyFile)
		if err != nil {
			log.Fatal("Error reading PEM file", zap.Error(err))
		}
		keyStorePassword, err := os.ReadFile(cfg.KeyStore.PasswordFile)
		if err != nil {
			log.Fatal("Error reading Password file", zap.Error(err))
		}

		privateKey, err := rsaencryption.ConvertEncryptedPemToPrivateKey(encryptedJSON, string(keyStorePassword))
		if err != nil {
			logger.Fatal("could not decrypt operator private key", zap.Error(err))
		}
		cfg.OperatorPrivateKey = rsaencryption.ExtractPrivateKey(privateKey)
	}

	operatorPubKey, err := nodeStorage.SetupPrivateKey(cfg.OperatorPrivateKey)
	if err != nil {
		logger.Fatal("could not setup operator private key", zap.Error(err))
	}

	_, found, err := nodeStorage.GetPrivateKey()
	if err != nil || !found {
		logger.Fatal("failed to get operator private key", zap.Error(err))
	}
	var operatorData *registrystorage.OperatorData
	operatorData, found, err = nodeStorage.GetOperatorDataByPubKey(nil, operatorPubKey)
	if err != nil {
		logger.Fatal("could not get operator data by public key", zap.Error(err))
	}
	if !found {
		operatorData = &registrystorage.OperatorData{
			PublicKey: operatorPubKey,
		}
	}

	return nodeStorage, operatorData
}

func setupSSVNetwork(logger *zap.Logger) (networkconfig.NetworkConfig, error) {
	networkConfig, err := networkconfig.GetNetworkConfigByName(cfg.SSVOptions.NetworkName)
	if err != nil {
		return networkconfig.NetworkConfig{}, err
	}

	types.SetDefaultDomain(networkConfig.Domain)

	nodeType := "light"
	if cfg.SSVOptions.ValidatorOptions.FullNode {
		nodeType = "full"
	}
	builderProposals := "disabled"
	if cfg.SSVOptions.ValidatorOptions.BuilderProposals {
		builderProposals = "enabled"
	}

	logger.Info("setting ssv network",
		fields.Network(networkConfig.Name),
		fields.Domain(networkConfig.Domain),
		zap.String("nodeType", nodeType),
		zap.String("builderProposals(MEV)", builderProposals),
		zap.Any("beaconNetwork", networkConfig.Beacon.GetNetwork().BeaconNetwork),
		zap.Uint64("genesisEpoch", uint64(networkConfig.GenesisEpoch)),
		zap.String("registryContract", networkConfig.RegistryContractAddr),
	)

	return networkConfig, nil
}

func setupP2P(logger *zap.Logger, db basedb.Database) network.P2PNetwork {
	istore := ssv_identity.NewIdentityStore(db)
	netPrivKey, err := istore.SetupNetworkKey(logger, cfg.NetworkPrivateKey)
	if err != nil {
		logger.Fatal("failed to setup network private key", zap.Error(err))
	}
	cfg.P2pNetworkConfig.NetworkPrivateKey = netPrivKey

	return p2pv1.New(logger, &cfg.P2pNetworkConfig)
}

func setupConsensusClient(
	logger *zap.Logger,
	operatorID spectypes.OperatorID,
	slotTicker slot_ticker.Ticker,
) beaconprotocol.BeaconNode {
	cl, err := goclient.New(logger, cfg.ConsensusClient, operatorID, slotTicker)
	if err != nil {
		logger.Fatal("failed to create beacon go-client", zap.Error(err),
			fields.Address(cfg.ConsensusClient.BeaconNodeAddr))
	}

	return cl
}

func setupEventHandling(
	ctx context.Context,
	logger *zap.Logger,
	executionClient *executionclient.ExecutionClient,
	validatorCtrl validator.Controller,
	storageMap *ibftstorage.QBFTStores,
	metricsReporter *metricsreporter.MetricsReporter,
	networkConfig networkconfig.NetworkConfig,
	nodeStorage operatorstorage.Storage,
) {
	eventFilterer, err := executionClient.Filterer()
	if err != nil {
		logger.Fatal("failed to set up event filterer", zap.Error(err))
	}

	eventParser := eventparser.New(eventFilterer)

	eventHandler, err := eventhandler.New(
		nodeStorage,
		eventParser,
		validatorCtrl,
		networkConfig.Domain,
		validatorCtrl,
		cfg.SSVOptions.ValidatorOptions.ShareEncryptionKeyProvider,
		cfg.SSVOptions.ValidatorOptions.KeyManager,
		cfg.SSVOptions.ValidatorOptions.Beacon,
		storageMap,
		eventhandler.WithFullNode(),
		eventhandler.WithLogger(logger),
		eventhandler.WithMetrics(metricsReporter),
	)
	if err != nil {
		logger.Fatal("failed to setup event data handler", zap.Error(err))
	}

	eventSyncer := eventsyncer.New(
		executionClient,
		eventHandler,
		eventsyncer.WithLogger(logger),
		eventsyncer.WithMetrics(metricsReporter),
	)

	fromBlock, found, err := nodeStorage.GetLastProcessedBlock(nil)
	if err != nil {
		logger.Fatal("syncing registry contract events failed, could not get last processed block", zap.Error(err))
	}
	if !found {
		fromBlock = networkConfig.RegistrySyncOffset
	} else if fromBlock == nil {
		logger.Fatal("syncing registry contract events failed, last processed block is nil")
	} else {
		// Start syncing from the next block.
		fromBlock = new(big.Int).SetUint64(fromBlock.Uint64() + 1)
	}

	// load & parse local events yaml if exists, otherwise sync from contract
	if len(cfg.LocalEventsPath) != 0 {
		localEvents, err := localevents.Load(cfg.LocalEventsPath)
		if err != nil {
			logger.Fatal("failed to load local events", zap.Error(err))
		}

		if err := eventHandler.HandleLocalEvents(localEvents); err != nil {
			logger.Fatal("error occurred while running event data handler", zap.Error(err))
		}
	} else {
		// Sync historical registry events.
		logger.Debug("syncing historical registry events", zap.Uint64("fromBlock", fromBlock.Uint64()))
		lastProcessedBlock, err := eventSyncer.SyncHistory(ctx, fromBlock.Uint64())
		switch {
		case errors.Is(err, executionclient.ErrNothingToSync):
			// Nothing was synced, keep fromBlock as is.
		case err == nil:
			// Advance fromBlock to the block after lastProcessedBlock.
			fromBlock = new(big.Int).SetUint64(lastProcessedBlock + 1)
		default:
			logger.Fatal("failed to sync historical registry events", zap.Error(err))
		}

		// Print registry stats.
		shares := nodeStorage.Shares().List(nil)
		operators, err := nodeStorage.ListOperators(nil, 0, 0)
		if err != nil {
			logger.Error("failed to get operators", zap.Error(err))
		}
		operatorID := validatorCtrl.GetOperatorData().ID
		operatorValidators := 0
		liquidatedValidators := 0
		if operatorID != 0 {
			for _, share := range shares {
				if share.BelongsToOperator(operatorID) {
					operatorValidators++
				}
				if share.Liquidated {
					liquidatedValidators++
				}
			}
		}
		logger.Info("historical registry sync stats",
			zap.Uint64("my_operator_id", operatorID),
			zap.Int("operators", len(operators)),
			zap.Int("validators", len(shares)),
			zap.Int("liquidated_validators", liquidatedValidators),
			zap.Int("my_validators", operatorValidators),
		)

		// Sync ongoing registry events in the background.
		go func() {
			err = eventSyncer.SyncOngoing(ctx, fromBlock.Uint64())

			// Crash if ongoing sync has stopped, regardless of the reason.
			logger.Fatal("failed syncing ongoing registry events",
				zap.Uint64("last_processed_block", lastProcessedBlock),
				zap.Error(err))
		}()
	}
}

func startMetricsHandler(ctx context.Context, logger *zap.Logger, db basedb.Database, metricsReporter *metricsreporter.MetricsReporter, port int, enableProf bool) {
	logger = logger.Named(logging.NameMetricsHandler)
	// init and start HTTP handler
	metricsHandler := metrics.NewMetricsHandler(ctx, db, metricsReporter, enableProf, operatorNode.(metrics.HealthChecker))
	addr := fmt.Sprintf(":%d", port)
	if err := metricsHandler.Start(logger, http.NewServeMux(), addr); err != nil {
		logger.Panic("failed to serve metrics", zap.Error(err))
	}
}<|MERGE_RESOLUTION|>--- conflicted
+++ resolved
@@ -97,16 +97,12 @@
 			log.Fatal("could not create logger", err)
 		}
 		defer logging.CapturePanic(logger)
-<<<<<<< HEAD
 
 		metricsReporter := metricsreporter.New(
 			metricsreporter.WithLogger(logger),
 		)
 
-		networkConfig, forkVersion, err := setupSSVNetwork(logger)
-=======
 		networkConfig, err := setupSSVNetwork(logger)
->>>>>>> 4d8f410f
 		if err != nil {
 			logger.Fatal("could not setup network", zap.Error(err))
 		}
