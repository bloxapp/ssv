--- conflicted
+++ resolved
@@ -2,13 +2,6 @@
 
 import (
 	"encoding/hex"
-<<<<<<< HEAD
-=======
-	"github.com/bloxapp/ssv/beacon/prysmgrpc"
-	"github.com/bloxapp/ssv/storage/collections"
-	"github.com/bloxapp/ssv/storage/kv"
-	"github.com/bloxapp/ssv/utils/logex"
->>>>>>> 014ffe93
 	"log"
 	"os"
 
@@ -18,13 +11,8 @@
 
 	"github.com/bloxapp/ssv/beacon/prysmgrpc"
 	"github.com/bloxapp/ssv/cli/flags"
-<<<<<<< HEAD
 	"github.com/bloxapp/ssv/eth1/goeth"
-	"github.com/bloxapp/ssv/ibft"
-=======
->>>>>>> 014ffe93
 	"github.com/bloxapp/ssv/ibft/proto"
-	"github.com/bloxapp/ssv/network/msgqueue"
 	"github.com/bloxapp/ssv/network/p2p"
 	"github.com/bloxapp/ssv/node"
 	"github.com/bloxapp/ssv/storage/collections"
@@ -172,43 +160,9 @@
 			logger.Fatal("failed to create network", zap.Error(err))
 		}
 
-<<<<<<< HEAD
-		// TODO: Refactor that
-		ibftCommittee := map[uint64]*proto.Node{
-			1: {
-				IbftId: 1,
-				Pk:     _getBytesFromHex(os.Getenv("PUBKEY_NODE_1")),
-			},
-			2: {
-				IbftId: 2,
-				Pk:     _getBytesFromHex(os.Getenv("PUBKEY_NODE_2")),
-			},
-			3: {
-				IbftId: 3,
-				Pk:     _getBytesFromHex(os.Getenv("PUBKEY_NODE_3")),
-			},
-			4: {
-				IbftId: 4,
-				Pk:     _getBytesFromHex(os.Getenv("PUBKEY_NODE_4")),
-			},
-		}
-
-		ibftCommittee[nodeID].Pk = shareKey.GetPublicKey().Serialize()
-		ibftCommittee[nodeID].Sk = shareKey.Serialize()
-
-		//for id, obj := range ibftCommittee{
-		//	if len(obj.Pk) == 0 {
-		//		errors.new(fmt.Sprint("Missing public key for node index - %v", id))
-		//	}
-		//}
-
-		msgQ := msgqueue.New()
-
-=======
->>>>>>> 014ffe93
 		ssvNode := node.New(node.Options{
-			ValidatorStorage:           validatorStorage,
-			IbftStorage:                ibftStorage,
+			ValidatorStorage:           &validatorStorage,
+			IbftStorage:                &ibftStorage,
 			Beacon:                     beaconClient,
 			ETHNetwork:                 eth2Network,
 			Network:                    network,
