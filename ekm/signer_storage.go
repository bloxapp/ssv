--- conflicted
+++ resolved
@@ -45,23 +45,16 @@
 	RemoveHighestAttestation(pubKey []byte) error
 	RemoveHighestProposal(pubKey []byte) error
 	SetEncryptionKey(newKey string) error
-	ListAccountsTxn(txn basedb.IDb) ([]core.ValidatorAccount, error)
-	SaveAccountTxn(txn basedb.IDb, account core.ValidatorAccount) error
+	ListAccountsTxn(txn basedb.Reader) ([]core.ValidatorAccount, error)
+	SaveAccountTxn(txn basedb.ReadWriter, account core.ValidatorAccount) error
 }
 
 type storage struct {
-<<<<<<< HEAD
-	db      basedb.Database
-	network beacon.Network
-	logger  *zap.Logger // struct logger is used because core.Storage does not support passing a logger
-	lock    sync.RWMutex
-=======
-	db            basedb.IDb
+	db            basedb.Database
 	network       beacon.Network
 	encryptionKey []byte
 	logger        *zap.Logger // struct logger is used because core.Storage does not support passing a logger
 	lock          sync.RWMutex
->>>>>>> 8cae6b88
 }
 
 func NewSignerStorage(db basedb.Database, network beacon.Network, logger *zap.Logger) Storage {
@@ -151,27 +144,18 @@
 }
 
 // ListAccountsTxn returns an empty array for no accounts
-func (s *storage) ListAccountsTxn(txn basedb.IDb) ([]core.ValidatorAccount, error) {
+func (s *storage) ListAccountsTxn(r basedb.Reader) ([]core.ValidatorAccount, error) {
 	s.lock.RLock()
 	defer s.lock.RUnlock()
 
 	ret := make([]core.ValidatorAccount, 0)
 
-<<<<<<< HEAD
-	err := s.db.GetAll(s.objPrefix(accountsPrefix), func(i int, obj basedb.Obj) error {
-		acc, err := s.decodeAccount(obj.Value)
-=======
-	getter := s.db
-	if txn != nil {
-		getter = txn
-	}
-	err := getter.GetAll(s.logger, s.objPrefix(accountsPrefix), func(i int, obj basedb.Obj) error {
+	err := s.db.UsingReader(r).GetAll(s.objPrefix(accountsPrefix), func(i int, obj basedb.Obj) error {
 		value, err := s.decryptData(obj.Value)
 		if err != nil {
 			return errors.Wrap(err, "failed to decrypt accounts")
 		}
 		acc, err := s.decodeAccount(value)
->>>>>>> 8cae6b88
 		if err != nil {
 			return errors.Wrap(err, "failed to list accounts")
 		}
@@ -182,14 +166,10 @@
 	return ret, err
 }
 
-func (s *storage) SaveAccountTxn(txn basedb.IDb, account core.ValidatorAccount) error {
-	s.lock.Lock()
-	defer s.lock.Unlock()
-
-	setter := s.db
-	if txn != nil {
-		setter = txn
-	}
+func (s *storage) SaveAccountTxn(rw basedb.ReadWriter, account core.ValidatorAccount) error {
+	s.lock.Lock()
+	defer s.lock.Unlock()
+
 	data, err := json.Marshal(account)
 	if err != nil {
 		return errors.Wrap(err, "failed to marshal account")
@@ -201,7 +181,7 @@
 	if err != nil {
 		return err
 	}
-	return setter.Set(s.objPrefix(accountsPrefix), []byte(key), encryptedValue)
+	return s.db.Using(rw).Set(s.objPrefix(accountsPrefix), []byte(key), encryptedValue)
 }
 
 // SaveAccount saves the given account
