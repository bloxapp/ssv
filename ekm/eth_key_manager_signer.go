package ekm

import (
	"encoding/hex"
	"fmt"
	"sync"

	"github.com/attestantio/go-eth2-client/api"
	eth2apiv1 "github.com/attestantio/go-eth2-client/api/v1"
	apiv1bellatrix "github.com/attestantio/go-eth2-client/api/v1/bellatrix"
	apiv1capella "github.com/attestantio/go-eth2-client/api/v1/capella"
	"github.com/attestantio/go-eth2-client/spec"
	"github.com/attestantio/go-eth2-client/spec/altair"
	"github.com/attestantio/go-eth2-client/spec/bellatrix"
	"github.com/attestantio/go-eth2-client/spec/capella"
	"github.com/attestantio/go-eth2-client/spec/phase0"
	eth2keymanager "github.com/bloxapp/eth2-key-manager"
	"github.com/bloxapp/eth2-key-manager/core"
	"github.com/bloxapp/eth2-key-manager/signer"
	slashingprotection "github.com/bloxapp/eth2-key-manager/slashing_protection"
	"github.com/bloxapp/eth2-key-manager/wallets"
	spectypes "github.com/bloxapp/ssv-spec/types"
	ssz "github.com/ferranbt/fastssz"
	"github.com/herumi/bls-eth-go-binary/bls"
	"github.com/pkg/errors"
	"go.uber.org/zap"

	"github.com/bloxapp/ssv/networkconfig"
	"github.com/bloxapp/ssv/storage/basedb"
)

// minimal att&block epoch/slot distance to protect slashing
var minimalAttSlashingProtectionEpochDistance = phase0.Epoch(0)
var minimalBlockSlashingProtectionSlotDistance = phase0.Slot(0)

type ethKeyManagerSigner struct {
	wallet            core.Wallet
	walletLock        *sync.RWMutex
	signer            signer.ValidatorSigner
	storage           Storage
	domain            spectypes.DomainType
	slashingProtector core.SlashingProtector
	builderProposals  bool
}

// NewETHKeyManagerSigner returns a new instance of ethKeyManagerSigner
<<<<<<< HEAD
func NewETHKeyManagerSigner(logger *zap.Logger, db basedb.Database, network networkconfig.NetworkConfig, builderProposals bool, encryptionKey string) (spectypes.KeyManager, error) {
	signerStore := NewSignerStorage(db, network.Beacon, logger)
=======
func NewETHKeyManagerSigner(logger *zap.Logger, db basedb.IDb, network networkconfig.NetworkConfig, builderProposals bool, encryptionKey string) (spectypes.KeyManager, error) {
	signerStore := NewSignerStorage(db, network.Beacon.GetNetwork(), logger)
>>>>>>> 693722cd
	if encryptionKey != "" {
		err := signerStore.SetEncryptionKey(encryptionKey)
		if err != nil {
			return nil, err
		}
	}
	options := &eth2keymanager.KeyVaultOptions{}
	options.SetStorage(signerStore)
	options.SetWalletType(core.NDWallet)

	wallet, err := signerStore.OpenWallet()
	if err != nil && err.Error() != "could not find wallet" {
		return nil, err
	}
	if wallet == nil {
		vault, err := eth2keymanager.NewKeyVault(options)
		if err != nil {
			return nil, err
		}
		wallet, err = vault.Wallet()
		if err != nil {
			return nil, err
		}
	}

	slashingProtector := slashingprotection.NewNormalProtection(signerStore)
	beaconSigner := signer.NewSimpleSigner(wallet, slashingProtector, core.Network(network.Beacon.GetBeaconNetwork()))

	return &ethKeyManagerSigner{
		wallet:            wallet,
		walletLock:        &sync.RWMutex{},
		signer:            beaconSigner,
		storage:           signerStore,
		domain:            network.Domain,
		slashingProtector: slashingProtector,
		builderProposals:  builderProposals,
	}, nil
}

func (km *ethKeyManagerSigner) SignBeaconObject(obj ssz.HashRoot, domain phase0.Domain, pk []byte, domainType phase0.DomainType) (spectypes.Signature, [32]byte, error) {
	sig, rootSlice, err := km.signBeaconObject(obj, domain, pk, domainType)
	if err != nil {
		return nil, [32]byte{}, err
	}
	var root [32]byte
	copy(root[:], rootSlice)
	return sig, root, nil
}

func (km *ethKeyManagerSigner) signBeaconObject(obj ssz.HashRoot, domain phase0.Domain, pk []byte, domainType phase0.DomainType) (spectypes.Signature, []byte, error) {
	km.walletLock.RLock()
	defer km.walletLock.RUnlock()

	switch domainType {
	case spectypes.DomainAttester:
		data, ok := obj.(*phase0.AttestationData)
		if !ok {
			return nil, nil, errors.New("could not cast obj to AttestationData")
		}
		return km.signer.SignBeaconAttestation(data, domain, pk)
	case spectypes.DomainProposer:
		if km.builderProposals {
			var vBlindedBlock *api.VersionedBlindedBeaconBlock
			switch v := obj.(type) {
			case *apiv1bellatrix.BlindedBeaconBlock:
				vBlindedBlock = &api.VersionedBlindedBeaconBlock{
					Version:   spec.DataVersionBellatrix,
					Bellatrix: v,
				}
				return km.signer.SignBlindedBeaconBlock(vBlindedBlock, domain, pk)
			case *apiv1capella.BlindedBeaconBlock:
				vBlindedBlock = &api.VersionedBlindedBeaconBlock{
					Version: spec.DataVersionCapella,
					Capella: v,
				}
				return km.signer.SignBlindedBeaconBlock(vBlindedBlock, domain, pk)
			}
		}

		var vBlock *spec.VersionedBeaconBlock
		switch v := obj.(type) {
		case *phase0.BeaconBlock:
			vBlock = &spec.VersionedBeaconBlock{
				Version: spec.DataVersionPhase0,
				Phase0:  v,
			}
		case *altair.BeaconBlock:
			vBlock = &spec.VersionedBeaconBlock{
				Version: spec.DataVersionAltair,
				Altair:  v,
			}
		case *bellatrix.BeaconBlock:
			vBlock = &spec.VersionedBeaconBlock{
				Version:   spec.DataVersionBellatrix,
				Bellatrix: v,
			}
		case *capella.BeaconBlock:
			vBlock = &spec.VersionedBeaconBlock{
				Version: spec.DataVersionCapella,
				Capella: v,
			}
		default:
			return nil, nil, fmt.Errorf("obj type is unknown: %T", obj)
		}

		return km.signer.SignBeaconBlock(vBlock, domain, pk)
	case spectypes.DomainAggregateAndProof:
		data, ok := obj.(*phase0.AggregateAndProof)
		if !ok {
			return nil, nil, errors.New("could not cast obj to AggregateAndProof")
		}
		return km.signer.SignAggregateAndProof(data, domain, pk)
	case spectypes.DomainSelectionProof:
		data, ok := obj.(spectypes.SSZUint64)
		if !ok {
			return nil, nil, errors.New("could not cast obj to SSZUint64")
		}

		return km.signer.SignSlot(phase0.Slot(data), domain, pk)
	case spectypes.DomainRandao:
		data, ok := obj.(spectypes.SSZUint64)
		if !ok {
			return nil, nil, errors.New("could not cast obj to SSZUint64")
		}

		return km.signer.SignEpoch(phase0.Epoch(data), domain, pk)
	case spectypes.DomainSyncCommittee:
		data, ok := obj.(spectypes.SSZBytes)
		if !ok {
			return nil, nil, errors.New("could not cast obj to SSZBytes")
		}
		return km.signer.SignSyncCommittee(data, domain, pk)
	case spectypes.DomainSyncCommitteeSelectionProof:
		data, ok := obj.(*altair.SyncAggregatorSelectionData)
		if !ok {
			return nil, nil, errors.New("could not cast obj to SyncAggregatorSelectionData")
		}
		return km.signer.SignSyncCommitteeSelectionData(data, domain, pk)
	case spectypes.DomainContributionAndProof:
		data, ok := obj.(*altair.ContributionAndProof)
		if !ok {
			return nil, nil, errors.New("could not cast obj to ContributionAndProof")
		}
		return km.signer.SignSyncCommitteeContributionAndProof(data, domain, pk)
	case spectypes.DomainApplicationBuilder:
		var data *api.VersionedValidatorRegistration
		switch v := obj.(type) {
		case *eth2apiv1.ValidatorRegistration:
			data = &api.VersionedValidatorRegistration{
				Version: spec.BuilderVersionV1,
				V1:      v,
			}
		default:
			return nil, nil, fmt.Errorf("obj type is unknown: %T", obj)
		}
		return km.signer.SignRegistration(data, domain, pk)
	default:
		return nil, nil, errors.New("domain unknown")
	}
}

func (km *ethKeyManagerSigner) IsAttestationSlashable(pk []byte, data *phase0.AttestationData) error {
	if val, err := km.slashingProtector.IsSlashableAttestation(pk, data); err != nil || val != nil {
		if err != nil {
			return err
		}
		return errors.Errorf("slashable attestation (%s), not signing", val.Status)
	}
	return nil
}

func (km *ethKeyManagerSigner) IsBeaconBlockSlashable(pk []byte, slot phase0.Slot) error {
	status, err := km.slashingProtector.IsSlashableProposal(pk, slot)
	if err != nil {
		return err
	}
	if status.Status != core.ValidProposal {
		return errors.Errorf("slashable proposal (%s), not signing", status.Status)
	}

	return nil
}

func (km *ethKeyManagerSigner) SignRoot(data spectypes.Root, sigType spectypes.SignatureType, pk []byte) (spectypes.Signature, error) {
	km.walletLock.RLock()
	defer km.walletLock.RUnlock()

	account, err := km.wallet.AccountByPublicKey(hex.EncodeToString(pk))
	if err != nil {
		return nil, errors.Wrap(err, "could not get signing account")
	}

	root, err := spectypes.ComputeSigningRoot(data, spectypes.ComputeSignatureDomain(km.domain, sigType))
	if err != nil {
		return nil, errors.Wrap(err, "could not compute signing root")
	}

	sig, err := account.ValidationKeySign(root[:])
	if err != nil {
		return nil, errors.Wrap(err, "could not sign message")
	}

	return sig, nil
}

func (km *ethKeyManagerSigner) AddShare(shareKey *bls.SecretKey) error {
	km.walletLock.Lock()
	defer km.walletLock.Unlock()

	acc, err := km.wallet.AccountByPublicKey(shareKey.GetPublicKey().SerializeToHexStr())
	if err != nil && err.Error() != "account not found" {
		return errors.Wrap(err, "could not check share existence")
	}
	if acc == nil {
		if err := km.saveMinimalSlashingProtection(shareKey.GetPublicKey().Serialize()); err != nil {
			return errors.Wrap(err, "could not save minimal slashing protection")
		}
		if err := km.saveShare(shareKey); err != nil {
			return errors.Wrap(err, "could not save share")
		}
	}

	return nil
}

func (km *ethKeyManagerSigner) saveMinimalSlashingProtection(pk []byte) error {
	currentSlot := km.storage.Network().EstimatedCurrentSlot()
	currentEpoch := km.storage.Network().EstimatedEpochAtSlot(currentSlot)
	highestTarget := currentEpoch + minimalAttSlashingProtectionEpochDistance
	highestSource := highestTarget - 1
	highestProposal := currentSlot + minimalBlockSlashingProtectionSlotDistance

	minAttData := minimalAttProtectionData(highestSource, highestTarget)

	if err := km.storage.SaveHighestAttestation(pk, minAttData); err != nil {
		return errors.Wrapf(err, "could not save minimal highest attestation for %s", string(pk))
	}
	if err := km.storage.SaveHighestProposal(pk, highestProposal); err != nil {
		return errors.Wrapf(err, "could not save minimal highest proposal for %s", string(pk))
	}
	return nil
}

func (km *ethKeyManagerSigner) RemoveShare(pubKey string) error {
	km.walletLock.Lock()
	defer km.walletLock.Unlock()

	acc, err := km.wallet.AccountByPublicKey(pubKey)
	if err != nil && err.Error() != "account not found" {
		return errors.Wrap(err, "could not check share existence")
	}
	if acc != nil {
		pkDecoded, err := hex.DecodeString(pubKey)
		if err != nil {
			return errors.Wrap(err, "could not hex decode share public key")
		}
		if err := km.storage.RemoveHighestAttestation(pkDecoded); err != nil {
			return errors.Wrap(err, "could not remove highest attestation")
		}
		if err := km.storage.RemoveHighestProposal(pkDecoded); err != nil {
			return errors.Wrap(err, "could not remove highest proposal")
		}
		if err := km.wallet.DeleteAccountByPublicKey(pubKey); err != nil {
			return errors.Wrap(err, "could not delete share")
		}
	}
	return nil
}

func (km *ethKeyManagerSigner) saveShare(shareKey *bls.SecretKey) error {
	key, err := core.NewHDKeyFromPrivateKey(shareKey.Serialize(), "")
	if err != nil {
		return errors.Wrap(err, "could not generate HDKey")
	}
	account := wallets.NewValidatorAccount("", key, nil, "", nil)
	if err := km.wallet.AddValidatorAccount(account); err != nil {
		return errors.Wrap(err, "could not save new account")
	}
	return nil
}

func minimalAttProtectionData(source, target phase0.Epoch) *phase0.AttestationData {
	return &phase0.AttestationData{
		BeaconBlockRoot: [32]byte{},
		Source: &phase0.Checkpoint{
			Epoch: source,
			Root:  [32]byte{},
		},
		Target: &phase0.Checkpoint{
			Epoch: target,
			Root:  [32]byte{},
		},
	}
}<|MERGE_RESOLUTION|>--- conflicted
+++ resolved
@@ -44,13 +44,8 @@
 }
 
 // NewETHKeyManagerSigner returns a new instance of ethKeyManagerSigner
-<<<<<<< HEAD
 func NewETHKeyManagerSigner(logger *zap.Logger, db basedb.Database, network networkconfig.NetworkConfig, builderProposals bool, encryptionKey string) (spectypes.KeyManager, error) {
-	signerStore := NewSignerStorage(db, network.Beacon, logger)
-=======
-func NewETHKeyManagerSigner(logger *zap.Logger, db basedb.IDb, network networkconfig.NetworkConfig, builderProposals bool, encryptionKey string) (spectypes.KeyManager, error) {
 	signerStore := NewSignerStorage(db, network.Beacon.GetNetwork(), logger)
->>>>>>> 693722cd
 	if encryptionKey != "" {
 		err := signerStore.SetEncryptionKey(encryptionKey)
 		if err != nil {
