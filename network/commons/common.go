package commons

import (
	"encoding/binary"
	"encoding/hex"
	"fmt"
	"strconv"
	"strings"
	"time"

	spectypes "github.com/bloxapp/ssv-spec/types"
	"github.com/cespare/xxhash/v2"
	"github.com/libp2p/go-libp2p"
	"github.com/libp2p/go-libp2p/core/protocol"

	p2pprotocol "github.com/bloxapp/ssv/protocol/v2/p2p"
)

const (
	lastDecidedProtocol = "/ssv/sync/decided/last/0.0.1"
	historyProtocol     = "/ssv/sync/decided/history/0.0.1"

	peersForSync = 10

	// subnetsCount returns the subnet count for genesis
	subnetsCount uint64 = 128

	// UnknownSubnet is used when a validator public key is invalid
	UnknownSubnet = "unknown"

	topicPrefix = "ssv.v2"
)

const (
	signatureSize    = 256
	signatureOffset  = 0
	operatorIDSize   = 8
	operatorIDOffset = signatureOffset + signatureSize
	messageOffset    = operatorIDOffset + operatorIDSize
)

<<<<<<< HEAD
func EncodeSignedSSVMessage(message []byte, operatorID spectypes.OperatorID, signature []byte) []byte {
	return append(append(signature, binary.LittleEndian.AppendUint64(nil, operatorID)...), message...)
}

func DecodeSignedSSVMessage(encoded []byte) (message []byte, operatorID spectypes.OperatorID, signature []byte, err error) {
	if len(encoded) < messageOffset {
		err = fmt.Errorf("unexpected encoded message size of %d", len(encoded))
		return
	}

	message = encoded[messageOffset:]
	operatorID = binary.LittleEndian.Uint64(encoded[operatorIDOffset : operatorIDOffset+operatorIDSize])
	signature = encoded[signatureOffset : signatureOffset+signatureSize]
	return
=======
// EncodeSignedSSVMessage serializes the message, op id and signature into bytes
func EncodeSignedSSVMessage(message []byte, operatorID spectypes.OperatorID, signature []byte) []byte {
	b := make([]byte, signatureSize+operatorIDSize+len(message))
	copy(b[signatureOffset:], signature)
	binary.LittleEndian.PutUint64(b[operatorIDOffset:], operatorID)
	copy(b[messageOffset:], message)
	return b
}

// DecodeSignedSSVMessage deserializes signed message bytes messsage, op id and a signature
func DecodeSignedSSVMessage(encoded []byte) ([]byte, spectypes.OperatorID, []byte, error) {
	if len(encoded) < messageOffset {
		return nil, 0, nil, fmt.Errorf("unexpected encoded message size of %d", len(encoded))
	}

	message := encoded[messageOffset:]
	operatorID := binary.LittleEndian.Uint64(encoded[operatorIDOffset : operatorIDOffset+operatorIDSize])
	signature := encoded[signatureOffset : signatureOffset+signatureSize]
	return message, operatorID, signature, nil
>>>>>>> e42ec828
}

// SubnetTopicID returns the topic to use for the given subnet
func SubnetTopicID(subnet int) string {
	if subnet < 0 {
		return UnknownSubnet
	}
	return fmt.Sprintf("%d", subnet)
}

// ValidatorTopicID returns the topic to use for the given validator
func ValidatorTopicID(pkByts []byte) []string {
	pkHex := hex.EncodeToString(pkByts)
	subnet := ValidatorSubnet(pkHex)
	return []string{SubnetTopicID(subnet)}
}

// GetTopicFullName returns the topic full name, including prefix
func GetTopicFullName(baseName string) string {
	return fmt.Sprintf("%s.%s", topicPrefix, baseName)
}

// GetTopicBaseName return the base topic name of the topic, w/o ssv prefix
func GetTopicBaseName(topicName string) string {
	return strings.Replace(topicName, fmt.Sprintf("%s.", topicPrefix), "", 1)
}

// ValidatorSubnet returns the subnet for the given validator
func ValidatorSubnet(validatorPKHex string) int {
	if len(validatorPKHex) < 10 {
		return -1
	}
	val := hexToUint64(validatorPKHex[:10])
	return int(val % subnetsCount)
}

// MsgIDFunc is the function that maps a message to a msg_id
type MsgIDFunc func(msg []byte) string

// MsgID returns msg_id for the given message
func MsgID() MsgIDFunc {
	return func(msg []byte) string {
		if len(msg) == 0 {
			return ""
		}

		b := make([]byte, 12)
		binary.LittleEndian.PutUint64(b, xxhash.Sum64(msg))
		return string(b)
	}
}

// Subnets returns the subnets count for this fork
func Subnets() int {
	return int(subnetsCount)
}

// Topics returns the available topics for this fork.
func Topics() []string {
	topics := make([]string, Subnets())
	for i := 0; i < Subnets(); i++ {
		topics[i] = GetTopicFullName(SubnetTopicID(i))
	}
	return topics
}

// AddOptions implementation
func AddOptions(opts []libp2p.Option) []libp2p.Option {
	opts = append(opts, libp2p.Ping(true))
	opts = append(opts, libp2p.EnableNATService())
	opts = append(opts, libp2p.AutoNATServiceRateLimit(15, 3, 1*time.Minute))
	// opts = append(opts, libp2p.DisableRelay())
	return opts
}

type EncryptedSSVMessage struct {
	SSVMessage *spectypes.SSVMessage
	Signature  []byte
}

// EncodeNetworkMsg encodes network message
func EncodeNetworkMsg(msg *spectypes.SSVMessage) ([]byte, error) {
	return msg.Encode()
}

// DecodeNetworkMsg decodes network message
func DecodeNetworkMsg(data []byte) (*spectypes.SSVMessage, error) {
	msg := spectypes.SSVMessage{}
	err := msg.Decode(data)
	if err != nil {
		return nil, err
	}
	return &msg, nil
}

// ProtocolID returns the protocol id of the given protocol,
// and the amount of peers for distribution
func ProtocolID(prot p2pprotocol.SyncProtocol) (protocol.ID, int) {
	switch prot {
	case p2pprotocol.LastDecidedProtocol:
		return lastDecidedProtocol, peersForSync
	case p2pprotocol.DecidedHistoryProtocol:
		return historyProtocol, peersForSync
	}
	return "", 0
}

func hexToUint64(hexStr string) uint64 {
	result, err := strconv.ParseUint(hexStr, 16, 64)
	if err != nil {
		return uint64(0)
	}
	return result
}<|MERGE_RESOLUTION|>--- conflicted
+++ resolved
@@ -39,22 +39,6 @@
 	messageOffset    = operatorIDOffset + operatorIDSize
 )
 
-<<<<<<< HEAD
-func EncodeSignedSSVMessage(message []byte, operatorID spectypes.OperatorID, signature []byte) []byte {
-	return append(append(signature, binary.LittleEndian.AppendUint64(nil, operatorID)...), message...)
-}
-
-func DecodeSignedSSVMessage(encoded []byte) (message []byte, operatorID spectypes.OperatorID, signature []byte, err error) {
-	if len(encoded) < messageOffset {
-		err = fmt.Errorf("unexpected encoded message size of %d", len(encoded))
-		return
-	}
-
-	message = encoded[messageOffset:]
-	operatorID = binary.LittleEndian.Uint64(encoded[operatorIDOffset : operatorIDOffset+operatorIDSize])
-	signature = encoded[signatureOffset : signatureOffset+signatureSize]
-	return
-=======
 // EncodeSignedSSVMessage serializes the message, op id and signature into bytes
 func EncodeSignedSSVMessage(message []byte, operatorID spectypes.OperatorID, signature []byte) []byte {
 	b := make([]byte, signatureSize+operatorIDSize+len(message))
@@ -74,7 +58,6 @@
 	operatorID := binary.LittleEndian.Uint64(encoded[operatorIDOffset : operatorIDOffset+operatorIDSize])
 	signature := encoded[signatureOffset : signatureOffset+signatureSize]
 	return message, operatorID, signature, nil
->>>>>>> e42ec828
 }
 
 // SubnetTopicID returns the topic to use for the given subnet
