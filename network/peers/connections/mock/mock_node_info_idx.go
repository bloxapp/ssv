--- conflicted
+++ resolved
@@ -3,7 +3,6 @@
 import (
 	"github.com/bloxapp/ssv/network/peers"
 	"github.com/bloxapp/ssv/network/records"
-	"github.com/bloxapp/ssv/operator/keys"
 
 	"github.com/libp2p/go-libp2p/core/peer"
 	"github.com/pkg/errors"
@@ -16,11 +15,7 @@
 	MockSelfSealed []byte
 }
 
-<<<<<<< HEAD
 func (m NodeInfoIndex) SelfSealed() ([]byte, error) {
-=======
-func (m NodeInfoIndex) SelfSealed(sender, recipient peer.ID, permissioned bool, operatorSigner keys.OperatorSigner) ([]byte, error) {
->>>>>>> ef801714
 	if len(m.MockSelfSealed) != 0 {
 		return m.MockSelfSealed, nil
 	} else {
