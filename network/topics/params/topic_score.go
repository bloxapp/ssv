--- conflicted
+++ resolved
@@ -9,39 +9,6 @@
 )
 
 const (
-<<<<<<< HEAD
-	gossipSubD       = 8
-	oneEpochDuration = (12 * time.Second) * 32
-	slotsPerEpoch    = 32
-	// maxInMeshScore describes the max score a peer can attain from being in the mesh
-	maxInMeshScore = 10
-	// maxFirstDeliveryScore describes the max score a peer can obtain from first deliveries
-	maxFirstDeliveryScore = 40
-	// decayToZero specifies the terminal value that we will use when decaying a value.
-	// decayToZero = 0.01
-	// dampeningFactor reduces the amount by which the various thresholds and caps are created.
-	// using value of 50 (prysm changed to 90)
-	// dampeningFactor = 50
-
-	subnetTopicsWeight          = 4.0
-	totalTopicsWeigth           = 4.0
-	invalidMeshDeliveriesWeight = -800
-
-	minActiveValidators = 200
-
-	// P1
-	timeInMeshQuantum    = 12
-	timeInMeshQuantumCap = 3600
-	timeInMeshMaxScore   = 10
-
-	// P2
-	expectedMessagesPerSec       = 600 / 117
-	maxFirstMessageDeliveryScore = 40
-
-	// P3
-	meshMessageDeliveriesDampeningFactor = 1.0 / 50
-	meshMessageDeliveriesCapFactor       = 16
-=======
 	// Network Topology
 	gossipSubD          = 8
 	minActiveValidators = 200
@@ -66,7 +33,6 @@
 	// P4
 	invalidMessageDecayEpochs = time.Duration(100)
 	maxInvalidMessagesAllowed = 20
->>>>>>> 33e3506a
 )
 
 var (
@@ -183,15 +149,9 @@
 }
 
 // maxScore attainable by a peer
-<<<<<<< HEAD
-// func (o *Options) maxScore() float64 {
-// 	return (maxInMeshScore + maxFirstDeliveryScore) * o.Network.TotalTopicsWeight
-// }
-=======
 func (o *Options) maxScore() float64 {
 	return (o.Topic.MaxTimeInMeshScore + o.Topic.MaxFirstDeliveryScore) * o.Network.TotalTopicsWeight
 }
->>>>>>> 33e3506a
 
 // NewOpts creates new TopicOpts instance
 func NewOpts(activeValidators, subnets int) Options {
@@ -234,43 +194,6 @@
 	// Set to default if not set
 	opts.defaults()
 
-<<<<<<< HEAD
-	// Topic-specific parameters
-
-	topicWeight := totalTopicsWeigth / float64(opts.Network.Subnets)
-
-	// P1
-	timeInMeshCap := float64(timeInMeshQuantumCap / timeInMeshQuantum)
-
-	// P2
-	firstMessageDeliveriesDecay := scoreDecay(oneEpochDuration*4, decayInterval)
-	firstMessageDeliveriesCap, err := decayConvergence(firstMessageDeliveriesDecay, 2*(expectedMessagesPerSec*12)/float64(opts.Topic.D))
-	if err != nil {
-		return nil, errors.Wrap(err, "could not calculate decay convergence for first message delivery cap")
-	}
-
-	// P3
-	meshMessageDeliveriesDecay := scoreDecay(oneEpochDuration*16, decayInterval)
-	meshMessageDeliveriesThreshold, err := decayThreshold(meshMessageDeliveriesDecay, (expectedMessagesPerSec*12)*meshMessageDeliveriesDampeningFactor)
-	if err != nil {
-		return nil, errors.Wrap(err, "could not calculate threshold for mesh message deliveries threshold")
-	}
-	meshMessageDeliveriesWeight := -((maxFirstDeliveryScore + maxInMeshScore) * topicWeight * float64(opts.Network.Subnets)) / (topicWeight * math.Pow(meshMessageDeliveriesThreshold, 2))
-	MeshMessageDeliveriesCap := meshMessageDeliveriesThreshold * meshMessageDeliveriesCapFactor
-
-	// P4
-	invalidMessageDeliveriesDecay := scoreDecay(100*oneEpochDuration, decayInterval)
-	invalidMessageDeliveriesWeight := graylistThreshold / (topicWeight * 20 * 20)
-
-	params := &pubsub.TopicScoreParams{
-		// Topic-specific parameters
-		TopicWeight: topicWeight,
-
-		// P1
-		TimeInMeshQuantum: timeInMeshQuantum * time.Second,
-		TimeInMeshCap:     timeInMeshCap,
-		TimeInMeshWeight:  timeInMeshMaxScore / timeInMeshCap,
-=======
 	expectedMessagesPerDecayInterval := opts.Topic.ExpectedMsgRate * decayInterval.Seconds()
 
 	// P1
@@ -304,27 +227,18 @@
 		TimeInMeshQuantum: time.Duration(opts.Topic.TimeInMeshQuantum) * time.Second,
 		TimeInMeshCap:     timeInMeshCap,
 		TimeInMeshWeight:  opts.Topic.MaxTimeInMeshScore / timeInMeshCap,
->>>>>>> 33e3506a
 
 		// P2
 		FirstMessageDeliveriesDecay:  firstMessageDeliveriesDecay,
 		FirstMessageDeliveriesCap:    firstMessageDeliveriesCap,
-<<<<<<< HEAD
-		FirstMessageDeliveriesWeight: maxFirstMessageDeliveryScore / firstMessageDeliveriesCap,
-=======
 		FirstMessageDeliveriesWeight: opts.Topic.MaxFirstDeliveryScore / firstMessageDeliveriesCap,
->>>>>>> 33e3506a
 
 		// P3
 		MeshMessageDeliveriesDecay:      meshMessageDeliveriesDecay,
 		MeshMessageDeliveriesThreshold:  meshMessageDeliveriesThreshold,
 		MeshMessageDeliveriesWeight:     meshMessageDeliveriesWeight,
 		MeshMessageDeliveriesCap:        MeshMessageDeliveriesCap,
-<<<<<<< HEAD
-		MeshMessageDeliveriesActivation: oneEpochDuration * 3,
-=======
 		MeshMessageDeliveriesActivation: opts.Topic.MeshDeliveryActivationTime,
->>>>>>> 33e3506a
 		MeshMessageDeliveriesWindow:     2 * time.Second,
 
 		// P3b
@@ -336,39 +250,5 @@
 		InvalidMessageDeliveriesWeight: invalidMessageDeliveriesWeight,
 	}
 
-	// if opts.Topic.FirstMsgDecayTime > 0 {
-	// 	params.FirstMessageDeliveriesDecay = scoreDecay(opts.Topic.FirstMsgDecayTime*opts.Network.OneEpochDuration, opts.Network.OneEpochDuration)
-	// 	firstMsgDeliveryCap, err := decayConvergence(params.FirstMessageDeliveriesDecay, 2*opts.Topic.ExpectedMsgRate/float64(opts.Topic.D))
-	// 	if err != nil {
-	// 		return nil, errors.Wrap(err, "could not calculate first msg delivery cap")
-	// 	}
-	// 	params.FirstMessageDeliveriesCap = firstMsgDeliveryCap
-	// 	params.FirstMessageDeliveriesWeight = maxFirstDeliveryScore / firstMsgDeliveryCap
-	// }
-
-	// if opts.Topic.MeshMsgDecayTime > 0 {
-	// 	params.MeshMessageDeliveriesDecay = scoreDecay(opts.Topic.MeshMsgDecayTime*opts.Network.OneEpochDuration, opts.Network.OneEpochDuration)
-	// 	// a peer must send us at least 1/50 of the regular messages in time, very conservative limit
-	// 	meshMsgDeliveriesThreshold, err := decayThreshold(params.MeshMessageDeliveriesDecay, math.Min(2.0, opts.Topic.ExpectedMsgRate/dampeningFactor))
-	// 	if err != nil {
-	// 		return nil, errors.Wrap(err, "could not calculate mesh message deliveries threshold")
-	// 	}
-	// 	params.MeshMessageDeliveriesThreshold = meshMsgDeliveriesThreshold
-	// 	params.MeshMessageDeliveriesCap = opts.Topic.MeshMsgCapFactor * meshMsgDeliveriesThreshold
-	// 	params.MeshMessageDeliveriesWeight = -scoreByWeight(opts.maxScore(), opts.Topic.TopicWeight,
-	// 		math.Max(4.0, params.MeshMessageDeliveriesCap)) // used cap instead of threshold to reduce weight
-	// 	params.MeshMessageDeliveriesActivation = opts.Topic.MeshMsgActivationTime
-	// 	params.MeshMessageDeliveriesWindow = 2 * time.Second
-	// 	params.MeshFailurePenaltyWeight = params.MeshMessageDeliveriesWeight
-	// 	params.MeshFailurePenaltyDecay = params.MeshMessageDeliveriesDecay
-	// }
-
-	// if opts.Topic.InvalidMsgDecayTime > 0 {
-	// 	params.InvalidMessageDeliveriesWeight = invalidMeshDeliveriesWeight
-	// 	params.InvalidMessageDeliveriesDecay = scoreDecay(opts.Topic.InvalidMsgDecayTime*opts.Network.OneEpochDuration, opts.Network.OneEpochDuration)
-	// } else {
-	// 	params.InvalidMessageDeliveriesDecay = 0.1
-	// }
-
 	return params, nil
 }