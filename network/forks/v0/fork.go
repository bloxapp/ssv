--- conflicted
+++ resolved
@@ -17,18 +17,8 @@
 }
 
 func (v0 *ForkV0) IsForked() bool {
-<<<<<<< HEAD
-	//TODO implement me
-	panic("implement me")
-}
-
-func (v0 *ForkV0) SetHandler(fork forks.OnFork) {
-	//TODO implement me
-	panic("implement me")
-=======
 	return false
 }
 
 func (v0 *ForkV0) SetHandler(fork forks.OnFork) {
->>>>>>> a9d90273
 }