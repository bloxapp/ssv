--- conflicted
+++ resolved
@@ -40,15 +40,9 @@
 	SubnetsIdx  peers.SubnetsIndex
 	HostAddress string
 	HostDNS     string
-<<<<<<< HEAD
 
 	// DomainType is the SSV network domain of the node
 	DomainType spectypes.DomainType
-
-	// ForkVersion is the fork version of the node
-	ForkVersion forksprotocol.ForkVersion
-=======
->>>>>>> 4d8f410f
 }
 
 // Service is the interface for discovery
