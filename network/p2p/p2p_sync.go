package p2pv1

import (
	"encoding/hex"
	"fmt"
	"math/rand"
	"time"

	spectypes "github.com/bloxapp/ssv-spec/types"
	libp2pnetwork "github.com/libp2p/go-libp2p/core/network"
	"github.com/libp2p/go-libp2p/core/peer"
	libp2p_protocol "github.com/libp2p/go-libp2p/core/protocol"
	"github.com/multiformats/go-multistream"
	"github.com/pkg/errors"
	"go.uber.org/zap"

	"github.com/bloxapp/ssv/logging/fields"
	"github.com/bloxapp/ssv/network/commons"
	"github.com/bloxapp/ssv/protocol/v2/message"
	p2pprotocol "github.com/bloxapp/ssv/protocol/v2/p2p"
)

// RegisterHandlers registers the given handlers
func (n *p2pNetwork) RegisterHandlers(logger *zap.Logger, handlers ...*p2pprotocol.SyncHandler) {
	m := make(map[libp2p_protocol.ID][]p2pprotocol.RequestHandler)
	for _, handler := range handlers {
		pid, _ := commons.ProtocolID(handler.Protocol)
		current, ok := m[pid]
		if !ok {
			current = make([]p2pprotocol.RequestHandler, 0)
		}
		current = append(current, handler.Handler)
		m[pid] = current
	}

	for pid, phandlers := range m {
		n.registerHandlers(logger, pid, phandlers...)
	}
}

func (n *p2pNetwork) registerHandlers(logger *zap.Logger, pid libp2p_protocol.ID, handlers ...p2pprotocol.RequestHandler) {
	handler := p2pprotocol.CombineRequestHandlers(handlers...)
	streamHandler := n.handleStream(logger, handler)
	n.host.SetStreamHandler(pid, func(stream libp2pnetwork.Stream) {
		err := streamHandler(stream)
		if err != nil {
			logger.Debug("stream handler failed", zap.Error(err))
		}
	})
}

func (n *p2pNetwork) handleStream(logger *zap.Logger, handler p2pprotocol.RequestHandler) func(stream libp2pnetwork.Stream) error {
	return func(stream libp2pnetwork.Stream) error {
		req, respond, done, err := n.streamCtrl.HandleStream(logger, stream)
		defer done()

		if err != nil {
			return errors.Wrap(err, "could not handle stream")
		}

		smsg, err := commons.DecodeNetworkMsg(req)
		if err != nil {
			return errors.Wrap(err, "could not decode msg from stream")
		}

		result, err := handler(smsg)
		if err != nil {
			return errors.Wrap(err, "could not handle msg from stream")
		}

		resultBytes, err := commons.EncodeNetworkMsg(result)
		if err != nil {
			return errors.Wrap(err, "could not encode msg")
		}

		if err := respond(resultBytes); err != nil {
			return errors.Wrap(err, "could not respond to stream")
		}

		return nil
	}
}

// getSubsetOfPeers returns a subset of the peers from that topic
func (n *p2pNetwork) getSubsetOfPeers(logger *zap.Logger, vpk spectypes.ValidatorPK, maxPeers int, filter func(peer.ID) bool) (peers []peer.ID, err error) {
	var ps []peer.ID
	seen := make(map[peer.ID]struct{})
	topics := commons.ValidatorTopicID(vpk)
	for _, topic := range topics {
		ps, err = n.topicsCtrl.Peers(topic)
		if err != nil {
			continue
		}
		for _, p := range ps {
			if _, ok := seen[p]; !ok && filter(p) {
				peers = append(peers, p)
				seen[p] = struct{}{}
			}
		}
	}
	// if we seen some peers, ignore the error
	if err != nil && len(seen) == 0 {
		return nil, errors.Wrapf(err, "could not read peers for validator %s", hex.EncodeToString(vpk))
	}
	if len(peers) == 0 {
		return nil, nil
	}
	if maxPeers > len(peers) {
		maxPeers = len(peers)
	} else {
		rand.Shuffle(len(peers), func(i, j int) { peers[i], peers[j] = peers[j], peers[i] })
	}
	return peers[:maxPeers], nil
}

func (n *p2pNetwork) makeSyncRequest(logger *zap.Logger, peers []peer.ID, mid spectypes.MessageID, protocol libp2p_protocol.ID, syncMsg *message.SyncMessage) ([]p2pprotocol.SyncResult, error) {
	var results []p2pprotocol.SyncResult
	data, err := syncMsg.Encode()
	if err != nil {
		return nil, errors.Wrap(err, "could not encode sync message")
	}

	msg := &spectypes.SSVMessage{
		MsgType: message.SSVSyncMsgType,
		MsgID:   mid,
		Data:    data,
	}
	encoded, err := commons.EncodeNetworkMsg(msg)
	if err != nil {
		return nil, err
	}

	logger = logger.With(zap.String("protocol", string(protocol)))
	msgID := commons.MsgID()
	distinct := make(map[string]struct{})
	for _, pid := range peers {
		logger := logger.With(fields.PeerID(pid))

		raw, err := n.streamCtrl.Request(logger, pid, protocol, encoded)
		if err != nil {
			// TODO: is this how to check for ErrNotSupported?
			var e multistream.ErrNotSupported[libp2p_protocol.ID]
			if !errors.Is(err, e) {
				logger.Debug("could not make stream request", zap.Error(err))
			}
			continue
		}

<<<<<<< HEAD
		if n.cfg.Network.Beacon.EstimatedCurrentEpoch() > n.cfg.Network.PermissionlessActivationEpoch {
			signedMsg := &spectypes.SignedSSVMessage{}
			err := signedMsg.Decode(raw)
			if err != nil {
				logger.Debug("could not decode signed SSV message", zap.Error(err))
			} else {
				raw = signedMsg.Data
			}
		}

=======
>>>>>>> 4867647b
		mid := msgID(raw)
		if _, ok := distinct[mid]; ok {
			continue
		}
		distinct[mid] = struct{}{}

		res, err := commons.DecodeNetworkMsg(raw)
		if err != nil {
			logger.Debug("could not decode stream response", zap.Error(err))
			continue
		}

		results = append(results, p2pprotocol.SyncResult{
			Msg:    res,
			Sender: pid.String(),
		})
	}
	return results, nil
}

// peersWithProtocolsFilter is used to accept peers that supports the given protocols
//
//nolint:unused
func (n *p2pNetwork) peersWithProtocolsFilter(protocols ...libp2p_protocol.ID) func(peer.ID) bool {
	return func(id peer.ID) bool {
		supported, err := n.host.Network().Peerstore().SupportsProtocols(id, protocols...)
		if err != nil {
			// TODO: log/trace error
			return false
		}
		return len(supported) > 0
	}
}

// allPeersFilter is used to accept all peers in a given subnet
func allPeersFilter(id peer.ID) bool {
	return true
}

func waitSubsetOfPeers(
	logger *zap.Logger,
	getSubsetOfPeers func(logger *zap.Logger, vpk spectypes.ValidatorPK, maxPeers int, filter func(peer.ID) bool) (peers []peer.ID, err error),
	vpk spectypes.ValidatorPK,
	minPeers, maxPeers int,
	timeout time.Duration,
	filter func(peer.ID) bool,
) ([]peer.ID, error) {
	if minPeers > maxPeers {
		return nil, fmt.Errorf("minPeers should not be greater than maxPeers")
	}
	if minPeers < 0 || maxPeers < 0 {
		return nil, fmt.Errorf("minPeers and maxPeers should not be negative")
	}
	if timeout <= 0 {
		return nil, fmt.Errorf("timeout should be positive")
	}

	// Wait for minPeers with a deadline.
	deadline := time.Now().Add(timeout)
	for {
		peers, err := getSubsetOfPeers(logger, vpk, maxPeers, filter)
		if err != nil {
			return nil, err
		}
		if len(peers) >= minPeers {
			// Found enough peers.
			return peers, nil
		}
		if time.Now().After(deadline) {
			// Timeout.
			return peers, nil
		}

		// Wait for a bit before trying again.
		time.Sleep(timeout/3 - timeout/10) // 3 retries with 10% margin.
	}
}<|MERGE_RESOLUTION|>--- conflicted
+++ resolved
@@ -146,19 +146,6 @@
 			continue
 		}
 
-<<<<<<< HEAD
-		if n.cfg.Network.Beacon.EstimatedCurrentEpoch() > n.cfg.Network.PermissionlessActivationEpoch {
-			signedMsg := &spectypes.SignedSSVMessage{}
-			err := signedMsg.Decode(raw)
-			if err != nil {
-				logger.Debug("could not decode signed SSV message", zap.Error(err))
-			} else {
-				raw = signedMsg.Data
-			}
-		}
-
-=======
->>>>>>> 4867647b
 		mid := msgID(raw)
 		if _, ok := distinct[mid]; ok {
 			continue
