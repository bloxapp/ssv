package p2pv1

import (
	"context"
	"encoding/hex"
<<<<<<< HEAD
	"fmt"
=======
	"github.com/multiformats/go-multistream"
>>>>>>> 725b1911
	"math/rand"
	"strings"
	"time"

	"github.com/bloxapp/ssv-spec/qbft"
	specqbft "github.com/bloxapp/ssv-spec/qbft"
	spectypes "github.com/bloxapp/ssv-spec/types"
	libp2pnetwork "github.com/libp2p/go-libp2p/core/network"
	"github.com/libp2p/go-libp2p/core/peer"
	libp2p_protocol "github.com/libp2p/go-libp2p/core/protocol"
	"github.com/pkg/errors"
	"go.uber.org/zap"

	"github.com/bloxapp/ssv/protocol/v2/message"
	p2pprotocol "github.com/bloxapp/ssv/protocol/v2/p2p"
	"github.com/bloxapp/ssv/utils/tasks"
)

// extremeLowPeerCount is the maximum number of peers considered as too low
// when trying to get a subset of peers for a specific subnet.
const extremelyLowPeerCount = 32

func (n *p2pNetwork) SyncHighestDecided(mid spectypes.MessageID) error {
	go func() {
		logger := n.logger.With(zap.String("identifier", mid.String()))
		lastDecided, err := n.LastDecided(mid)
		if err != nil {
			logger.Debug("highest decided: sync failed", zap.Error(err))
			return
		}
		if len(lastDecided) == 0 {
			logger.Debug("highest decided: no messages were synced")
			return
		}
		results := p2pprotocol.SyncResults(lastDecided)
		results.ForEachSignedMessage(func(m *specqbft.SignedMessage) {
			raw, err := m.Encode()
			if err != nil {
				logger.Warn("could not encode signed message")
				return
			}
			n.msgRouter.Route(spectypes.SSVMessage{
				MsgType: spectypes.SSVConsensusMsgType,
				MsgID:   mid,
				Data:    raw,
			})
		})
	}()

	return nil
}

func (n *p2pNetwork) SyncDecidedByRange(mid spectypes.MessageID, from, to qbft.Height) {
	if !n.cfg.SyncHistory {
		return
	}

	go func() {
		logger := n.logger.With(
			zap.String("what", "SyncDecidedByRange"),
			zap.String("identifier", mid.String()),
			zap.Uint64("from", uint64(from)),
			zap.Uint64("to", uint64(to)))
		logger.Debug("syncing decided by range")

		err := n.getDecidedByRange(context.Background(), logger, mid, from, to, func(sm *specqbft.SignedMessage) error {
			raw, err := sm.Encode()
			if err != nil {
				logger.Warn("could not encode signed message")
				return nil
			}
			n.msgRouter.Route(spectypes.SSVMessage{
				MsgType: spectypes.SSVConsensusMsgType,
				MsgID:   mid,
				Data:    raw,
			})
			return nil
		})
		if err != nil {
			logger.Debug("sync failed", zap.Error(err))
		}
	}()
}

func (n *p2pNetwork) getDecidedByRange(ctx context.Context, logger *zap.Logger, mid spectypes.MessageID, from, to specqbft.Height, handler func(*specqbft.SignedMessage) error) error {
	const getHistoryRetries = 2

	var (
		visited = make(map[specqbft.Height]struct{})
		msgs    []p2pprotocol.SyncResult
	)

	tail := from
	var err error
	for tail < to {
		err := tasks.RetryWithContext(ctx, func() error {
			start := time.Now()
			msgs, tail, err = n.GetHistory(mid, tail, to)
			if err != nil {
				return err
			}
			handled := 0
			p2pprotocol.SyncResults(msgs).ForEachSignedMessage(func(m *specqbft.SignedMessage) {
				if ctx.Err() != nil {
					return
				}
				if _, ok := visited[m.Message.Height]; ok {
					return
				}
				if err := handler(m); err != nil {
					logger.Warn("could not handle signed message")
				}
				handled++
				visited[m.Message.Height] = struct{}{}
			})
			logger.Debug("received and processed history batch",
				zap.Int64("tail", int64(tail)),
				zap.Duration("duration", time.Since(start)),
				zap.Int("results_count", len(msgs)),
				// TODO: remove this after testing
				zap.String("results", func() string {
					// Prints msgs as:
					//   "(type=1 height=1 round=1) (type=1 height=2 round=1) ..."
					var s []string
					for _, m := range msgs {
						var sm *specqbft.SignedMessage
						if m.Msg.MsgType == spectypes.SSVConsensusMsgType {
							sm = &specqbft.SignedMessage{}
							if err := sm.Decode(m.Msg.Data); err != nil {
								s = append(s, fmt.Sprintf("(%v)", err))
								continue
							}
							s = append(s, fmt.Sprintf("(type=%d height=%d round=%d)", m.Msg.MsgType, sm.Message.Height, sm.Message.Round))
						}
						s = append(s, fmt.Sprintf("(type=%d)", m.Msg.MsgType))
					}
					return strings.Join(s, ", ")
				}()),
				zap.Int("handled", handled))
			return nil
		}, getHistoryRetries)
		if err != nil {
			return err
		}
	}

	return nil
}

// LastDecided fetches last decided from a random set of peers
func (n *p2pNetwork) LastDecided(mid spectypes.MessageID) ([]p2pprotocol.SyncResult, error) {
	if !n.isReady() {
		return nil, p2pprotocol.ErrNetworkIsNotReady
	}
	pid, peerCount := n.fork.ProtocolID(p2pprotocol.LastDecidedProtocol)
	peers, err := n.getSubsetOfPeers(mid.GetPubKey(), peerCount, allPeersFilter)
	if err != nil {
		return nil, errors.Wrap(err, "could not get subset of peers")
	}
	return n.makeSyncRequest(peers, mid, pid, &message.SyncMessage{
		Params: &message.SyncParams{
			Identifier: mid,
		},
		Protocol: message.LastDecidedType,
	})
}

// GetHistory sync the given range from a set of peers that supports history for the given identifier
func (n *p2pNetwork) GetHistory(mid spectypes.MessageID, from, to specqbft.Height, targets ...string) ([]p2pprotocol.SyncResult, specqbft.Height, error) {
	if from >= to {
		return nil, 0, nil
	}

	if !n.isReady() {
		return nil, 0, p2pprotocol.ErrNetworkIsNotReady
	}
	protocolID, peerCount := n.fork.ProtocolID(p2pprotocol.DecidedHistoryProtocol)
	peers := make([]peer.ID, 0)
	for _, t := range targets {
		p, err := peer.Decode(t)
		if err != nil {
			continue
		}
		peers = append(peers, p)
	}
	// if no peers were provided -> select a random set of peers
	if len(peers) == 0 {
		random, err := n.getSubsetOfPeers(mid.GetPubKey(), peerCount, n.peersWithProtocolsFilter(string(protocolID)))
		if err != nil {
			return nil, 0, errors.Wrap(err, "could not get subset of peers")
		}
		peers = random
	}
	maxBatchRes := specqbft.Height(n.cfg.MaxBatchResponse)

	var results []p2pprotocol.SyncResult
	var err error
	currentEnd := to
	if to-from > maxBatchRes {
		currentEnd = from + maxBatchRes
	}
	results, err = n.makeSyncRequest(peers, mid, protocolID, &message.SyncMessage{
		Params: &message.SyncParams{
			Height:     []specqbft.Height{from, currentEnd},
			Identifier: mid,
		},
		Protocol: message.DecidedHistoryType,
	})
	if err != nil {
		return results, 0, err
	}
	return results, currentEnd, nil
}

// RegisterHandlers registers the given handlers
func (n *p2pNetwork) RegisterHandlers(handlers ...*p2pprotocol.SyncHandler) {
	m := make(map[libp2p_protocol.ID][]p2pprotocol.RequestHandler)
	for _, handler := range handlers {
		pid, _ := n.fork.ProtocolID(handler.Protocol)
		current, ok := m[pid]
		if !ok {
			current = make([]p2pprotocol.RequestHandler, 0)
		}
		current = append(current, handler.Handler)
		m[pid] = current
	}

	for pid, phandlers := range m {
		n.registerHandlers(pid, phandlers...)
	}
}

func (n *p2pNetwork) registerHandlers(pid libp2p_protocol.ID, handlers ...p2pprotocol.RequestHandler) {
	handler := p2pprotocol.CombineRequestHandlers(handlers...)
	streamHandler := n.handleStream(handler)
	n.host.SetStreamHandler(pid, func(stream libp2pnetwork.Stream) {
		err := streamHandler(stream)
		if err != nil {
			n.logger.Debug("stream handler failed", zap.Error(err))
		}
	})
}

func (n *p2pNetwork) handleStream(handler p2pprotocol.RequestHandler) func(stream libp2pnetwork.Stream) error {
	return func(stream libp2pnetwork.Stream) error {
		req, respond, done, err := n.streamCtrl.HandleStream(stream)
		defer done()

		if err != nil {
			return errors.Wrap(err, "could not handle stream")
		}
		smsg, err := n.fork.DecodeNetworkMsg(req)
		if err != nil {
			return errors.Wrap(err, "could not decode msg from stream")
		}
		result, err := handler(smsg)
		if err != nil {
			return errors.Wrap(err, "could not handle msg from stream")
		}
		resultBytes, err := n.fork.EncodeNetworkMsg(result)
		if err != nil {
			return errors.Wrap(err, "could not encode msg")
		}
		if err := respond(resultBytes); err != nil {
			return errors.Wrap(err, "could not respond to stream")
		}
		return nil
	}
}

// getSubsetOfPeers returns a subset of the peers from that topic
func (n *p2pNetwork) getSubsetOfPeers(vpk spectypes.ValidatorPK, peerCount int, filter func(peer.ID) bool) (peers []peer.ID, err error) {
	var ps []peer.ID
	seen := make(map[peer.ID]struct{})
	topics := n.fork.ValidatorTopicID(vpk)
	for _, topic := range topics {
		ps, err = n.topicsCtrl.Peers(topic)
		if err != nil {
			continue
		}
		for _, p := range ps {
			if _, ok := seen[p]; !ok && filter(p) {
				peers = append(peers, p)
				seen[p] = struct{}{}
			}
		}
	}
	// if we seen some peers, ignore the error
	if err != nil && len(seen) == 0 {
		return nil, errors.Wrapf(err, "could not read peers for validator %s", hex.EncodeToString(vpk))
	}
	if len(peers) == 0 {
		// Pubsub's topic/peers association is unreliable when there are few peers.
		// So if we have few peers, we should just filter all of them (regardless of topic.)
		allPeers := n.host.Network().Peers()
		if len(allPeers) <= extremelyLowPeerCount {
			for _, peer := range allPeers {
				if filter(peer) {
					peers = append(peers, peer)
				}
			}
		}

		if len(peers) == 0 {
			n.logger.Debug("could not find peers", zap.Any("topics", topics))
			return nil, nil
		}
	}
	if peerCount > len(peers) {
		peerCount = len(peers)
	} else {
		rand.Shuffle(len(peers), func(i, j int) { peers[i], peers[j] = peers[j], peers[i] })
	}
	return peers[:peerCount], nil
}

func (n *p2pNetwork) makeSyncRequest(peers []peer.ID, mid spectypes.MessageID, protocol libp2p_protocol.ID, syncMsg *message.SyncMessage) ([]p2pprotocol.SyncResult, error) {
	var results []p2pprotocol.SyncResult
	data, err := syncMsg.Encode()
	if err != nil {
		return nil, errors.Wrap(err, "could not encode sync message")
	}
	msg := &spectypes.SSVMessage{
		MsgType: message.SSVSyncMsgType,
		MsgID:   mid,
		Data:    data,
	}
	encoded, err := n.fork.EncodeNetworkMsg(msg)
	if err != nil {
		return nil, err
	}
	logger := n.logger.With(zap.String("protocol", string(protocol)), zap.String("identifier", mid.String()))
	msgID := n.fork.MsgID()
	distinct := make(map[string]struct{})
	for _, pid := range peers {
		logger := logger.With(zap.String("peer", pid.String()))
		raw, err := n.streamCtrl.Request(pid, protocol, encoded)
		if err != nil {
			if err != multistream.ErrNotSupported {
				logger.Debug("could not make stream request", zap.Error(err))
			}
			continue
		}
		mid := msgID(raw)
<<<<<<< HEAD
		if _, ok := distinct[mid]; ok {
=======
		if distinct[mid] {
>>>>>>> 725b1911
			continue
		}
		distinct[mid] = struct{}{}
		res, err := n.fork.DecodeNetworkMsg(raw)
		if err != nil {
			logger.Debug("could not decode stream response", zap.Error(err))
			continue
		}
		results = append(results, p2pprotocol.SyncResult{
			Msg:    res,
			Sender: pid.String(),
		})
	}
	return results, nil
}

// peersWithProtocolsFilter is used to accept peers that supports the given protocols
func (n *p2pNetwork) peersWithProtocolsFilter(protocols ...string) func(peer.ID) bool {
	return func(id peer.ID) bool {
		supported, err := n.host.Network().Peerstore().SupportsProtocols(id, protocols...)
		if err != nil {
			// TODO: log/trace error
			return false
		}
		return len(supported) > 0
	}
}

// allPeersFilter is used to accept all peers in a given subnet
func allPeersFilter(id peer.ID) bool {
	return true
}<|MERGE_RESOLUTION|>--- conflicted
+++ resolved
@@ -3,14 +3,12 @@
 import (
 	"context"
 	"encoding/hex"
-<<<<<<< HEAD
 	"fmt"
-=======
-	"github.com/multiformats/go-multistream"
->>>>>>> 725b1911
 	"math/rand"
 	"strings"
 	"time"
+
+	"github.com/multiformats/go-multistream"
 
 	"github.com/bloxapp/ssv-spec/qbft"
 	specqbft "github.com/bloxapp/ssv-spec/qbft"
@@ -352,11 +350,7 @@
 			continue
 		}
 		mid := msgID(raw)
-<<<<<<< HEAD
 		if _, ok := distinct[mid]; ok {
-=======
-		if distinct[mid] {
->>>>>>> 725b1911
 			continue
 		}
 		distinct[mid] = struct{}{}
