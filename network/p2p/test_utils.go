--- conflicted
+++ resolved
@@ -180,11 +180,7 @@
 }
 
 // NewNetConfig creates a new config for tests
-<<<<<<< HEAD
-func NewNetConfig(keys testing.NodeKeys, operatorPubKey string, bn *discovery.Bootnode, tcpPort, udpPort, maxPeers int) *Config {
-=======
 func NewNetConfig(keys testing.NodeKeys, operatorPubKeyHash string, bn *discovery.Bootnode, tcpPort, udpPort, maxPeers int) *Config {
->>>>>>> d32102b4
 	bns := ""
 	discT := "discv5"
 	if bn != nil {
@@ -205,11 +201,7 @@
 		PubSubTrace:        false,
 		NetworkPrivateKey:  keys.NetKey,
 		OperatorPrivateKey: keys.OperatorKey,
-<<<<<<< HEAD
-		OperatorPublicKey:  operatorPubKey,
-=======
 		OperatorPubKeyHash: operatorPubKeyHash,
->>>>>>> d32102b4
 		UserAgent:          ua,
 		Discovery:          discT,
 		Permissioned: func() bool {
