package p2pv1

import (
	"context"
	"crypto/ecdsa"
	"encoding/hex"
	"fmt"
	"golang.org/x/sync/errgroup"
	"time"

	"github.com/bloxapp/ssv/network"
	"github.com/bloxapp/ssv/network/commons"
	"github.com/bloxapp/ssv/network/discovery"
	"github.com/bloxapp/ssv/network/testing"
	forksprotocol "github.com/bloxapp/ssv/protocol/forks"
	"github.com/bloxapp/ssv/utils/format"
	"github.com/bloxapp/ssv/utils/rsaencryption"
	"github.com/libp2p/go-libp2p/core/host"
	"github.com/libp2p/go-libp2p/core/peer"

	"go.uber.org/zap"
)

// HostProvider holds host instance
type HostProvider interface {
	Host() host.Host
}

// LoggerFactory helps to inject loggers
type LoggerFactory func(string) *zap.Logger

// LocalNet holds the nodes in the local network
type LocalNet struct {
	Nodes    []network.P2PNetwork
	NodeKeys []testing.NodeKeys
	Bootnode *discovery.Bootnode

	udpRand testing.UDPPortsRandomizer
}

// WithBootnode adds a bootnode to the network
func (ln *LocalNet) WithBootnode(ctx context.Context, logger *zap.Logger) error {
	bnSk, err := commons.GenNetworkKey()
	if err != nil {
		return err
	}
	isk, err := commons.ConvertToInterfacePrivkey(bnSk)
	if err != nil {
		return err
	}
	b, err := isk.Raw()
	if err != nil {
		return err
	}
	bn, err := discovery.NewBootnode(ctx, logger, &discovery.BootnodeOptions{
		PrivateKey: hex.EncodeToString(b),
		ExternalIP: "127.0.0.1",
		Port:       ln.udpRand.Next(13001, 13999),
	})
	if err != nil {
		return err
	}
	ln.Bootnode = bn
	return nil
}

// CreateAndStartLocalNet creates a new local network and starts it
<<<<<<< HEAD
func CreateAndStartLocalNet(pctx context.Context, loggerFactory LoggerFactory, forkVersion forksprotocol.ForkVersion, n, minConnected int, useDiscv5 bool) (*LocalNet, error) {
	ln, err := NewLocalNet(pctx, loggerFactory, n, forkVersion, useDiscv5)
	if err != nil {
		return nil, err
	}
	var wg sync.WaitGroup
	var peersErr error
	for i, node := range ln.Nodes {
		wg.Add(1)
		go func(node network.P2PNetwork, i int) {
			logger := loggerFactory(fmt.Sprintf("node-%d", i))
			if err := node.Start(logger); err != nil {
				logger.Warn("could not start node", zap.Error(err))
				wg.Done()
				return
			}
			go func(node network.P2PNetwork, logger *zap.Logger) {
				defer wg.Done()
				ctx, cancel := context.WithTimeout(pctx, 15*time.Second)
=======
// if any errors occurs during starting local network CreateAndStartLocalNet trying
// to create and start local net one more time until pCtx is not Done()
func CreateAndStartLocalNet(pCtx context.Context, logger *zap.Logger, forkVersion forksprotocol.ForkVersion, nodesQuantity, minConnected int, useDiscv5 bool) (*LocalNet, error) {
	attempt := func(pCtx context.Context, forkVersion forksprotocol.ForkVersion, nodesQuantity, minConnected int, useDiscv5 bool) (*LocalNet, error) {
		ln, err := NewLocalNet(pCtx, logger, nodesQuantity, forkVersion, useDiscv5)
		if err != nil {
			return nil, err
		}

		eg, ctx := errgroup.WithContext(pCtx)
		for i, node := range ln.Nodes {
			i, node := i, node //hack to avoid closures. price of using error groups

			eg.Go(func() error { //if replace EG to regular goroutines round don't change to second in test
				if err := node.Start(); err != nil {
					return fmt.Errorf("could not start node %d: %w", i, err)
				}
				ctx, cancel := context.WithTimeout(ctx, 15*time.Second)
>>>>>>> 61fefab6
				defer cancel()
				var peers []peer.ID
				for len(peers) < minConnected && ctx.Err() == nil {
					peers = node.(HostProvider).Host().Network().Peers()
					time.Sleep(time.Millisecond * 100)
				}
				if ctx.Err() != nil {
					return fmt.Errorf("could not find enough peers for node %d, nodes quantity = %d, found = %d", i, nodesQuantity, len(peers))
				}
				logger.Debug("found enough peers", zap.Int("for node", i), zap.Int("nodesQuantity", nodesQuantity), zap.String("found", fmt.Sprintf("%+v", peers)))
				return nil
			})
		}

		return ln, eg.Wait()
	}

	for {
		select {
		case <-pCtx.Done():
			return nil, fmt.Errorf("context is done, network didn't start on time")
		default:
			ln, err := attempt(pCtx, forkVersion, nodesQuantity, minConnected, useDiscv5)
			if err != nil {
				for _, node := range ln.Nodes {
					_ = node.Close()
				}

				logger.Debug("trying to relaunch local network", zap.Error(err))
				continue
			}

			return ln, nil
		}
	}
}

// NewTestP2pNetwork creates a new network.P2PNetwork instance
func (ln *LocalNet) NewTestP2pNetwork(ctx context.Context, keys testing.NodeKeys, logger *zap.Logger, forkVersion forksprotocol.ForkVersion, maxPeers int) (network.P2PNetwork, error) {
	operatorPubkey, err := rsaencryption.ExtractPublicKey(keys.OperatorKey)
	if err != nil {
		return nil, err
	}
	cfg := NewNetConfig(keys.NetKey, format.OperatorID(operatorPubkey), forkVersion, ln.Bootnode, testing.RandomTCPPort(12001, 12999), ln.udpRand.Next(13001, 13999), maxPeers)
	cfg.Ctx = ctx
<<<<<<< HEAD
	p := New(logger, cfg)
	err = p.Setup(logger)
=======
	cfg.Subnets = "00000000000000000000020000000000" //PAY ATTENTION for future test scenarios which use more than one eth-validator we need to make this field dynamically changing

	p := New(cfg)
	err = p.Setup()
>>>>>>> 61fefab6
	if err != nil {
		return nil, err
	}
	return p, nil
}

// NewLocalNet creates a new mdns network
func NewLocalNet(ctx context.Context, logger *zap.Logger, n int, forkVersion forksprotocol.ForkVersion, useDiscv5 bool) (*LocalNet, error) {
	ln := &LocalNet{}
	ln.udpRand = make(testing.UDPPortsRandomizer)
	if useDiscv5 {
		if err := ln.WithBootnode(ctx, logger); err != nil {
			return nil, err
		}
	}
	i := 0
	nodes, keys, err := testing.NewLocalNetwork(ctx, n, func(pctx context.Context, keys testing.NodeKeys) network.P2PNetwork {
		i++
		logger := logger.With(zap.String("who", fmt.Sprintf("node-%d", i)))
		p, err := ln.NewTestP2pNetwork(pctx, keys, logger, forkVersion, n)
		if err != nil {
			logger.Error("could not setup network", zap.Error(err))
		}
		return p
	})
	if err != nil {
		return nil, err
	}
	ln.NodeKeys = keys
	ln.Nodes = nodes

	return ln, nil
}

// NewNetConfig creates a new config for tests
func NewNetConfig(netPrivKey *ecdsa.PrivateKey, operatorID string, forkVersion forksprotocol.ForkVersion, bn *discovery.Bootnode, tcpPort, udpPort, maxPeers int) *Config {
	bns := ""
	discT := "discv5"
	if bn != nil {
		bns = bn.ENR
	} else {
		discT = "mdns"
	}
	ua := ""
	return &Config{
		Bootnodes:         bns,
		TCPPort:           tcpPort,
		UDPPort:           udpPort,
		HostAddress:       "",
		HostDNS:           "",
		RequestTimeout:    10 * time.Second,
		MaxBatchResponse:  25,
		MaxPeers:          maxPeers,
		PubSubTrace:       false,
		NetworkPrivateKey: netPrivKey,
		OperatorID:        operatorID,
		ForkVersion:       forkVersion,
		UserAgent:         ua,
		NetworkID:         "ssv-testnet",
		Discovery:         discT,
		P2pLog:            false,
	}
}<|MERGE_RESOLUTION|>--- conflicted
+++ resolved
@@ -65,27 +65,6 @@
 }
 
 // CreateAndStartLocalNet creates a new local network and starts it
-<<<<<<< HEAD
-func CreateAndStartLocalNet(pctx context.Context, loggerFactory LoggerFactory, forkVersion forksprotocol.ForkVersion, n, minConnected int, useDiscv5 bool) (*LocalNet, error) {
-	ln, err := NewLocalNet(pctx, loggerFactory, n, forkVersion, useDiscv5)
-	if err != nil {
-		return nil, err
-	}
-	var wg sync.WaitGroup
-	var peersErr error
-	for i, node := range ln.Nodes {
-		wg.Add(1)
-		go func(node network.P2PNetwork, i int) {
-			logger := loggerFactory(fmt.Sprintf("node-%d", i))
-			if err := node.Start(logger); err != nil {
-				logger.Warn("could not start node", zap.Error(err))
-				wg.Done()
-				return
-			}
-			go func(node network.P2PNetwork, logger *zap.Logger) {
-				defer wg.Done()
-				ctx, cancel := context.WithTimeout(pctx, 15*time.Second)
-=======
 // if any errors occurs during starting local network CreateAndStartLocalNet trying
 // to create and start local net one more time until pCtx is not Done()
 func CreateAndStartLocalNet(pCtx context.Context, logger *zap.Logger, forkVersion forksprotocol.ForkVersion, nodesQuantity, minConnected int, useDiscv5 bool) (*LocalNet, error) {
@@ -100,11 +79,10 @@
 			i, node := i, node //hack to avoid closures. price of using error groups
 
 			eg.Go(func() error { //if replace EG to regular goroutines round don't change to second in test
-				if err := node.Start(); err != nil {
+				if err := node.Start(logger); err != nil {
 					return fmt.Errorf("could not start node %d: %w", i, err)
 				}
 				ctx, cancel := context.WithTimeout(ctx, 15*time.Second)
->>>>>>> 61fefab6
 				defer cancel()
 				var peers []peer.ID
 				for len(peers) < minConnected && ctx.Err() == nil {
@@ -150,15 +128,10 @@
 	}
 	cfg := NewNetConfig(keys.NetKey, format.OperatorID(operatorPubkey), forkVersion, ln.Bootnode, testing.RandomTCPPort(12001, 12999), ln.udpRand.Next(13001, 13999), maxPeers)
 	cfg.Ctx = ctx
-<<<<<<< HEAD
+	cfg.Subnets = "00000000000000000000020000000000" //PAY ATTENTION for future test scenarios which use more than one eth-validator we need to make this field dynamically changing
+
 	p := New(logger, cfg)
 	err = p.Setup(logger)
-=======
-	cfg.Subnets = "00000000000000000000020000000000" //PAY ATTENTION for future test scenarios which use more than one eth-validator we need to make this field dynamically changing
-
-	p := New(cfg)
-	err = p.Setup()
->>>>>>> 61fefab6
 	if err != nil {
 		return nil, err
 	}
