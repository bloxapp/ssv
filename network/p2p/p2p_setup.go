--- conflicted
+++ resolved
@@ -280,11 +280,7 @@
 		Host:     n.host,
 		TraceLog: n.cfg.PubSubTrace,
 		MsgValidatorFactory: func(s string) topics.MsgValidatorFunc {
-<<<<<<< HEAD
-			return topics.NewSSVMsgValidator(logger, n.cfg.Metrics, n.fork, n.msgValidator)
-=======
-			return topics.NewSSVMsgValidator()
->>>>>>> 4d8f410f
+			return topics.NewSSVMsgValidator(logger, n.cfg.Metrics, n.msgValidator)
 		},
 		MsgHandler: n.handlePubsubMessages(logger),
 		ScoreIndex: n.idx,
