package p2pv1

import (
	"log"
	"strconv"

	"github.com/libp2p/go-libp2p/core/peer"
	"github.com/prometheus/client_golang/prometheus"
	"github.com/prometheus/client_golang/prometheus/promauto"
	"go.uber.org/zap"

	"github.com/bloxapp/ssv/utils/format"
)

var (
	// MetricsAllConnectedPeers counts all connected peers
	MetricsAllConnectedPeers = promauto.NewGauge(prometheus.GaugeOpts{
		Name: "ssv_p2p_all_connected_peers",
		Help: "Count connected peers",
	})
	// MetricsConnectedPeers counts connected peers for a topic
	MetricsConnectedPeers = promauto.NewGaugeVec(prometheus.GaugeOpts{
		Name: "ssv_p2p_connected_peers",
		Help: "Count connected peers for a validator",
	}, []string{"pubKey"})
	// MetricsPeersIdentity tracks peers identity
	MetricsPeersIdentity = promauto.NewGaugeVec(prometheus.GaugeOpts{
		Name: "ssv:network:peers_identity",
		Help: "Peers identity",
	}, []string{"pubKey", "operatorID", "operatorName", "v", "pid", "type"})
	metricsRouterIncoming = promauto.NewCounterVec(prometheus.CounterOpts{
		Name: "ssv:network:router:in",
		Help: "Counts incoming messages",
	}, []string{"identifier", "mt"})
)

func init() {
	if err := prometheus.Register(MetricsAllConnectedPeers); err != nil {
		log.Println("could not register prometheus collector")
	}
	if err := prometheus.Register(MetricsPeersIdentity); err != nil {
		log.Println("could not register prometheus collector")
	}
	if err := prometheus.Register(MetricsConnectedPeers); err != nil {
		log.Println("could not register prometheus collector")
	}
	if err := prometheus.Register(metricsRouterIncoming); err != nil {
		log.Println("could not register prometheus collector")
	}
}

var unknown = "unknown"

func (n *p2pNetwork) reportAllPeers(logger *zap.Logger) func() {
	return func() {
		pids := n.host.Network().Peers()
		logger.Debug("connected peers status",
			zap.Int("count", len(pids)))
		MetricsAllConnectedPeers.Set(float64(len(pids)))
	}
}

func (n *p2pNetwork) reportPeerIdentities(logger *zap.Logger) func() {
	return func() {
		pids := n.host.Network().Peers()
		for _, pid := range pids {
			n.reportPeerIdentity(logger, pid)
		}
	}
}

func (n *p2pNetwork) reportTopics(logger *zap.Logger) func() {
	return func() {
		topics := n.topicsCtrl.Topics()
		nTopics := len(topics)
		logger.Debug("connected topics",
			zap.Int("count", nTopics))
		for _, name := range topics {
			n.reportTopicPeers(logger, name)
		}
	}
}

func (n *p2pNetwork) reportTopicPeers(logger *zap.Logger, name string) {
	peers, err := n.topicsCtrl.Peers(name)
	if err != nil {
		logger.Warn("could not get topic peers", zap.String("topic", name), zap.Error(err))
		return
	}
	logger.Debug("topic peers status", zap.String("topic", name), zap.Int("count", len(peers)),
		zap.Any("peers", peers))
	MetricsConnectedPeers.WithLabelValues(name).Set(float64(len(peers)))
}

<<<<<<< HEAD
func (n *p2pNetwork) reportPeerIdentity(logger *zap.Logger, pid peer.ID) {
	oid, forkv, nodeVersion, nodeType := unknown, unknown, unknown, unknown
=======
func (n *p2pNetwork) reportPeerIdentity(pid peer.ID) {
	opPKHash, opIndex, opName, forkv, nodeVersion, nodeType := unknown, unknown, unknown, unknown, unknown, unknown
>>>>>>> b5669399
	ni, err := n.idx.GetNodeInfo(pid)
	if err == nil && ni != nil {
		opPKHash = unknown
		nodeVersion = unknown
		forkv = ni.ForkVersion.String()
		if ni.Metadata != nil {
			opPKHash = ni.Metadata.OperatorID
			nodeVersion = ni.Metadata.NodeVersion
		}
		nodeType = "operator"
		if len(opPKHash) == 0 && nodeVersion != unknown {
			nodeType = "exporter"
		}
	}

	if pubKey, ok := n.operatorPKCache.Load(opPKHash); ok {
		operatorData, found, opDataErr := n.nodeStorage.GetOperatorDataByPubKey(pubKey.(string))
		if opDataErr == nil && found {
			opIndex = strconv.FormatUint(operatorData.Index, 10)
			opName = operatorData.Name
		}
	} else {
		operators, err := n.nodeStorage.ListOperators(0, 0)
		if err != nil {
			n.logger.Warn("failed to get all operators for reporting", zap.Error(err))
		}

		for _, operator := range operators {
			pubKeyHash := format.OperatorID(operator.PublicKey)
			n.operatorPKCache.Store(pubKeyHash, operator.PublicKey)
			if pubKeyHash == opPKHash {
				opIndex = strconv.FormatUint(operator.Index, 10)
				opName = operator.Name
			}
		}
	}

	nodeState := n.idx.State(pid)
<<<<<<< HEAD
	logger.Debug("peer identity",
=======
	n.logger.Info("peer identity",
>>>>>>> b5669399
		zap.String("peer", pid.String()),
		zap.String("forkv", forkv),
		zap.String("nodeVersion", nodeVersion),
		zap.String("opPKHash", opPKHash),
		zap.String("opIndex", opName),
		zap.String("opName", opIndex),
		zap.String("nodeType", nodeType),
		zap.String("nodeState", nodeState.String()),
	)
	MetricsPeersIdentity.WithLabelValues(opPKHash, opIndex, opName, nodeVersion, pid.String(), nodeType).Set(1)
}

//
// func reportLastMsg(pid string) {
//	MetricsPeerLastMsg.WithLabelValues(pid).Set(float64(timestamp()))
//}
//
// func timestamp() int64 {
//	return time.Now().UnixNano() / int64(time.Millisecond)
//}<|MERGE_RESOLUTION|>--- conflicted
+++ resolved
@@ -92,13 +92,8 @@
 	MetricsConnectedPeers.WithLabelValues(name).Set(float64(len(peers)))
 }
 
-<<<<<<< HEAD
 func (n *p2pNetwork) reportPeerIdentity(logger *zap.Logger, pid peer.ID) {
-	oid, forkv, nodeVersion, nodeType := unknown, unknown, unknown, unknown
-=======
-func (n *p2pNetwork) reportPeerIdentity(pid peer.ID) {
 	opPKHash, opIndex, opName, forkv, nodeVersion, nodeType := unknown, unknown, unknown, unknown, unknown, unknown
->>>>>>> b5669399
 	ni, err := n.idx.GetNodeInfo(pid)
 	if err == nil && ni != nil {
 		opPKHash = unknown
@@ -137,11 +132,7 @@
 	}
 
 	nodeState := n.idx.State(pid)
-<<<<<<< HEAD
-	logger.Debug("peer identity",
-=======
-	n.logger.Info("peer identity",
->>>>>>> b5669399
+	logger.Info("peer identity",
 		zap.String("peer", pid.String()),
 		zap.String("forkv", forkv),
 		zap.String("nodeVersion", nodeVersion),
