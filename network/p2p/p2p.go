--- conflicted
+++ resolved
@@ -8,7 +8,6 @@
 
 	spectypes "github.com/bloxapp/ssv-spec/types"
 	"github.com/cornelk/hashmap"
-	"github.com/libp2p/go-libp2p/core/connmgr"
 	connmgrcore "github.com/libp2p/go-libp2p/core/connmgr"
 	"github.com/libp2p/go-libp2p/core/host"
 	"github.com/libp2p/go-libp2p/core/peer"
@@ -65,12 +64,8 @@
 	msgResolver  topics.MsgPeersResolver
 	msgValidator validation.MessageValidator
 	connHandler  connections.ConnHandler
-<<<<<<< HEAD
 	connGater    *connections.ConnectionGater
-=======
-	connGater    connmgr.ConnectionGater
 	metrics      Metrics
->>>>>>> 20ff678a
 
 	state int32
 
