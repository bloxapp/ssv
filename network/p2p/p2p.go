package p2pv1

import (
	"bytes"
	"context"
	"sync"
	"sync/atomic"
	"time"

	"github.com/bloxapp/ssv/network"
	"github.com/bloxapp/ssv/network/discovery"
	"github.com/bloxapp/ssv/network/forks"
	forksfactory "github.com/bloxapp/ssv/network/forks/factory"
	"github.com/bloxapp/ssv/network/peers"
	"github.com/bloxapp/ssv/network/peers/connections"
	"github.com/bloxapp/ssv/network/records"
	"github.com/bloxapp/ssv/network/streams"
	"github.com/bloxapp/ssv/network/syncing"
	"github.com/bloxapp/ssv/network/topics"
	"github.com/bloxapp/ssv/utils/async"
	"github.com/bloxapp/ssv/utils/tasks"
	connmgrcore "github.com/libp2p/go-libp2p/core/connmgr"
	"github.com/libp2p/go-libp2p/core/host"
	"github.com/libp2p/go-libp2p/core/peer"
	libp2pdiscbackoff "github.com/libp2p/go-libp2p/p2p/discovery/backoff"
	"github.com/pkg/errors"
	"go.uber.org/zap"
	"go.uber.org/zap/zapcore"
)

// network states
const (
	stateInitializing int32 = 0
	stateClosing      int32 = 1
	stateClosed       int32 = 2
	stateReady        int32 = 10
)

const (
	connManagerGCInterval           = time.Minute
	connManagerGCTimeout            = time.Minute
	peerIndexGCInterval             = 15 * time.Minute
	peersReportingInterval          = 60 * time.Second
	peerIdentitiesReportingInterval = 5 * time.Minute
	topicsReportingInterval         = 180 * time.Second
)

// p2pNetwork implements network.P2PNetwork
type p2pNetwork struct {
	parentCtx context.Context
	ctx       context.Context
	cancel    context.CancelFunc

	logger *zap.Logger
	fork   forks.Fork
	cfg    *Config

	host        host.Host
	streamCtrl  streams.StreamController
	idx         peers.Index
	disc        discovery.Service
	topicsCtrl  topics.Controller
	msgRouter   network.MessageRouter
	msgResolver topics.MsgPeersResolver
	connHandler connections.ConnHandler

	state int32

	activeValidatorsLock *sync.Mutex
	activeValidators     map[string]int32

	backoffConnector *libp2pdiscbackoff.BackoffConnector
	subnets          []byte
	libConnManager   connmgrcore.ConnManager
	syncer           syncing.Syncer
}

// New creates a new p2p network
func New(cfg *Config) network.P2PNetwork {
	ctx, cancel := context.WithCancel(cfg.Ctx)

	logger := cfg.Logger.With(zap.String("who", "p2pNetwork"))
	if !cfg.P2pLog {
		logger = logger.WithOptions(zap.IncreaseLevel(zapcore.InfoLevel))
	}
<<<<<<< HEAD

	n := &p2pNetwork{
		parentCtx:            pctx,
=======
	return &p2pNetwork{
		parentCtx:            cfg.Ctx,
>>>>>>> a62d2bb5
		ctx:                  ctx,
		cancel:               cancel,
		logger:               logger,
		fork:                 forksfactory.NewFork(cfg.ForkVersion),
		cfg:                  cfg,
		msgRouter:            cfg.Router,
		state:                stateClosed,
		activeValidators:     make(map[string]int32),
		activeValidatorsLock: &sync.Mutex{},
	}

	// Create & start ConcurrentSyncer.
	syncer := syncing.NewConcurrent(ctx, syncing.New(logger, n), 16, syncing.DefaultTimeouts, nil)
	go syncer.Run()
	n.syncer = syncer

	return n
}

// Host implements HostProvider
func (n *p2pNetwork) Host() host.Host {
	return n.host
}

// Close implements io.Closer
func (n *p2pNetwork) Close() error {
	atomic.SwapInt32(&n.state, stateClosing)
	defer atomic.StoreInt32(&n.state, stateClosed)
	n.cancel()
	if err := n.libConnManager.Close(); err != nil {
		n.logger.Warn("could not close discovery", zap.Error(err))
	}
	if err := n.disc.Close(); err != nil {
		n.logger.Warn("could not close discovery", zap.Error(err))
	}
	if err := n.idx.Close(); err != nil {
		n.logger.Warn("could not close index", zap.Error(err))
	}
	if err := n.topicsCtrl.Close(); err != nil {
		n.logger.Warn("could not close topics controller", zap.Error(err))
	}
	return n.host.Close()
}

// Start starts the discovery service, garbage collector (peer index), and reporting.
func (n *p2pNetwork) Start() error {
	if atomic.SwapInt32(&n.state, stateReady) == stateReady {
		// return errors.New("could not setup network: in ready state")
		return nil
	}

	n.logger.Info("starting p2p network service")

	go n.startDiscovery()

	async.Interval(n.ctx, connManagerGCInterval, n.peersBalancing)

	async.Interval(n.ctx, peerIndexGCInterval, n.idx.GC)

	async.Interval(n.ctx, peersReportingInterval, n.reportAllPeers)

	async.Interval(n.ctx, peerIdentitiesReportingInterval, n.reportPeerIdentities)

	async.Interval(n.ctx, topicsReportingInterval, n.reportTopics)

	if err := n.registerInitialTopics(); err != nil {
		return err
	}

	return nil
}

func (n *p2pNetwork) peersBalancing() {
	allPeers := n.host.Network().Peers()
	currentCount := len(allPeers)
	if currentCount < n.cfg.MaxPeers {
		_ = n.idx.GetSubnetsStats() // trigger metrics update
		return
	}
	ctx, cancel := context.WithTimeout(n.ctx, connManagerGCTimeout)
	defer cancel()

	connMgr := peers.NewConnManager(n.logger, n.libConnManager, n.idx)
	mySubnets := records.Subnets(n.subnets).Clone()
	connMgr.TagBestPeers(n.cfg.MaxPeers-1, mySubnets, allPeers, n.cfg.TopicMaxPeers)
	connMgr.TrimPeers(ctx, n.host.Network())
}

func (n *p2pNetwork) registerInitialTopics() error {
	decidedTopic := n.fork.DecidedTopic()
	if len(decidedTopic) == 0 {
		return nil
	}
	// start listening to decided topic
	err := tasks.RetryWithContext(n.ctx, func() error {
		if err := n.topicsCtrl.Subscribe(decidedTopic); err != nil {
			n.logger.Warn("could not register to decided topic", zap.Error(err))
			return err
		}
		return nil
	}, 3)
	if err != nil {
		return errors.Wrap(err, "could not register to decided topic")
	}
	_ = n.subscribeToSubnets()

	return nil
}

// startDiscovery starts the required services
// it will try to bootstrap discovery service, and inject a connect function.
// the connect function checks if we can connect to the given peer and if so passing it to the backoff connector.
func (n *p2pNetwork) startDiscovery() {
	discoveredPeers := make(chan peer.AddrInfo, connectorQueueSize)
	go func() {
		ctx, cancel := context.WithCancel(n.ctx)
		defer cancel()
		n.backoffConnector.Connect(ctx, discoveredPeers)
	}()
	err := tasks.Retry(func() error {
		return n.disc.Bootstrap(func(e discovery.PeerEvent) {
			if !n.idx.CanConnect(e.AddrInfo.ID) {
				return
			}
			select {
			case discoveredPeers <- e.AddrInfo:
			default:
				n.logger.Warn("connector queue is full, skipping new peer", zap.String("peerID", e.AddrInfo.ID.String()))
			}
		})
	}, 3)
	if err != nil {
		n.logger.Panic("could not setup discovery", zap.Error(err))
	}
}

func (n *p2pNetwork) isReady() bool {
	return atomic.LoadInt32(&n.state) == stateReady
}

// UpdateSubnets will update the registered subnets according to active validators
// NOTE: it won't subscribe to the subnets (use subscribeToSubnets for that)
func (n *p2pNetwork) UpdateSubnets() {
	visited := make(map[int]bool)
	n.activeValidatorsLock.Lock()
	last := make([]byte, len(n.subnets))
	if len(n.subnets) > 0 {
		copy(last, n.subnets)
	}
	newSubnets := make([]byte, n.fork.Subnets())
	for pkHex, state := range n.activeValidators {
		if state == validatorStateInactive {
			continue
		}
		subnet := n.fork.ValidatorSubnet(pkHex)
		if _, ok := visited[subnet]; ok {
			continue
		}
		newSubnets[subnet] = byte(1)
	}
	subnetsToAdd := make([]int, 0)
	if !bytes.Equal(newSubnets, last) { // have changes
		n.subnets = newSubnets
		for i, b := range newSubnets {
			if b == byte(1) {
				subnetsToAdd = append(subnetsToAdd, i)
			}
		}
	}
	n.activeValidatorsLock.Unlock()

	if len(subnetsToAdd) == 0 {
		return
	}

	self := n.idx.Self()
	self.Metadata.Subnets = records.Subnets(n.subnets).String()
	n.idx.UpdateSelfRecord(self)

	err := n.disc.RegisterSubnets(subnetsToAdd...)
	if err != nil {
		n.logger.Warn("could not register subnets", zap.Error(err))
		return
	}
	allSubs, _ := records.Subnets{}.FromString(records.AllSubnets)
	subnetsList := records.SharedSubnets(allSubs, n.subnets, 0)
	n.logger.Debug("updated subnets (node-info)", zap.Any("subnets", subnetsList))
}

// getMaxPeers returns max peers of the given topic.
func (n *p2pNetwork) getMaxPeers(topic string) int {
	if len(topic) == 0 {
		return n.cfg.MaxPeers
	}
	baseName := n.fork.GetTopicBaseName(topic)
	if baseName == n.fork.DecidedTopic() { // allow more peers for decided topic
		return n.cfg.TopicMaxPeers * 2
	}
	return n.cfg.TopicMaxPeers
}<|MERGE_RESOLUTION|>--- conflicted
+++ resolved
@@ -83,14 +83,8 @@
 	if !cfg.P2pLog {
 		logger = logger.WithOptions(zap.IncreaseLevel(zapcore.InfoLevel))
 	}
-<<<<<<< HEAD
-
 	n := &p2pNetwork{
-		parentCtx:            pctx,
-=======
-	return &p2pNetwork{
 		parentCtx:            cfg.Ctx,
->>>>>>> a62d2bb5
 		ctx:                  ctx,
 		cancel:               cancel,
 		logger:               logger,
