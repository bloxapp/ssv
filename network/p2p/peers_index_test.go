--- conflicted
+++ resolved
@@ -49,14 +49,9 @@
 		libp2p.ListenAddrStrings("/ip4/0.0.0.0/tcp/0"),
 		libp2p.UserAgent(ua))
 	require.NoError(t, err)
-<<<<<<< HEAD
 	ids, err := identify.NewIDService(host, identify.UserAgent(ua))
 	require.NoError(t, err)
-	pi := NewPeersIndex(host, ids)
-=======
-	ids := identify.NewIDService(host, identify.UserAgent(ua))
 	pi := NewPeersIndex(host, ids, zap.L())
->>>>>>> c4cd84a2
 
 	return host, pi
 }