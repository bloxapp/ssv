package validator

import (
	"bytes"
	"encoding/hex"
	"fmt"

	"github.com/attestantio/go-eth2-client/spec/phase0"
	spectypes "github.com/bloxapp/ssv-spec/types"
	"github.com/ethereum/go-ethereum/common"
	"github.com/ethereum/go-ethereum/crypto"
	"github.com/herumi/bls-eth-go-binary/bls"
	"github.com/pkg/errors"
	"go.uber.org/zap"

	"github.com/bloxapp/ssv/eth1"
	"github.com/bloxapp/ssv/eth1/abiparser"
	"github.com/bloxapp/ssv/exporter"
	"github.com/bloxapp/ssv/protocol/v2/ssv/validator"
	"github.com/bloxapp/ssv/protocol/v2/types"
	registrystorage "github.com/bloxapp/ssv/registry/storage"
)

// b64 encrypted key length is 256
const encryptedKeyLength = 256

func splitBytes(buf []byte, lim int) [][]byte {
	var chunk []byte
	chunks := make([][]byte, 0, len(buf)/lim+1)
	for len(buf) >= lim {
		chunk, buf = buf[:lim], buf[lim:]
		chunks = append(chunks, chunk)
	}
	if len(buf) > 0 {
		chunks = append(chunks, buf[:])
	}
	return chunks
}

// Eth1EventHandler is a factory function for creating eth1 event handler
func (c *controller) Eth1EventHandler(logger *zap.Logger, ongoingSync bool) eth1.SyncEventHandler {
	return func(e eth1.Event) ([]zap.Field, error) {
		switch e.Name {
		case abiparser.OperatorAdded:
			ev := e.Data.(abiparser.OperatorAddedEvent)
			return c.handleOperatorAddedEvent(logger, ev)
		case abiparser.OperatorRemoved:
			ev := e.Data.(abiparser.OperatorRemovedEvent)
			return c.handleOperatorRemovedEvent(logger, ev, ongoingSync)
		case abiparser.ValidatorAdded:
			ev := e.Data.(abiparser.ValidatorAddedEvent)
			return c.handleValidatorAddedEvent(logger, ev, ongoingSync)
		case abiparser.ValidatorRemoved:
			ev := e.Data.(abiparser.ValidatorRemovedEvent)
			return c.handleValidatorRemovedEvent(logger, ev, ongoingSync)
		case abiparser.ClusterLiquidated:
			ev := e.Data.(abiparser.ClusterLiquidatedEvent)
			return c.handleClusterLiquidatedEvent(logger, ev, ongoingSync)
		case abiparser.ClusterReactivated:
			ev := e.Data.(abiparser.ClusterReactivatedEvent)
			return c.handleClusterReactivatedEvent(logger, ev, ongoingSync)
		case abiparser.FeeRecipientAddressUpdated:
			ev := e.Data.(abiparser.FeeRecipientAddressUpdatedEvent)
			return c.handleFeeRecipientAddressUpdatedEvent(logger, ev, ongoingSync)
		default:
			logger.Debug("could not handle unknown event")
		}
		return nil, nil
	}
}

// handleOperatorAddedEvent parses the given event and saves operator data
func (c *controller) handleOperatorAddedEvent(logger *zap.Logger, event abiparser.OperatorAddedEvent) ([]zap.Field, error) {
	// throw an error if there is an existing operator with the same public key and different operator id
	if c.operatorData.ID != 0 && bytes.Equal(c.operatorData.PublicKey, event.PublicKey) &&
		c.operatorData.ID != event.OperatorId {
		return nil, &abiparser.MalformedEventError{
			Err: errors.New("operator registered with the same operator public key"),
		}
	}

	isOperatorEvent := false
	od := &registrystorage.OperatorData{
		PublicKey:    event.PublicKey,
		OwnerAddress: event.Owner,
		ID:           event.OperatorId,
	}

	exists, err := c.operatorsStorage.SaveOperatorData(logger, od)
	if err != nil {
		return nil, errors.Wrap(err, "could not save operator data")
	}
	if exists {
		return nil, nil
	}

	if bytes.Equal(event.PublicKey, c.operatorData.PublicKey) {
		isOperatorEvent = true
		c.operatorData = od
	}

	logFields := make([]zap.Field, 0)
	if isOperatorEvent || c.validatorOptions.FullNode {
		logFields = append(logFields,
			zap.Uint64("operatorId", od.ID),
			zap.String("operatorPubKey", string(od.PublicKey)),
			zap.String("ownerAddress", od.OwnerAddress.String()),
		)
	}
	exporter.ReportOperatorIndex(logger, od)
	return logFields, nil
}

// handleOperatorRemovedEvent parses the given event and removing operator data
func (c *controller) handleOperatorRemovedEvent(
	logger *zap.Logger,
	event abiparser.OperatorRemovedEvent,
	ongoingSync bool,
) ([]zap.Field, error) {
	od, found, err := c.operatorsStorage.GetOperatorData(event.OperatorId)
	if err != nil {
		return nil, errors.Wrap(err, "could not get operator data")
	}
	if !found {
		return nil, &abiparser.MalformedEventError{
			Err: errors.New("could not find operator data"),
		}
	}

	logFields := make([]zap.Field, 0)
	logFields = append(logFields,
		zap.Uint64("operatorId", od.ID),
		zap.String("operatorPubKey", string(od.PublicKey)),
		zap.String("ownerAddress", od.OwnerAddress.String()),
	)

	return logFields, nil
}

// handleValidatorAddedEvent handles registry contract event for validator added
func (c *controller) handleValidatorAddedEvent(
	logger *zap.Logger,
	event abiparser.ValidatorAddedEvent,
	ongoingSync bool,
<<<<<<< HEAD
) ([]zap.Field, error) {
	if err := validateValidatorAddedEvent(event); err != nil {
		return nil, fmt.Errorf("malformed ValidatorAddedEvent: %w", err)
	}

	_, found, err := c.eventHandler.GetEventData(event.TxHash)
	if err != nil {
		return nil, errors.Wrap(err, "failed to get event data")
=======
) (logFields []zap.Field, err error) {
	var valid bool
	defer func() {
		err = c.handleValidatorAddedEventDefer(valid, err, event)
	}()

	_, found, eventErr := c.eventHandler.GetEventData(event.TxHash)
	if eventErr != nil {
		return nil, errors.Wrap(eventErr, "failed to get event data")
>>>>>>> e3e063ce
	}
	if found {
		// skip
		return nil, nil
	}

	// get nonce
	nonce, nonceErr := c.eventHandler.GetNextNonce(event.Owner)
	if nonceErr != nil {
		return nil, errors.Wrap(nonceErr, "failed to get next nonce")
	}

	// Calculate the expected length of constructed shares based on the number of operator IDs,
	// signature length, public key length, and encrypted key length.
	operatorCount := len(event.OperatorIds)
	signatureOffset := phase0.SignatureLength
	pubKeysOffset := phase0.PublicKeyLength*operatorCount + signatureOffset
	sharesExpectedLength := encryptedKeyLength*operatorCount + pubKeysOffset

	if sharesExpectedLength != len(event.Shares) {
		err = &abiparser.MalformedEventError{
			Err: errors.Errorf(
				"%s event shares length is not correct: expected %d, got %d",
				abiparser.ValidatorAdded,
				sharesExpectedLength,
				len(event.Shares),
			),
		}
		return nil, err
	}

	event.Signature = event.Shares[:signatureOffset]
	event.SharePublicKeys = splitBytes(event.Shares[signatureOffset:pubKeysOffset], phase0.PublicKeyLength)
	event.EncryptedKeys = splitBytes(event.Shares[pubKeysOffset:], len(event.Shares[pubKeysOffset:])/operatorCount)

	// verify sig
	if err = verifySignature(event.Signature, event.Owner, event.PublicKey, nonce); err != nil {
		err = &abiparser.MalformedEventError{Err: errors.Wrap(err, "failed to verify signature")}
		return nil, err
	}

	pubKey := hex.EncodeToString(event.PublicKey)
	// TODO: check if need
	if ongoingSync {
		if _, ok := c.validatorsMap.GetValidator(pubKey); ok {
			logger.Debug("validator was loaded already")
			return nil, nil
		}
	}

	validatorShare, found, shareErr := c.sharesStorage.GetShare(event.PublicKey)
	if shareErr != nil {
		return nil, errors.Wrap(shareErr, "could not check if validator share exist")
	}
	// Prevent multiple registration of the same validator with different owner address
	// owner A registers validator with public key X (OK)
	// owner B registers validator with public key X (NOT OK)
	if found && event.Owner != validatorShare.OwnerAddress {
		err = &abiparser.MalformedEventError{
			Err: errors.Errorf(
				"validator share already exists with different owner address: expected %s, got %s",
				validatorShare.OwnerAddress.String(),
				event.Owner.String(),
			),
		}
		return nil, err
	}
	if !found {
		validatorShare, err = c.onShareCreate(logger, event)
		if err != nil {
			metricsValidatorStatus.WithLabelValues(pubKey).Set(float64(validatorStatusError))
			return nil, err
		}
		valid = true
	}

	isOperatorShare := validatorShare.BelongsToOperator(c.operatorData.ID)
	if isOperatorShare {
		metricsValidatorStatus.WithLabelValues(pubKey).Set(float64(validatorStatusInactive))
		if ongoingSync {
			if _, startErr := c.onShareStart(logger, validatorShare); startErr != nil {
				logger.Warn("could not start validator",
					zap.String("pubkey", hex.EncodeToString(validatorShare.ValidatorPubKey)),
					zap.Error(startErr),
				)
			}
		}
	}

	logFields = make([]zap.Field, 0)
	if isOperatorShare || c.validatorOptions.FullNode {
		logFields = append(logFields,
			zap.String("validatorPubKey", pubKey),
			zap.String("ownerAddress", validatorShare.OwnerAddress.String()),
			zap.Uint64s("operatorIds", event.OperatorIds),
		)
	}

	return logFields, err
}

func (c *controller) handleValidatorAddedEventDefer(valid bool, err error, event abiparser.ValidatorAddedEvent) error {
	var malformedEventErr *abiparser.MalformedEventError

	if valid || errors.As(err, &malformedEventErr) {
		saveErr := c.eventHandler.SaveEventData(event.TxHash)
		if saveErr != nil {
			wrappedErr := errors.Wrap(saveErr, "could not save event data")
			if err == nil {
				return wrappedErr
			}
			return errors.Wrap(err, wrappedErr.Error())
		}

		bumpErr := c.eventHandler.BumpNonce(event.Owner)
		if bumpErr != nil {
			wrappedErr := errors.Wrap(bumpErr, "failed to bump the nonce")
			if err == nil {
				return wrappedErr
			}
			return errors.Wrap(err, wrappedErr.Error())
		}
	}

	return err
}

// handleValidatorRemovedEvent handles registry contract event for validator removed
func (c *controller) handleValidatorRemovedEvent(
	logger *zap.Logger,
	event abiparser.ValidatorRemovedEvent,
	ongoingSync bool,
) ([]zap.Field, error) {
	// TODO: handle metrics
	share, found, err := c.sharesStorage.GetShare(event.PublicKey)
	if err != nil {
		return nil, errors.Wrap(err, "could not check if validator share exist")
	}

	// Prevent removal of the validator registered with different owner address
	// owner A registers validator with public key X (OK)
	// owner B registers validator with public key X (NOT OK)
	// owner A removes validator with public key X (OK)
	// owner B removes validator with public key X (NOT OK)
	if found && event.Owner != share.OwnerAddress {
		err = &abiparser.MalformedEventError{
			Err: errors.Errorf(
				"validator share already exists with different owner address: expected %s, got %s",
				share.OwnerAddress.String(),
				event.Owner.String(),
			),
		}
		return nil, err
	}
	if !found {
		return nil, &abiparser.MalformedEventError{
			Err: errors.New("could not find validator share"),
		}
	}

	// remove decided messages
	messageID := spectypes.NewMsgID(types.GetDefaultDomain(), share.ValidatorPubKey, spectypes.BNRoleAttester)
	store := c.ibftStorageMap.Get(messageID.GetRoleType())
	if store != nil {
		if err := store.CleanAllInstances(logger, messageID[:]); err != nil { // TODO need to delete for multi duty as well
			return nil, errors.Wrap(err, "could not clean all decided messages")
		}
	}

	// remove from storage
	if err := c.sharesStorage.DeleteShare(share.ValidatorPubKey); err != nil {
		return nil, errors.Wrap(err, "could not remove validator share")
	}

	isOperatorShare := share.BelongsToOperator(c.operatorData.ID)
	if isOperatorShare {
		pubKey := hex.EncodeToString(event.PublicKey)
		metricsValidatorStatus.WithLabelValues(pubKey).Set(float64(validatorStatusRemoved))
		if ongoingSync {
			if err := c.onShareRemove(hex.EncodeToString(share.ValidatorPubKey), true); err != nil {
				return nil, err
			}
		}
	}

	logFields := make([]zap.Field, 0)
	if isOperatorShare || c.validatorOptions.FullNode {
		logFields = append(logFields,
			zap.String("validatorPubKey", hex.EncodeToString(share.ValidatorPubKey)),
			zap.String("ownerAddress", share.OwnerAddress.String()),
		)
	}

	return logFields, nil
}

// handleClusterLiquidatedEvent handles registry contract event for cluster liquidated
func (c *controller) handleClusterLiquidatedEvent(
	logger *zap.Logger,
	event abiparser.ClusterLiquidatedEvent,
	ongoingSync bool,
) ([]zap.Field, error) {
	toLiquidate, liquidatedPubKeys, err := c.processClusterEvent(logger, event.Owner, event.OperatorIds, true)
	if err != nil {
		return nil, errors.Wrapf(err, "could not process cluster event")
	}

	if ongoingSync && len(toLiquidate) > 0 {
		for _, share := range toLiquidate {
			// we can't remove the share secret from key-manager
			// due to the fact that after activating the validators (ClusterReactivated)
			// we don't have the encrypted keys to decrypt the secret, but only the owner address
			if err = c.onShareRemove(hex.EncodeToString(share.ValidatorPubKey), false); err != nil {
				return nil, err
			}
		}
	}

	logFields := make([]zap.Field, 0)
	if len(liquidatedPubKeys) > 0 {
		logFields = append(logFields,
			zap.String("ownerAddress", event.Owner.String()),
			zap.Strings("liquidatedValidators", liquidatedPubKeys),
		)
	}

	return logFields, nil
}

// handle ClusterReactivatedEvent handles registry contract event for cluster enabled
func (c *controller) handleClusterReactivatedEvent(
	logger *zap.Logger,
	event abiparser.ClusterReactivatedEvent,
	ongoingSync bool,
) ([]zap.Field, error) {
	toEnable, enabledPubKeys, err := c.processClusterEvent(logger, event.Owner, event.OperatorIds, false)
	if err != nil {
		return nil, errors.Wrapf(err, "could not process cluster event")
	}

	if ongoingSync && len(toEnable) > 0 {
		for _, share := range toEnable {
			_, err = c.onShareStart(logger, share)
			if err != nil {
				logger.Warn("could not start validator", zap.String("pubkey", hex.EncodeToString(share.ValidatorPubKey)), zap.Error(err))
			}
		}
	}

	logFields := make([]zap.Field, 0)
	if len(enabledPubKeys) > 0 {
		logFields = append(logFields,
			zap.String("ownerAddress", event.Owner.String()),
			zap.Strings("enabledValidators", enabledPubKeys),
		)
	}

	return logFields, nil
}

// processClusterEvent handles registry contract event for cluster
func (c *controller) processClusterEvent(
	logger *zap.Logger,
	owner common.Address,
	operatorIDs []uint64,
	toLiquidate bool,
) ([]*types.SSVShare, []string, error) {
	clusterID, err := types.ComputeClusterIDHash(owner.Bytes(), operatorIDs)
	if err != nil {
		return nil, nil, errors.Wrapf(err, "could not compute share cluster id")
	}

	shares, err := c.sharesStorage.GetFilteredShares(logger, registrystorage.ByClusterID(clusterID))
	if err != nil {
		return nil, nil, errors.Wrap(err, "could not get validator shares by cluster id")
	}
	toUpdate := make([]*types.SSVShare, 0)
	updatedPubKeys := make([]string, 0)

	for _, share := range shares {
		isOperatorShare := share.BelongsToOperator(c.operatorData.ID)
		if isOperatorShare || c.validatorOptions.FullNode {
			updatedPubKeys = append(updatedPubKeys, hex.EncodeToString(share.ValidatorPubKey))
		}
		if isOperatorShare {
			share.Liquidated = toLiquidate
			toUpdate = append(toUpdate, share)
		}
	}

	if len(toUpdate) > 0 {
		if err = c.sharesStorage.SaveShareMany(logger, toUpdate); err != nil {
			return nil, nil, errors.Wrapf(err, "could not save validator shares")
		}
	}

	return toUpdate, updatedPubKeys, nil
}

func (c *controller) handleFeeRecipientAddressUpdatedEvent(
	logger *zap.Logger,
	event abiparser.FeeRecipientAddressUpdatedEvent,
	ongoingSync bool,
) ([]zap.Field, error) {
	recipientData := &registrystorage.RecipientData{
		Owner: event.Owner,
	}
	copy(recipientData.FeeRecipient[:], event.RecipientAddress.Bytes())
	r, err := c.recipientsStorage.SaveRecipientData(recipientData)
	if err != nil {
		return nil, errors.Wrap(err, "could not save recipient data")
	}

	if ongoingSync && r != nil {
		_ = c.validatorsMap.ForEach(func(v *validator.Validator) error {
			if bytes.Equal(v.Share.OwnerAddress.Bytes(), r.Owner.Bytes()) {
				v.Share.FeeRecipientAddress = r.FeeRecipient
			}
			return nil
		})
	}

	var isOperatorEvent bool
	if c.operatorData.ID != 0 {
		shares, err := c.sharesStorage.GetFilteredShares(logger, registrystorage.ByOperatorID(c.operatorData.ID))
		if err != nil {
			return nil, errors.Wrap(err, "could not get validator shares by operator id")
		}
		for _, share := range shares {
			if bytes.Equal(share.OwnerAddress.Bytes(), event.Owner.Bytes()) {
				isOperatorEvent = true
				break
			}
		}
	}

	logFields := make([]zap.Field, 0)
	if isOperatorEvent || c.validatorOptions.FullNode {
		logFields = append(logFields,
			zap.String("ownerAddress", event.Owner.String()),
			zap.String("feeRecipient", event.RecipientAddress.String()),
		)
	}

	return logFields, nil
}

// todo(align-contract-v0.3.1-rc.0): move to crypto package in ssv protocol?
// verify signature of the ValidatorAddedEvent shares data
func verifySignature(sig []byte, owner common.Address, pubKey []byte, nonce registrystorage.Nonce) error {
	data := fmt.Sprintf("%s:%d", owner.String(), nonce)
	hash := crypto.Keccak256([]byte(data))

	sign := &bls.Sign{}
	if err := sign.Deserialize(sig); err != nil {
		return errors.Wrap(err, "failed to deserialize signature")
	}

	pk := &bls.PublicKey{}
	if err := pk.Deserialize(pubKey); err != nil {
		return errors.Wrap(err, "failed to deserialize public key")
	}

	if res := sign.VerifyByte(pk, hash); !res {
		return errors.New("failed to verify signature")
	}

	return nil
}<|MERGE_RESOLUTION|>--- conflicted
+++ resolved
@@ -142,17 +142,12 @@
 	logger *zap.Logger,
 	event abiparser.ValidatorAddedEvent,
 	ongoingSync bool,
-<<<<<<< HEAD
-) ([]zap.Field, error) {
+) (logFields []zap.Field, err error) {
+	// TODO: adjust to recent changes
 	if err := validateValidatorAddedEvent(event); err != nil {
 		return nil, fmt.Errorf("malformed ValidatorAddedEvent: %w", err)
 	}
 
-	_, found, err := c.eventHandler.GetEventData(event.TxHash)
-	if err != nil {
-		return nil, errors.Wrap(err, "failed to get event data")
-=======
-) (logFields []zap.Field, err error) {
 	var valid bool
 	defer func() {
 		err = c.handleValidatorAddedEventDefer(valid, err, event)
@@ -161,7 +156,6 @@
 	_, found, eventErr := c.eventHandler.GetEventData(event.TxHash)
 	if eventErr != nil {
 		return nil, errors.Wrap(eventErr, "failed to get event data")
->>>>>>> e3e063ce
 	}
 	if found {
 		// skip
