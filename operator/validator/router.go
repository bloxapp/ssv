--- conflicted
+++ resolved
@@ -1,13 +1,9 @@
 package validator
 
 import (
-<<<<<<< HEAD
 	spectypes "github.com/bloxapp/ssv-spec/types"
-=======
 	"github.com/bloxapp/ssv/network/forks"
-	"github.com/bloxapp/ssv/protocol/v1/message"
 	"github.com/patrickmn/go-cache"
->>>>>>> 93f9ac42
 	"go.uber.org/zap"
 	"time"
 )
@@ -17,34 +13,23 @@
 func newMessageRouter(logger *zap.Logger, msgID forks.MsgIDFunc) *messageRouter {
 	return &messageRouter{
 		logger: logger,
-<<<<<<< HEAD
 		ch:     make(chan spectypes.SSVMessage, bufSize),
-=======
-		ch:     make(chan message.SSVMessage, bufSize),
 		cache:  cache.New(8*time.Minute, 10*time.Minute),
 		msgID:  msgID,
->>>>>>> 93f9ac42
 	}
 }
 
 type messageRouter struct {
 	logger *zap.Logger
-<<<<<<< HEAD
 	ch     chan spectypes.SSVMessage
-}
-
-func (r *messageRouter) Route(message spectypes.SSVMessage) {
-=======
-	ch     chan message.SSVMessage
 	cache  *cache.Cache
 	msgID  forks.MsgIDFunc
 }
 
-func (r *messageRouter) Route(message message.SSVMessage) {
+func (r *messageRouter) Route(message spectypes.SSVMessage) {
 	if !r.checkCache(&message) {
 		return
 	}
->>>>>>> 93f9ac42
 	select {
 	case r.ch <- message:
 	default:
@@ -56,7 +41,7 @@
 	return r.ch
 }
 
-func (r *messageRouter) checkCache(msg *message.SSVMessage) bool {
+func (r *messageRouter) checkCache(msg *spectypes.SSVMessage) bool {
 	data, err := msg.Encode()
 	if err != nil {
 		return false
