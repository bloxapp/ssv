package validator

import (
	"context"
	"crypto/rsa"
	"encoding/hex"
	"encoding/json"
	"github.com/bloxapp/ssv/protocol/v2/qbft/roundtimer"
	"sync"
	"time"

	v1 "github.com/attestantio/go-eth2-client/api/v1"
	"github.com/attestantio/go-eth2-client/spec/bellatrix"
	"github.com/attestantio/go-eth2-client/spec/phase0"
	specqbft "github.com/bloxapp/ssv-spec/qbft"
	specssv "github.com/bloxapp/ssv-spec/ssv"
	spectypes "github.com/bloxapp/ssv-spec/types"
	"github.com/ethereum/go-ethereum/common"
	"github.com/jellydator/ttlcache/v3"
	"github.com/pkg/errors"
	"go.uber.org/zap"

	"github.com/bloxapp/ssv/ibft/storage"
	"github.com/bloxapp/ssv/logging"
	"github.com/bloxapp/ssv/logging/fields"
	"github.com/bloxapp/ssv/network"
	nodestorage "github.com/bloxapp/ssv/operator/storage"
	beaconprotocol "github.com/bloxapp/ssv/protocol/v2/blockchain/beacon"
	"github.com/bloxapp/ssv/protocol/v2/message"
	p2pprotocol "github.com/bloxapp/ssv/protocol/v2/p2p"
	"github.com/bloxapp/ssv/protocol/v2/qbft"
	qbftcontroller "github.com/bloxapp/ssv/protocol/v2/qbft/controller"
<<<<<<< HEAD
	utilsprotocol "github.com/bloxapp/ssv/protocol/v2/queue"
=======
	"github.com/bloxapp/ssv/protocol/v2/qbft/roundtimer"
>>>>>>> 4d8f410f
	"github.com/bloxapp/ssv/protocol/v2/queue/worker"
	"github.com/bloxapp/ssv/protocol/v2/ssv/queue"
	"github.com/bloxapp/ssv/protocol/v2/ssv/runner"
	"github.com/bloxapp/ssv/protocol/v2/ssv/validator"
	"github.com/bloxapp/ssv/protocol/v2/sync/handlers"
	"github.com/bloxapp/ssv/protocol/v2/types"
	ssvtypes "github.com/bloxapp/ssv/protocol/v2/types"
	registrystorage "github.com/bloxapp/ssv/registry/storage"
	"github.com/bloxapp/ssv/storage/basedb"
)

//go:generate mockgen -package=mocks -destination=./mocks/controller.go -source=./controller.go

const (
	networkRouterConcurrency = 2048
)

type setUpValidatorsResult struct {
	Failures        int `json:"failures"`
	MissingMetadata int `json:"missing_metadata"`
	Shares          int `json:"shares"`
	Started         int `json:"started"`
}

// ShareEncryptionKeyProvider is a function that returns the operator private key
type ShareEncryptionKeyProvider = func() (*rsa.PrivateKey, bool, error)

type GetRecipientDataFunc func(r basedb.Reader, owner common.Address) (*registrystorage.RecipientData, bool, error)

// ShareEventHandlerFunc is a function that handles event in an extended mode
type ShareEventHandlerFunc func(share *ssvtypes.SSVShare)

// ControllerOptions for creating a validator controller
type ControllerOptions struct {
	Context                    context.Context
	DB                         basedb.Database
	SignatureCollectionTimeout time.Duration `yaml:"SignatureCollectionTimeout" env:"SIGNATURE_COLLECTION_TIMEOUT" env-default:"5s" env-description:"Timeout for signature collection after consensus"`
	MetadataUpdateInterval     time.Duration `yaml:"MetadataUpdateInterval" env:"METADATA_UPDATE_INTERVAL" env-default:"12m" env-description:"Interval for updating metadata"`
	HistorySyncBatchSize       int           `yaml:"HistorySyncBatchSize" env:"HISTORY_SYNC_BATCH_SIZE" env-default:"25" env-description:"Maximum number of messages to sync in a single batch"`
	MinPeers                   int           `yaml:"MinimumPeers" env:"MINIMUM_PEERS" env-default:"2" env-description:"The required minimum peers for sync"`
	BeaconNetwork              beaconprotocol.Network
	Network                    network.P2PNetwork
	Beacon                     beaconprotocol.BeaconNode
	ShareEncryptionKeyProvider ShareEncryptionKeyProvider
	FullNode                   bool `yaml:"FullNode" env:"FULLNODE" env-default:"false" env-description:"Save decided history rather than just highest messages"`
	Exporter                   bool `yaml:"Exporter" env:"EXPORTER" env-default:"false" env-description:""`
	BuilderProposals           bool `yaml:"BuilderProposals" env:"BUILDER_PROPOSALS" env-default:"false" env-description:"Use external builders to produce blocks"`
	KeyManager                 spectypes.KeyManager
	OperatorData               *registrystorage.OperatorData
	RegistryStorage            nodestorage.Storage
<<<<<<< HEAD
	RecipientsStorage          Recipients
	ForkVersion                forksprotocol.ForkVersion
=======
>>>>>>> 4d8f410f
	NewDecidedHandler          qbftcontroller.NewDecidedHandler
	DutyRoles                  []spectypes.BeaconRole
	StorageMap                 *storage.QBFTStores
	Metrics                    validatorMetrics

	// worker flags
	WorkersCount    int `yaml:"MsgWorkersCount" env:"MSG_WORKERS_COUNT" env-default:"256" env-description:"Number of goroutines to use for message workers"`
	QueueBufferSize int `yaml:"MsgWorkerBufferSize" env:"MSG_WORKER_BUFFER_SIZE" env-default:"1024" env-description:"Buffer size for message workers"`
	GasLimit        uint64
}

// Controller represent the validators controller,
// it takes care of bootstrapping, updating and managing existing validators and their shares
type Controller interface {
	StartValidators()
	ActiveValidatorIndices(epoch phase0.Epoch) []phase0.ValidatorIndex
	GetValidator(pubKey string) (*validator.Validator, bool)
	ExecuteDuty(logger *zap.Logger, duty *spectypes.Duty)
	UpdateValidatorMetaDataLoop()
	StartNetworkHandlers()
	GetOperatorShares() []*ssvtypes.SSVShare
	// GetValidatorStats returns stats of validators, including the following:
	//  - the amount of validators in the network
	//  - the amount of active validators (i.e. not slashed or existed)
	//  - the amount of validators assigned to this operator
	GetValidatorStats() (uint64, uint64, uint64, error)
	GetOperatorData() *registrystorage.OperatorData
	SetOperatorData(data *registrystorage.OperatorData)
	IndicesChangeChan() chan struct{}

	StartValidator(share *ssvtypes.SSVShare) error
	StopValidator(publicKey []byte) error
	LiquidateCluster(owner common.Address, operatorIDs []uint64, toLiquidate []*ssvtypes.SSVShare) error
	ReactivateCluster(owner common.Address, operatorIDs []uint64, toReactivate []*ssvtypes.SSVShare) error
	UpdateFeeRecipient(owner, recipient common.Address) error
}

type nonCommitteeValidator struct {
	*validator.NonCommitteeValidator
	sync.Mutex
}

type Nonce uint16

type Recipients interface {
	GetRecipientData(r basedb.Reader, owner common.Address) (*registrystorage.RecipientData, bool, error)
}

type SharesStorage interface {
	Get(txn basedb.Reader, pubKey []byte) *types.SSVShare
	List(txn basedb.Reader, filters ...registrystorage.SharesFilter) []*types.SSVShare
	UpdateValidatorMetadata(pk string, metadata *beaconprotocol.ValidatorMetadata) error
}

type ValidatorsMap interface {
	Get(txn basedb.Reader, pubKey []byte) *types.SSVShare
	List(txn basedb.Reader, filters ...registrystorage.SharesFilter) []*types.SSVShare
	UpdateValidatorMetadata(pk string, metadata *beaconprotocol.ValidatorMetadata) error
}

type Metrics interface {
	ValidatorInactive(publicKey []byte)
	ValidatorNoIndex(publicKey []byte)
	ValidatorError(publicKey []byte)
	ValidatorReady(publicKey []byte)
	ValidatorNotActivated(publicKey []byte)
	ValidatorExiting(publicKey []byte)
	ValidatorSlashed(publicKey []byte)
	ValidatorNotFound(publicKey []byte)
	ValidatorPending(publicKey []byte)
	ValidatorRemoved(publicKey []byte)
	ValidatorUnknown(publicKey []byte)
}

// controller implements Controller
type controller struct {
	context context.Context

	logger  *zap.Logger
	metrics Metrics

	sharesStorage     SharesStorage
	operatorsStorage  registrystorage.Operators
	recipientsStorage Recipients
	ibftStorageMap    *storage.QBFTStores

	beacon     beaconprotocol.BeaconNode
	keyManager spectypes.KeyManager

	shareEncryptionKeyProvider ShareEncryptionKeyProvider
	operatorData               *registrystorage.OperatorData
	operatorDataMutex          sync.RWMutex

	validatorsMap    *validatorsMap
	validatorOptions *validator.Options

	metadataUpdateInterval time.Duration

	operatorsIDs         *sync.Map
	network              network.P2PNetwork
	messageRouter        *messageRouter
	messageWorker        *worker.Worker
	historySyncBatchSize int

	// nonCommittees is a cache of initialized nonCommitteeValidator instances
	nonCommitteeValidators *ttlcache.Cache[spectypes.MessageID, *nonCommitteeValidator]
	nonCommitteeMutex      sync.Mutex

	recentlyStartedValidators uint64
	metadataLastUpdated       map[string]time.Time
	indicesChange             chan struct{}
}

// NewController creates a new validator controller instance
func NewController(logger *zap.Logger, options ControllerOptions) Controller {
	logger.Debug("setting validator controller")

	// lookup in a map that holds all relevant operators
	operatorsIDs := &sync.Map{}

	workerCfg := &worker.Config{
		Ctx:          options.Context,
		WorkersCount: options.WorkersCount,
		Buffer:       options.QueueBufferSize,
	}

	validatorOptions := &validator.Options{ //TODO add vars
		Network:       options.Network,
		Beacon:        options.Beacon,
		BeaconNetwork: options.BeaconNetwork.BeaconNetwork,
		Storage:       options.StorageMap,
		//Share:   nil,  // set per validator
		Signer: options.KeyManager,
		//Mode: validator.ModeRW // set per validator
		DutyRunners:       nil, // set per validator
		NewDecidedHandler: options.NewDecidedHandler,
		FullNode:          options.FullNode,
		Exporter:          options.Exporter,
		BuilderProposals:  options.BuilderProposals,
		GasLimit:          options.GasLimit,
	}

	// If full node, increase queue size to make enough room
	// for history sync batches to be pushed whole.
	if options.FullNode {
		size := options.HistorySyncBatchSize * 2
		if size > validator.DefaultQueueSize {
			validatorOptions.QueueSize = size
		}
	}

	if options.Metrics == nil {
		options.Metrics = nopMetrics{}
	}

	ctrl := controller{
		logger:                     logger.Named(logging.NameController),
		metrics:                    options.Metrics,
		sharesStorage:              options.RegistryStorage.Shares(),
		operatorsStorage:           options.RegistryStorage,
		recipientsStorage:          options.RegistryStorage,
		ibftStorageMap:             options.StorageMap,
		context:                    options.Context,
		beacon:                     options.Beacon,
		shareEncryptionKeyProvider: options.ShareEncryptionKeyProvider,
		operatorData:               options.OperatorData,
		keyManager:                 options.KeyManager,
		network:                    options.Network,

		validatorsMap:    newValidatorsMap(options.Context, validatorOptions),
		validatorOptions: validatorOptions,

		metadataUpdateInterval: options.MetadataUpdateInterval,

		operatorsIDs: operatorsIDs,

		messageRouter:        newMessageRouter(),
		messageWorker:        worker.NewWorker(logger, workerCfg),
		historySyncBatchSize: options.HistorySyncBatchSize,

		nonCommitteeValidators: ttlcache.New(
			ttlcache.WithTTL[spectypes.MessageID, *nonCommitteeValidator](time.Minute * 13),
		),
		metadataLastUpdated: make(map[string]time.Time),
		indicesChange:       make(chan struct{}),
	}

	// Start automatic expired item deletion in nonCommitteeValidators.
	go ctrl.nonCommitteeValidators.Start()

	return &ctrl
}

// setupNetworkHandlers registers all the required handlers for sync protocols
func (c *controller) setupNetworkHandlers() error {
	syncHandlers := []*p2pprotocol.SyncHandler{
		p2pprotocol.WithHandler(
			p2pprotocol.LastDecidedProtocol,
			handlers.LastDecidedHandler(c.logger, c.ibftStorageMap, c.network),
		),
	}
	if c.validatorOptions.FullNode {
		syncHandlers = append(
			syncHandlers,
			p2pprotocol.WithHandler(
				p2pprotocol.DecidedHistoryProtocol,
				// TODO: extract maxBatch to config
				handlers.HistoryHandler(c.logger, c.ibftStorageMap, c.network, c.historySyncBatchSize),
			),
		)
	}
	c.logger.Debug("setting up network handlers",
		zap.Int("count", len(syncHandlers)),
		zap.Bool("full_node", c.validatorOptions.FullNode),
		zap.Bool("exporter", c.validatorOptions.Exporter),
		zap.Int("queue_size", c.validatorOptions.QueueSize))
	c.network.RegisterHandlers(c.logger, syncHandlers...)
	return nil
}

func (c *controller) GetOperatorShares() []*ssvtypes.SSVShare {
	return c.sharesStorage.List(nil, registrystorage.ByOperatorID(c.GetOperatorData().ID), registrystorage.ByActiveValidator())
}

func (c *controller) GetOperatorData() *registrystorage.OperatorData {
	c.operatorDataMutex.RLock()
	defer c.operatorDataMutex.RUnlock()
	return c.operatorData
}

func (c *controller) SetOperatorData(data *registrystorage.OperatorData) {
	c.operatorDataMutex.Lock()
	defer c.operatorDataMutex.Unlock()
	c.operatorData = data
}

func (c *controller) IndicesChangeChan() chan struct{} {
	return c.indicesChange
}

func (c *controller) GetValidatorStats() (uint64, uint64, uint64, error) {
	allShares := c.sharesStorage.List(nil)
	operatorShares := uint64(0)
	active := uint64(0)
	for _, s := range allShares {
		if ok := s.BelongsToOperator(c.GetOperatorData().ID); ok {
			operatorShares++
		}
		if s.HasBeaconMetadata() && s.BeaconMetadata.IsAttesting() {
			active++
		}
	}
	return uint64(len(allShares)), active, operatorShares, nil
}

func (c *controller) handleRouterMessages() {
	ctx, cancel := context.WithCancel(c.context)
	defer cancel()
	ch := c.messageRouter.GetMessageChan()

	for {
		select {
		case <-ctx.Done():
			c.logger.Debug("router message handler stopped")
			return
		case msg := <-ch:
			// TODO temp solution to prevent getting event msgs from network. need to to add validation in p2p
			if msg.MsgType == message.SSVEventMsgType {
				continue
			}

			pk := msg.GetID().GetPubKey()
			hexPK := hex.EncodeToString(pk)
			if v, ok := c.validatorsMap.GetValidator(hexPK); ok {
				v.HandleMessage(c.logger, &msg)
			} else {
				if msg.MsgType != spectypes.SSVConsensusMsgType {
					continue // not supporting other types
				}
				if !c.messageWorker.TryEnqueue(&msg) { // start to save non committee decided messages only post fork
					c.logger.Warn("Failed to enqueue post consensus message: buffer is full")
				}
			}
		}
	}
}

var nonCommitteeValidatorTTLs = map[spectypes.BeaconRole]phase0.Slot{
	spectypes.BNRoleAttester:                  64,
	spectypes.BNRoleProposer:                  4,
	spectypes.BNRoleAggregator:                4,
	spectypes.BNRoleSyncCommittee:             4,
	spectypes.BNRoleSyncCommitteeContribution: 4,
}

func (c *controller) handleWorkerMessages(msg *spectypes.SSVMessage) error {
	// Get or create a nonCommitteeValidator for this MessageID, and lock it to prevent
	// other handlers from processing
	var ncv *nonCommitteeValidator
	err := func() error {
		c.nonCommitteeMutex.Lock()
		defer c.nonCommitteeMutex.Unlock()

		item := c.nonCommitteeValidators.Get(msg.GetID())
		if item != nil {
			ncv = item.Value()
		} else {
			// Create a new nonCommitteeValidator and cache it.
			share := c.sharesStorage.Get(nil, msg.GetID().GetPubKey())
			if share == nil {
				return errors.Errorf("could not find validator [%s]", hex.EncodeToString(msg.GetID().GetPubKey()))
			}

			opts := *c.validatorOptions
			opts.SSVShare = share
			ncv = &nonCommitteeValidator{
				NonCommitteeValidator: validator.NewNonCommitteeValidator(c.logger, msg.GetID(), opts),
			}

			ttlSlots := nonCommitteeValidatorTTLs[msg.MsgID.GetRoleType()]
			c.nonCommitteeValidators.Set(
				msg.GetID(),
				ncv,
				time.Duration(ttlSlots)*c.beacon.GetBeaconNetwork().SlotDurationSec(),
			)
		}

		ncv.Lock()
		return nil
	}()
	if err != nil {
		return err
	}

	// Process the message.
	defer ncv.Unlock()
	ncv.ProcessMessage(c.logger, msg)

	return nil
}

// StartValidators loads all persisted shares and setup the corresponding validators
func (c *controller) StartValidators() {
	if c.validatorOptions.Exporter {
		c.setupNonCommitteeValidators()
		return
	}

	shares := c.sharesStorage.List(nil, registrystorage.ByOperatorID(c.GetOperatorData().ID), registrystorage.ByNotLiquidated())
	if len(shares) == 0 {
		c.logger.Info("could not find validators")
		return
	}
	_, _ = c.setupValidators(shares)
}

// setupValidators setup and starts validators from the given shares.
// shares w/o validator's metadata won't start, but the metadata will be fetched and the validator will start afterwards
func (c *controller) setupValidators(shares []*ssvtypes.SSVShare) (*setUpValidatorsResult, error) {
	c.logger.Info("starting validators setup...", zap.Int("shares count", len(shares)))
	var started int
	var errs []error
	var fetchMetadata [][]byte
	for _, validatorShare := range shares {
		isStarted, err := c.onShareStart(validatorShare)
		if err != nil {
			c.logger.Warn("could not start validator", fields.PubKey(validatorShare.ValidatorPubKey), zap.Error(err))
			errs = append(errs, err)
		}
		if !isStarted && err == nil {
			// Fetch metadata, if needed.
			fetchMetadata = append(fetchMetadata, validatorShare.ValidatorPubKey)
		}
		if isStarted {
			started++
		}
	}
	c.logger.Info("setup validators done", zap.Int("map size", c.validatorsMap.Size()),
		zap.Int("failures", len(errs)), zap.Int("missing_metadata", len(fetchMetadata)),
		zap.Int("shares", len(shares)), zap.Int("started", started))

	// Try to fetch metadata once for validators that don't have it.
	if len(fetchMetadata) > 0 {
		start := time.Now()
		err := beaconprotocol.UpdateValidatorsMetadata(c.logger, fetchMetadata, c, c.beacon, c.onMetadataUpdated)
		if err != nil {
			c.logger.Error("failed to update validators metadata after setup",
				zap.Int("shares", len(fetchMetadata)),
				fields.Took(time.Since(start)),
				zap.Error(err))
			return nil, err
		} else {
			c.logger.Debug("updated validators metadata after setup",
				zap.Int("shares", len(fetchMetadata)),
				fields.Took(time.Since(start)))
		}
	}
	return &setUpValidatorsResult{
		Started:         started,
		Failures:        len(errs),
		MissingMetadata: len(fetchMetadata),
		Shares:          len(shares),
	}, nil
}

// setupNonCommitteeValidators trigger SyncHighestDecided for each validator
// to start consensus flow which would save the highest decided instance
// and sync any gaps (in protocol/v2/qbft/controller/decided.go).
func (c *controller) setupNonCommitteeValidators() {
	// Subscribe to all subnets.
	err := c.network.SubscribeAll(c.logger)
	if err != nil {
		c.logger.Error("failed to subscribe to all subnets", zap.Error(err))
		return
	}

	nonCommitteeShares := c.sharesStorage.List(nil, registrystorage.ByNotLiquidated())
	if len(nonCommitteeShares) == 0 {
		c.logger.Info("could not find non-committee validators")
		return
	}

	pubKeys := make([][]byte, 0, len(nonCommitteeShares))
	for _, validatorShare := range nonCommitteeShares {
		pubKeys = append(pubKeys, validatorShare.ValidatorPubKey)

		opts := *c.validatorOptions
		opts.SSVShare = validatorShare
		allRoles := []spectypes.BeaconRole{
			spectypes.BNRoleAttester,
			spectypes.BNRoleAggregator,
			spectypes.BNRoleProposer,
			spectypes.BNRoleSyncCommittee,
			spectypes.BNRoleSyncCommitteeContribution,
		}
		for _, role := range allRoles {
			messageID := spectypes.NewMsgID(ssvtypes.GetDefaultDomain(), validatorShare.ValidatorPubKey, role)
			err := c.network.SyncHighestDecided(messageID)
			if err != nil {
				c.logger.Error("failed to sync highest decided", zap.Error(err))
			}
		}
	}

	if len(pubKeys) > 0 {
		c.logger.Debug("updating metadata for non-committee validators", zap.Int("count", len(pubKeys)))
		if err := beaconprotocol.UpdateValidatorsMetadata(c.logger, pubKeys, c, c.beacon, c.onMetadataUpdated); err != nil {
			c.logger.Warn("could not update all validators", zap.Error(err))
		}
	}
}

// StartNetworkHandlers init msg worker that handles network messages
func (c *controller) StartNetworkHandlers() {
	// first, set stream handlers
	if err := c.setupNetworkHandlers(); err != nil {
		c.logger.Panic("could not register stream handlers", zap.Error(err))
	}
	c.network.UseMessageRouter(c.messageRouter)
	for i := 0; i < networkRouterConcurrency; i++ {
		go c.handleRouterMessages()
	}
	c.messageWorker.UseHandler(c.handleWorkerMessages)
}

// UpdateValidatorMetadata updates a given validator with metadata (implements ValidatorMetadataStorage)
func (c *controller) UpdateValidatorMetadata(pk string, metadata *beaconprotocol.ValidatorMetadata) error {
	c.metadataLastUpdated[pk] = time.Now()

	if metadata == nil {
		return errors.New("could not update empty metadata")
	}
	// Save metadata to share storage.
	err := c.sharesStorage.UpdateValidatorMetadata(pk, metadata)
	if err != nil {
		return errors.Wrap(err, "could not update validator metadata")
	}

	// If this validator is not ours, don't start it.
	pkBytes, err := hex.DecodeString(pk)
	if err != nil {
		return errors.Wrap(err, "could not decode public key")
	}
	share := c.sharesStorage.Get(nil, pkBytes)
	if share == nil {
		return errors.New("share was not found")
	}
	if !share.BelongsToOperator(c.GetOperatorData().ID) {
		return nil
	}

	// Start validator (if not already started).
	if v, found := c.validatorsMap.GetValidator(pk); found {
		v.Share.BeaconMetadata = metadata
		_, err := c.startValidator(v)
		if err != nil {
			c.logger.Warn("could not start validator", zap.Error(err))
		}
	} else {
		c.logger.Info("starting new validator", zap.String("pubKey", pk))

		started, err := c.onShareStart(share)
		if err != nil {
			return errors.Wrap(err, "could not start validator")
		}
		if started {
			c.logger.Debug("started share after metadata update", zap.Bool("started", started))
		}
	}
	return nil
}

// GetValidator returns a validator instance from validatorsMap
func (c *controller) GetValidator(pubKey string) (*validator.Validator, bool) {
	return c.validatorsMap.GetValidator(pubKey)
}

func (c *controller) ExecuteDuty(logger *zap.Logger, duty *spectypes.Duty) {
	// because we're using the same duty for more than 1 duty (e.g. attest + aggregator) there is an error in bls.Deserialize func for cgo pointer to pointer.
	// so we need to copy the pubkey val to avoid pointer
	var pk phase0.BLSPubKey
	copy(pk[:], duty.PubKey[:])

	if v, ok := c.GetValidator(hex.EncodeToString(pk[:])); ok {
		ssvMsg, err := CreateDutyExecuteMsg(duty, pk, types.GetDefaultDomain())
		if err != nil {
			logger.Error("could not create duty execute msg", zap.Error(err))
			return
		}
		dec, err := queue.DecodeSSVMessage(logger, ssvMsg)
		if err != nil {
			logger.Error("could not decode duty execute msg", zap.Error(err))
			return
		}
		if pushed := v.Queues[duty.Type].Q.TryPush(dec); !pushed {
			logger.Warn("dropping ExecuteDuty message because the queue is full")
		}
		// logger.Debug("📬 queue: pushed message", fields.MessageID(dec.MsgID), fields.MessageType(dec.MsgType))
	} else {
		logger.Warn("could not find validator")
	}
}

// CreateDutyExecuteMsg returns ssvMsg with event type of duty execute
func CreateDutyExecuteMsg(duty *spectypes.Duty, pubKey phase0.BLSPubKey, domain spectypes.DomainType) (*spectypes.SSVMessage, error) {
	executeDutyData := types.ExecuteDutyData{Duty: duty}
	edd, err := json.Marshal(executeDutyData)
	if err != nil {
		return nil, errors.Wrap(err, "failed to marshal execute duty data")
	}
	msg := types.EventMsg{
		Type: types.ExecuteDuty,
		Data: edd,
	}
	data, err := msg.Encode()
	if err != nil {
		return nil, errors.Wrap(err, "failed to encode event msg")
	}
	return &spectypes.SSVMessage{
		MsgType: message.SSVEventMsgType,
		MsgID:   spectypes.NewMsgID(domain, pubKey[:], duty.Type),
		Data:    data,
	}, nil
}

// ActiveValidatorIndices fetches indices of validators who are either attesting or queued and
// whose activation epoch is not greater than the passed epoch. It logs a warning if an error occurs.
func (c *controller) ActiveValidatorIndices(epoch phase0.Epoch) []phase0.ValidatorIndex {
	indices := make([]phase0.ValidatorIndex, 0, len(c.validatorsMap.validatorsMap))
	err := c.validatorsMap.ForEach(func(v *validator.Validator) error {
		// Beacon node throws error when trying to fetch duties for non-existing validators.
		if (v.Share.BeaconMetadata.IsAttesting() || v.Share.BeaconMetadata.Status == v1.ValidatorStatePendingQueued) &&
			v.Share.BeaconMetadata.ActivationEpoch <= epoch {
			indices = append(indices, v.Share.BeaconMetadata.Index)
		}
		return nil
	})
	if err != nil {
		c.logger.Warn("failed to get all validators public keys", zap.Error(err))
	}

	return indices
}

// onMetadataUpdated is called when validator's metadata was updated
func (c *controller) onMetadataUpdated(pk string, meta *beaconprotocol.ValidatorMetadata) {
	if meta == nil {
		return
	}
	logger := c.logger.With(zap.String("pk", pk))

	if v, exist := c.GetValidator(pk); exist {
		// update share object owned by the validator
		// TODO: check if this updates running validators
		if !v.Share.BeaconMetadata.Equals(meta) {
			v.Share.BeaconMetadata.Status = meta.Status
			v.Share.BeaconMetadata.Balance = meta.Balance
			v.Share.BeaconMetadata.ActivationEpoch = meta.ActivationEpoch
			logger.Debug("metadata was updated")
		}
		_, err := c.startValidator(v)
		if err != nil {
			logger.Warn("could not start validator after metadata update",
				zap.String("pk", pk), zap.Error(err), zap.Any("metadata", meta))
		}
		return
	}
}

// onShareRemove is called when a validator was removed
// TODO: think how we can make this function atomic (i.e. failing wouldn't stop the removal of the share)
func (c *controller) onShareRemove(pk string, removeSecret bool) error {
	// remove from validatorsMap
	v := c.validatorsMap.RemoveValidator(pk)

	// stop instance
	if v != nil {
		v.Stop()
	}
	// remove the share secret from key-manager
	if removeSecret {
		if err := c.keyManager.RemoveShare(pk); err != nil {
			return errors.Wrap(err, "could not remove share secret from key manager")
		}
	}

	return nil
}

func (c *controller) onShareStart(share *ssvtypes.SSVShare) (bool, error) {
	if !share.HasBeaconMetadata() { // fetching index and status in case not exist
		c.logger.Warn("skipping validator until it becomes active", fields.PubKey(share.ValidatorPubKey))
		return false, nil
	}
	if err := c.setShareFeeRecipient(share, c.recipientsStorage.GetRecipientData); err != nil {
		return false, errors.Wrap(err, "could not set share fee recipient")
	}
	// Start a committee validator.
	v, err := c.validatorsMap.GetOrCreateValidator(c.logger.Named("validatorsMap"), share)
	if err != nil {
		return false, errors.Wrap(err, "could not get or create validator")
	}
	return c.startValidator(v)
}

func (c *controller) setShareFeeRecipient(share *ssvtypes.SSVShare, getRecipientData GetRecipientDataFunc) error {
	var feeRecipient bellatrix.ExecutionAddress
	data, found, err := getRecipientData(nil, share.OwnerAddress)
	if err != nil {
		return errors.Wrap(err, "could not get recipient data")
	}
	if !found {
		c.logger.Debug("setting fee recipient to owner address",
			fields.Validator(share.ValidatorPubKey), fields.FeeRecipient(share.OwnerAddress.Bytes()))
		copy(feeRecipient[:], share.OwnerAddress.Bytes())
	} else {
		c.logger.Debug("setting fee recipient to storage data",
			fields.Validator(share.ValidatorPubKey), fields.FeeRecipient(data.FeeRecipient[:]))
		feeRecipient = data.FeeRecipient
	}
	share.SetFeeRecipient(feeRecipient)

	return nil
}

// startValidator will start the given validator if applicable
func (c *controller) startValidator(v *validator.Validator) (bool, error) {
	c.reportValidatorStatus(v.Share.ValidatorPubKey, v.Share.BeaconMetadata)
	if v.Share.BeaconMetadata.Index == 0 {
		return false, errors.New("could not start validator: index not found")
	}
	started, err := v.Start(c.logger)
	if err != nil {
		c.metrics.ValidatorError(v.Share.ValidatorPubKey)
		return false, errors.Wrap(err, "could not start validator")
	}
	if started {
		c.recentlyStartedValidators++
	}
	return true, nil
}

// UpdateValidatorMetaDataLoop updates metadata of validators in an interval
func (c *controller) UpdateValidatorMetaDataLoop() {
	var interval = c.beacon.GetBeaconNetwork().SlotDurationSec() * 2

	// Prepare share filters.
	filters := []registrystorage.SharesFilter{}

	// Filter for validators who belong to our operator.
	if !c.validatorOptions.Exporter {
		filters = append(filters, registrystorage.ByOperatorID(c.GetOperatorData().ID))
	}

	// Filter for validators who are not liquidated.
	filters = append(filters, registrystorage.ByNotLiquidated())

	// Filter for validators which haven't been updated recently.
	filters = append(filters, func(s *ssvtypes.SSVShare) bool {
		last, ok := c.metadataLastUpdated[string(s.ValidatorPubKey)]
		return !ok || time.Since(last) > c.metadataUpdateInterval
	})

	for {
		time.Sleep(interval)
		start := time.Now()

		// Get the shares to fetch metadata for.
		shares := c.sharesStorage.List(nil, filters...)
		var pks [][]byte
		for _, share := range shares {
			pks = append(pks, share.ValidatorPubKey)
			c.metadataLastUpdated[string(share.ValidatorPubKey)] = time.Now()
		}

		// TODO: continue if there is nothing to update.

		c.recentlyStartedValidators = 0
		if len(pks) > 0 {
			err := beaconprotocol.UpdateValidatorsMetadata(c.logger, pks, c, c.beacon, c.onMetadataUpdated)
			if err != nil {
				c.logger.Warn("failed to update validators metadata", zap.Error(err))
				continue
			}
		}
		c.logger.Debug("updated validators metadata",
			zap.Int("validators", len(shares)),
			zap.Uint64("started_validators", c.recentlyStartedValidators),
			fields.Took(time.Since(start)))

		// Notify DutyScheduler of new validators.
		if c.recentlyStartedValidators > 0 {
			select {
			case c.indicesChange <- struct{}{}:
			case <-time.After(interval):
				c.logger.Warn("timed out while notifying DutyScheduler of new validators")
			}
		}
	}
}

// SetupRunners initializes duty runners for the given validator
func SetupRunners(ctx context.Context, logger *zap.Logger, options validator.Options) runner.DutyRunners {
	if options.SSVShare == nil || options.SSVShare.BeaconMetadata == nil {
		logger.Error("missing validator metadata", zap.String("validator", hex.EncodeToString(options.SSVShare.ValidatorPubKey)))
		return runner.DutyRunners{} // TODO need to find better way to fix it
	}

	runnersType := []spectypes.BeaconRole{
		spectypes.BNRoleAttester,
		spectypes.BNRoleProposer,
		spectypes.BNRoleAggregator,
		spectypes.BNRoleSyncCommittee,
		spectypes.BNRoleSyncCommitteeContribution,
		spectypes.BNRoleValidatorRegistration,
	}
	domainType := ssvtypes.GetDefaultDomain()
	buildController := func(role spectypes.BeaconRole, valueCheckF specqbft.ProposedValueCheckF) *qbftcontroller.Controller {
		config := &qbft.Config{
			Signer:      options.Signer,
			SigningPK:   options.SSVShare.ValidatorPubKey, // TODO right val?
			Domain:      domainType,
			ValueCheckF: nil, // sets per role type
			ProposerF: func(state *specqbft.State, round specqbft.Round) spectypes.OperatorID {
				leader := specqbft.RoundRobinProposer(state, round)
				//logger.Debug("leader", zap.Int("operator_id", int(leader)))
				return leader
			},
			Storage: options.Storage.Get(role),
			Network: options.Network,
			Timer:   roundtimer.New(ctx, nil),
		}
		config.ValueCheckF = valueCheckF
		identifier := spectypes.NewMsgID(ssvtypes.GetDefaultDomain(), options.SSVShare.Share.ValidatorPubKey, role)
		qbftCtrl := qbftcontroller.NewController(identifier[:], &options.SSVShare.Share, domainType, config, options.FullNode)
		qbftCtrl.NewDecidedHandler = options.NewDecidedHandler
		return qbftCtrl
	}
	runners := runner.DutyRunners{}
	for _, role := range runnersType {
		switch role {
		case spectypes.BNRoleAttester:
			valCheck := specssv.AttesterValueCheckF(options.Signer, options.BeaconNetwork, options.SSVShare.Share.ValidatorPubKey, options.SSVShare.BeaconMetadata.Index, options.SSVShare.SharePubKey)
			qbftCtrl := buildController(spectypes.BNRoleAttester, valCheck)
			runners[role] = runner.NewAttesterRunnner(options.BeaconNetwork, &options.SSVShare.Share, qbftCtrl, options.Beacon, options.Network, options.Signer, valCheck, 0)
		case spectypes.BNRoleProposer:
			proposedValueCheck := specssv.ProposerValueCheckF(options.Signer, options.BeaconNetwork, options.SSVShare.Share.ValidatorPubKey, options.SSVShare.BeaconMetadata.Index, options.SSVShare.SharePubKey, options.BuilderProposals)
			qbftCtrl := buildController(spectypes.BNRoleProposer, proposedValueCheck)
			runners[role] = runner.NewProposerRunner(options.BeaconNetwork, &options.SSVShare.Share, qbftCtrl, options.Beacon, options.Network, options.Signer, proposedValueCheck, 0)
			runners[role].(*runner.ProposerRunner).ProducesBlindedBlocks = options.BuilderProposals // apply blinded block flag
		case spectypes.BNRoleAggregator:
			aggregatorValueCheckF := specssv.AggregatorValueCheckF(options.Signer, options.BeaconNetwork, options.SSVShare.Share.ValidatorPubKey, options.SSVShare.BeaconMetadata.Index)
			qbftCtrl := buildController(spectypes.BNRoleAggregator, aggregatorValueCheckF)
			runners[role] = runner.NewAggregatorRunner(options.BeaconNetwork, &options.SSVShare.Share, qbftCtrl, options.Beacon, options.Network, options.Signer, aggregatorValueCheckF, 0)
		case spectypes.BNRoleSyncCommittee:
			syncCommitteeValueCheckF := specssv.SyncCommitteeValueCheckF(options.Signer, options.BeaconNetwork, options.SSVShare.ValidatorPubKey, options.SSVShare.BeaconMetadata.Index)
			qbftCtrl := buildController(spectypes.BNRoleSyncCommittee, syncCommitteeValueCheckF)
			runners[role] = runner.NewSyncCommitteeRunner(options.BeaconNetwork, &options.SSVShare.Share, qbftCtrl, options.Beacon, options.Network, options.Signer, syncCommitteeValueCheckF, 0)
		case spectypes.BNRoleSyncCommitteeContribution:
			syncCommitteeContributionValueCheckF := specssv.SyncCommitteeContributionValueCheckF(options.Signer, options.BeaconNetwork, options.SSVShare.Share.ValidatorPubKey, options.SSVShare.BeaconMetadata.Index)
			qbftCtrl := buildController(spectypes.BNRoleSyncCommitteeContribution, syncCommitteeContributionValueCheckF)
			runners[role] = runner.NewSyncCommitteeAggregatorRunner(options.BeaconNetwork, &options.SSVShare.Share, qbftCtrl, options.Beacon, options.Network, options.Signer, syncCommitteeContributionValueCheckF, 0)
		case spectypes.BNRoleValidatorRegistration:
			qbftCtrl := buildController(spectypes.BNRoleValidatorRegistration, nil)
			runners[role] = runner.NewValidatorRegistrationRunner(spectypes.PraterNetwork, &options.SSVShare.Share, qbftCtrl, options.Beacon, options.Network, options.Signer)
		}
	}
	return runners
}<|MERGE_RESOLUTION|>--- conflicted
+++ resolved
@@ -6,6 +6,8 @@
 	"encoding/hex"
 	"encoding/json"
 	"github.com/bloxapp/ssv/protocol/v2/qbft/roundtimer"
+	"github.com/bloxapp/ssv/protocol/v2/ssv/validator"
+	"github.com/libp2p/go-libp2p/core/peer"
 	"sync"
 	"time"
 
@@ -30,15 +32,10 @@
 	p2pprotocol "github.com/bloxapp/ssv/protocol/v2/p2p"
 	"github.com/bloxapp/ssv/protocol/v2/qbft"
 	qbftcontroller "github.com/bloxapp/ssv/protocol/v2/qbft/controller"
-<<<<<<< HEAD
-	utilsprotocol "github.com/bloxapp/ssv/protocol/v2/queue"
-=======
-	"github.com/bloxapp/ssv/protocol/v2/qbft/roundtimer"
->>>>>>> 4d8f410f
+
 	"github.com/bloxapp/ssv/protocol/v2/queue/worker"
 	"github.com/bloxapp/ssv/protocol/v2/ssv/queue"
 	"github.com/bloxapp/ssv/protocol/v2/ssv/runner"
-	"github.com/bloxapp/ssv/protocol/v2/ssv/validator"
 	"github.com/bloxapp/ssv/protocol/v2/sync/handlers"
 	"github.com/bloxapp/ssv/protocol/v2/types"
 	ssvtypes "github.com/bloxapp/ssv/protocol/v2/types"
@@ -76,7 +73,7 @@
 	HistorySyncBatchSize       int           `yaml:"HistorySyncBatchSize" env:"HISTORY_SYNC_BATCH_SIZE" env-default:"25" env-description:"Maximum number of messages to sync in a single batch"`
 	MinPeers                   int           `yaml:"MinimumPeers" env:"MINIMUM_PEERS" env-default:"2" env-description:"The required minimum peers for sync"`
 	BeaconNetwork              beaconprotocol.Network
-	Network                    network.P2PNetwork
+	Network                    P2PNetwork
 	Beacon                     beaconprotocol.BeaconNode
 	ShareEncryptionKeyProvider ShareEncryptionKeyProvider
 	FullNode                   bool `yaml:"FullNode" env:"FULLNODE" env-default:"false" env-description:"Save decided history rather than just highest messages"`
@@ -85,11 +82,7 @@
 	KeyManager                 spectypes.KeyManager
 	OperatorData               *registrystorage.OperatorData
 	RegistryStorage            nodestorage.Storage
-<<<<<<< HEAD
 	RecipientsStorage          Recipients
-	ForkVersion                forksprotocol.ForkVersion
-=======
->>>>>>> 4d8f410f
 	NewDecidedHandler          qbftcontroller.NewDecidedHandler
 	DutyRoles                  []spectypes.BeaconRole
 	StorageMap                 *storage.QBFTStores
@@ -144,10 +137,22 @@
 	UpdateValidatorMetadata(pk string, metadata *beaconprotocol.ValidatorMetadata) error
 }
 
-type ValidatorsMap interface {
-	Get(txn basedb.Reader, pubKey []byte) *types.SSVShare
-	List(txn basedb.Reader, filters ...registrystorage.SharesFilter) []*types.SSVShare
-	UpdateValidatorMetadata(pk string, metadata *beaconprotocol.ValidatorMetadata) error
+type P2PNetwork interface {
+	Close() error
+	Setup(logger *zap.Logger) error
+	Start(logger *zap.Logger) error
+	UpdateSubnets(logger *zap.Logger)
+	SubscribeAll(logger *zap.Logger) error
+	Broadcast(message *spectypes.SSVMessage) error
+	Subscribe(vpk spectypes.ValidatorPK) error
+	UseMessageRouter(router network.MessageRouter)
+	Peers(pk spectypes.ValidatorPK) ([]peer.ID, error)
+	SyncHighestDecided(identifier spectypes.MessageID) error
+	RegisterHandlers(logger *zap.Logger, handlers ...*p2pprotocol.SyncHandler)
+	LastDecided(logger *zap.Logger, mid spectypes.MessageID) ([]p2pprotocol.SyncResult, error)
+	SyncDecidedByRange(identifier spectypes.MessageID, from specqbft.Height, to specqbft.Height)
+	ReportValidation(logger *zap.Logger, message *spectypes.SSVMessage, res p2pprotocol.MsgValidationResult)
+	GetHistory(logger *zap.Logger, mid spectypes.MessageID, from specqbft.Height, to specqbft.Height, targets ...string) ([]p2pprotocol.SyncResult, specqbft.Height, error)
 }
 
 type Metrics interface {
@@ -189,7 +194,7 @@
 	metadataUpdateInterval time.Duration
 
 	operatorsIDs         *sync.Map
-	network              network.P2PNetwork
+	network              P2PNetwork
 	messageRouter        *messageRouter
 	messageWorker        *worker.Worker
 	historySyncBatchSize int
