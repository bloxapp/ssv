package validator

import (
	"context"
	"crypto/rsa"
	"encoding/hex"
	"encoding/json"
	"fmt"
	"sync"
	"time"

	"github.com/attestantio/go-eth2-client/spec/bellatrix"
	"github.com/attestantio/go-eth2-client/spec/phase0"
	specqbft "github.com/bloxapp/ssv-spec/qbft"
	specssv "github.com/bloxapp/ssv-spec/ssv"
	spectypes "github.com/bloxapp/ssv-spec/types"
	"github.com/ethereum/go-ethereum/common"
	"github.com/jellydator/ttlcache/v3"
	"github.com/pkg/errors"
	"go.uber.org/zap"

	"github.com/bloxapp/ssv/ibft/storage"
	"github.com/bloxapp/ssv/logging"
	"github.com/bloxapp/ssv/logging/fields"
	"github.com/bloxapp/ssv/message/validation"
	"github.com/bloxapp/ssv/network"
	nodestorage "github.com/bloxapp/ssv/operator/storage"
	"github.com/bloxapp/ssv/operator/validatorsmap"
	beaconprotocol "github.com/bloxapp/ssv/protocol/v2/blockchain/beacon"
	"github.com/bloxapp/ssv/protocol/v2/message"
	p2pprotocol "github.com/bloxapp/ssv/protocol/v2/p2p"
	"github.com/bloxapp/ssv/protocol/v2/qbft"
	qbftcontroller "github.com/bloxapp/ssv/protocol/v2/qbft/controller"
	"github.com/bloxapp/ssv/protocol/v2/qbft/roundtimer"
	"github.com/bloxapp/ssv/protocol/v2/queue/worker"
	"github.com/bloxapp/ssv/protocol/v2/ssv/queue"
	"github.com/bloxapp/ssv/protocol/v2/ssv/runner"
	"github.com/bloxapp/ssv/protocol/v2/ssv/validator"
	"github.com/bloxapp/ssv/protocol/v2/sync/handlers"
	"github.com/bloxapp/ssv/protocol/v2/types"
	ssvtypes "github.com/bloxapp/ssv/protocol/v2/types"
	registrystorage "github.com/bloxapp/ssv/registry/storage"
	"github.com/bloxapp/ssv/storage/basedb"
)

//go:generate mockgen -package=mocks -destination=./mocks/controller.go -source=./controller.go

const (
	networkRouterConcurrency = 2048
)

// ShareEncryptionKeyProvider is a function that returns the operator private key
type ShareEncryptionKeyProvider = func() (*rsa.PrivateKey, bool, error)

type GetRecipientDataFunc func(r basedb.Reader, owner common.Address) (*registrystorage.RecipientData, bool, error)

// ShareEventHandlerFunc is a function that handles event in an extended mode
type ShareEventHandlerFunc func(share *ssvtypes.SSVShare)

// ControllerOptions for creating a validator controller
type ControllerOptions struct {
	Context                    context.Context
	DB                         basedb.Database
	SignatureCollectionTimeout time.Duration `yaml:"SignatureCollectionTimeout" env:"SIGNATURE_COLLECTION_TIMEOUT" env-default:"5s" env-description:"Timeout for signature collection after consensus"`
	MetadataUpdateInterval     time.Duration `yaml:"MetadataUpdateInterval" env:"METADATA_UPDATE_INTERVAL" env-default:"12m" env-description:"Interval for updating metadata"`
	HistorySyncBatchSize       int           `yaml:"HistorySyncBatchSize" env:"HISTORY_SYNC_BATCH_SIZE" env-default:"25" env-description:"Maximum number of messages to sync in a single batch"`
	MinPeers                   int           `yaml:"MinimumPeers" env:"MINIMUM_PEERS" env-default:"2" env-description:"The required minimum peers for sync"`
	BeaconNetwork              beaconprotocol.Network
	Network                    network.P2PNetwork
	Beacon                     beaconprotocol.BeaconNode
	ShareEncryptionKeyProvider ShareEncryptionKeyProvider
	FullNode                   bool `yaml:"FullNode" env:"FULLNODE" env-default:"false" env-description:"Save decided history rather than just highest messages"`
	Exporter                   bool `yaml:"Exporter" env:"EXPORTER" env-default:"false" env-description:""`
	BuilderProposals           bool `yaml:"BuilderProposals" env:"BUILDER_PROPOSALS" env-default:"false" env-description:"Use external builders to produce blocks"`
	KeyManager                 spectypes.KeyManager
	OperatorData               *registrystorage.OperatorData
	RegistryStorage            nodestorage.Storage
	NewDecidedHandler          qbftcontroller.NewDecidedHandler
	DutyRoles                  []spectypes.BeaconRole
	StorageMap                 *storage.QBFTStores
	Metrics                    validator.Metrics
	MessageValidator           *validation.MessageValidator
	ValidatorsMap              *validatorsmap.ValidatorsMap
	SignatureCheck             bool

	// worker flags
	WorkersCount    int `yaml:"MsgWorkersCount" env:"MSG_WORKERS_COUNT" env-default:"256" env-description:"Number of goroutines to use for message workers"`
	QueueBufferSize int `yaml:"MsgWorkerBufferSize" env:"MSG_WORKER_BUFFER_SIZE" env-default:"1024" env-description:"Buffer size for message workers"`
	GasLimit        uint64
}

// Controller represent the validators controller,
// it takes care of bootstrapping, updating and managing existing validators and their shares
type Controller interface {
	StartValidators()
	ActiveValidatorIndices(epoch phase0.Epoch) []phase0.ValidatorIndex
	GetValidator(pubKey string) (*validator.Validator, bool)
	ExecuteDuty(logger *zap.Logger, duty *spectypes.Duty)
	UpdateValidatorMetaDataLoop()
	StartNetworkHandlers()
	GetOperatorShares() []*ssvtypes.SSVShare
	// GetValidatorStats returns stats of validators, including the following:
	//  - the amount of validators in the network
	//  - the amount of active validators (i.e. not slashed or existed)
	//  - the amount of validators assigned to this operator
	GetValidatorStats() (uint64, uint64, uint64, error)
	GetOperatorData() *registrystorage.OperatorData
	SetOperatorData(data *registrystorage.OperatorData)
	IndicesChangeChan() chan struct{}

	StartValidator(share *ssvtypes.SSVShare) error
	StopValidator(pubKey spectypes.ValidatorPK) error
	LiquidateCluster(owner common.Address, operatorIDs []uint64, toLiquidate []*ssvtypes.SSVShare) error
	ReactivateCluster(owner common.Address, operatorIDs []uint64, toReactivate []*ssvtypes.SSVShare) error
	UpdateFeeRecipient(owner, recipient common.Address) error
}

type nonCommitteeValidator struct {
	*validator.NonCommitteeValidator
	sync.Mutex
}

// controller implements Controller
type controller struct {
	context context.Context

	logger  *zap.Logger
	metrics validator.Metrics

	sharesStorage     registrystorage.Shares
	operatorsStorage  registrystorage.Operators
	recipientsStorage registrystorage.Recipients
	ibftStorageMap    *storage.QBFTStores

	beacon     beaconprotocol.BeaconNode
	keyManager spectypes.KeyManager

	shareEncryptionKeyProvider ShareEncryptionKeyProvider
	operatorData               *registrystorage.OperatorData
	operatorDataMutex          sync.RWMutex

	validatorsMap    *validatorsmap.ValidatorsMap
	validatorOptions validator.Options

	metadataUpdateInterval time.Duration

	operatorsIDs         *sync.Map
	network              network.P2PNetwork
	messageRouter        *messageRouter
	messageWorker        *worker.Worker
	historySyncBatchSize int
	messageValidator     *validation.MessageValidator

	// nonCommittees is a cache of initialized nonCommitteeValidator instances
	nonCommitteeValidators *ttlcache.Cache[spectypes.MessageID, *nonCommitteeValidator]
	nonCommitteeMutex      sync.Mutex

	recentlyStartedValidators uint64
	metadataLastUpdated       map[string]time.Time
	indicesChange             chan struct{}
}

// NewController creates a new validator controller instance
func NewController(logger *zap.Logger, options ControllerOptions) Controller {
	logger.Debug("setting validator controller")

	// lookup in a map that holds all relevant operators
	operatorsIDs := &sync.Map{}

	workerCfg := &worker.Config{
		Ctx:          options.Context,
		WorkersCount: options.WorkersCount,
		Buffer:       options.QueueBufferSize,
	}

	validatorOptions := validator.Options{ //TODO add vars
		Network:       options.Network,
		Beacon:        options.Beacon,
		BeaconNetwork: options.BeaconNetwork.GetNetwork(),
		Storage:       options.StorageMap,
		//Share:   nil,  // set per validator
		Signer: options.KeyManager,
		//Mode: validator.ModeRW // set per validator
		DutyRunners:       nil, // set per validator
		NewDecidedHandler: options.NewDecidedHandler,
		FullNode:          options.FullNode,
		Exporter:          options.Exporter,
		BuilderProposals:  options.BuilderProposals,
		GasLimit:          options.GasLimit,
		MessageValidator:  options.MessageValidator,
		Metrics:           options.Metrics,
		SignatureCheck:    options.SignatureCheck,
	}

	// If full node, increase queue size to make enough room
	// for history sync batches to be pushed whole.
	if options.FullNode {
		size := options.HistorySyncBatchSize * 2
		if size > validator.DefaultQueueSize {
			validatorOptions.QueueSize = size
		}
	}

	ctrl := controller{
		logger:                     logger.Named(logging.NameController),
		metrics:                    options.Metrics,
		sharesStorage:              options.RegistryStorage.Shares(),
		operatorsStorage:           options.RegistryStorage,
		recipientsStorage:          options.RegistryStorage,
		ibftStorageMap:             options.StorageMap,
		context:                    options.Context,
		beacon:                     options.Beacon,
		shareEncryptionKeyProvider: options.ShareEncryptionKeyProvider,
		operatorData:               options.OperatorData,
		keyManager:                 options.KeyManager,
		network:                    options.Network,

		validatorsMap:    options.ValidatorsMap,
		validatorOptions: validatorOptions,

		metadataUpdateInterval: options.MetadataUpdateInterval,

		operatorsIDs: operatorsIDs,

		messageRouter:        newMessageRouter(logger),
		messageWorker:        worker.NewWorker(logger, workerCfg),
		historySyncBatchSize: options.HistorySyncBatchSize,

		nonCommitteeValidators: ttlcache.New(
			ttlcache.WithTTL[spectypes.MessageID, *nonCommitteeValidator](time.Minute * 13),
		),
		metadataLastUpdated: make(map[string]time.Time),
		indicesChange:       make(chan struct{}),

		messageValidator: options.MessageValidator,
	}

	// Start automatic expired item deletion in nonCommitteeValidators.
	go ctrl.nonCommitteeValidators.Start()

	return &ctrl
}

// setupNetworkHandlers registers all the required handlers for sync protocols
func (c *controller) setupNetworkHandlers() error {
	syncHandlers := []*p2pprotocol.SyncHandler{
		p2pprotocol.WithHandler(
			p2pprotocol.LastDecidedProtocol,
			handlers.LastDecidedHandler(c.logger, c.ibftStorageMap, c.network),
		),
	}
	if c.validatorOptions.FullNode {
		syncHandlers = append(
			syncHandlers,
			p2pprotocol.WithHandler(
				p2pprotocol.DecidedHistoryProtocol,
				// TODO: extract maxBatch to config
				handlers.HistoryHandler(c.logger, c.ibftStorageMap, c.network, c.historySyncBatchSize),
			),
		)
	}
	c.logger.Debug("setting up network handlers",
		zap.Int("count", len(syncHandlers)),
		zap.Bool("full_node", c.validatorOptions.FullNode),
		zap.Bool("exporter", c.validatorOptions.Exporter),
		zap.Int("queue_size", c.validatorOptions.QueueSize))
	c.network.RegisterHandlers(c.logger, syncHandlers...)
	return nil
}

func (c *controller) GetOperatorShares() []*ssvtypes.SSVShare {
	return c.sharesStorage.List(nil, registrystorage.ByOperatorID(c.GetOperatorData().ID), registrystorage.ByActiveValidator())
}

func (c *controller) GetOperatorData() *registrystorage.OperatorData {
	c.operatorDataMutex.RLock()
	defer c.operatorDataMutex.RUnlock()
	return c.operatorData
}

func (c *controller) SetOperatorData(data *registrystorage.OperatorData) {
	c.operatorDataMutex.Lock()
	defer c.operatorDataMutex.Unlock()
	c.operatorData = data
}

func (c *controller) IndicesChangeChan() chan struct{} {
	return c.indicesChange
}

func (c *controller) GetValidatorStats() (uint64, uint64, uint64, error) {
	allShares := c.sharesStorage.List(nil)
	operatorShares := uint64(0)
	active := uint64(0)
	for _, s := range allShares {
		if ok := s.BelongsToOperator(c.GetOperatorData().ID); ok {
			operatorShares++
		}
		if s.HasBeaconMetadata() && s.BeaconMetadata.IsAttesting() {
			active++
		}
	}
	return uint64(len(allShares)), active, operatorShares, nil
}

func (c *controller) handleRouterMessages() {
	ctx, cancel := context.WithCancel(c.context)
	defer cancel()
	ch := c.messageRouter.GetMessageChan()

	for {
		select {
		case <-ctx.Done():
			c.logger.Debug("router message handler stopped")
			return
		case msg := <-ch:
			// TODO temp solution to prevent getting event msgs from network. need to to add validation in p2p
			if msg.MsgType == message.SSVEventMsgType {
				continue
			}

			pk := msg.GetID().GetPubKey()
			hexPK := hex.EncodeToString(pk)
			if v, ok := c.validatorsMap.GetValidator(hexPK); ok {
				v.HandleMessage(c.logger, msg)
			} else {
				if msg.MsgType != spectypes.SSVConsensusMsgType {
					continue // not supporting other types
				}
				if !c.messageWorker.TryEnqueue(msg) { // start to save non committee decided messages only post fork
					c.logger.Warn("Failed to enqueue post consensus message: buffer is full")
				}
			}
		}
	}
}

var nonCommitteeValidatorTTLs = map[spectypes.BeaconRole]phase0.Slot{
	spectypes.BNRoleAttester:                  64,
	spectypes.BNRoleProposer:                  4,
	spectypes.BNRoleAggregator:                4,
	spectypes.BNRoleSyncCommittee:             4,
	spectypes.BNRoleSyncCommitteeContribution: 4,
}

func (c *controller) handleWorkerMessages(msg *queue.DecodedSSVMessage) error {
	// Get or create a nonCommitteeValidator for this MessageID, and lock it to prevent
	// other handlers from processing
	var ncv *nonCommitteeValidator
	err := func() error {
		c.nonCommitteeMutex.Lock()
		defer c.nonCommitteeMutex.Unlock()

		item := c.nonCommitteeValidators.Get(msg.GetID())
		if item != nil {
			ncv = item.Value()
		} else {
			// Create a new nonCommitteeValidator and cache it.
			share := c.sharesStorage.Get(nil, msg.GetID().GetPubKey())
			if share == nil {
				return errors.Errorf("could not find validator [%s]", hex.EncodeToString(msg.GetID().GetPubKey()))
			}

			opts := c.validatorOptions
			opts.SSVShare = share
			ncv = &nonCommitteeValidator{
				NonCommitteeValidator: validator.NewNonCommitteeValidator(c.logger, msg.GetID(), opts),
			}

			ttlSlots := nonCommitteeValidatorTTLs[msg.MsgID.GetRoleType()]
			c.nonCommitteeValidators.Set(
				msg.GetID(),
				ncv,
				time.Duration(ttlSlots)*c.beacon.GetBeaconNetwork().SlotDurationSec(),
			)
		}

		ncv.Lock()
		return nil
	}()
	if err != nil {
		return err
	}

	// Process the message.
	defer ncv.Unlock()
	ncv.ProcessMessage(c.logger, msg)

	return nil
}

// StartValidators loads all persisted shares and setup the corresponding validators
func (c *controller) StartValidators() {
	if c.validatorOptions.Exporter {
		c.setupNonCommitteeValidators()
		return
	}

	shares := c.sharesStorage.List(nil, registrystorage.ByOperatorID(c.GetOperatorData().ID), registrystorage.ByNotLiquidated())
	if len(shares) == 0 {
		c.logger.Info("could not find validators")
		return
	}
	c.setupValidators(shares)
}

// setupValidators setup and starts validators from the given shares.
// shares w/o validator's metadata won't start, but the metadata will be fetched and the validator will start afterwards
func (c *controller) setupValidators(shares []*ssvtypes.SSVShare) {
	c.logger.Info("starting validators setup...", zap.Int("shares count", len(shares)))
	var started int
	var errs []error
	var fetchMetadata [][]byte
	for _, validatorShare := range shares {
		isStarted, err := c.onShareStart(validatorShare)
		if err != nil {
			c.logger.Warn("could not start validator", fields.PubKey(validatorShare.ValidatorPubKey), zap.Error(err))
			errs = append(errs, err)
		}
		if !isStarted && err == nil {
			// Fetch metadata, if needed.
			fetchMetadata = append(fetchMetadata, validatorShare.ValidatorPubKey)
		}
		if isStarted {
			started++
		}
	}
	c.logger.Info("setup validators done", zap.Int("map size", c.validatorsMap.Size()),
		zap.Int("failures", len(errs)), zap.Int("missing_metadata", len(fetchMetadata)),
		zap.Int("shares", len(shares)), zap.Int("started", started))

	// Try to fetch metadata once for validators that don't have it.
	if len(fetchMetadata) > 0 {
		start := time.Now()
		err := beaconprotocol.UpdateValidatorsMetadata(c.logger, fetchMetadata, c, c.beacon, c.onMetadataUpdated)
		if err != nil {
			c.logger.Error("failed to update validators metadata after setup",
				zap.Int("shares", len(fetchMetadata)),
				fields.Took(time.Since(start)),
				zap.Error(err))
		} else {
			c.logger.Debug("updated validators metadata after setup",
				zap.Int("shares", len(fetchMetadata)),
				fields.Took(time.Since(start)))
		}
	}
}

// setupNonCommitteeValidators trigger SyncHighestDecided for each validator
// to start consensus flow which would save the highest decided instance
// and sync any gaps (in protocol/v2/qbft/controller/decided.go).
func (c *controller) setupNonCommitteeValidators() {
	// Subscribe to all subnets.
	err := c.network.SubscribeAll(c.logger)
	if err != nil {
		c.logger.Error("failed to subscribe to all subnets", zap.Error(err))
		return
	}

	nonCommitteeShares := c.sharesStorage.List(nil, registrystorage.ByNotLiquidated())
	if len(nonCommitteeShares) == 0 {
		c.logger.Info("could not find non-committee validators")
		return
	}

	pubKeys := make([][]byte, 0, len(nonCommitteeShares))
	for _, validatorShare := range nonCommitteeShares {
		pubKeys = append(pubKeys, validatorShare.ValidatorPubKey)

		opts := c.validatorOptions
		opts.SSVShare = validatorShare
		allRoles := []spectypes.BeaconRole{
			spectypes.BNRoleAttester,
			spectypes.BNRoleAggregator,
			spectypes.BNRoleProposer,
			spectypes.BNRoleSyncCommittee,
			spectypes.BNRoleSyncCommitteeContribution,
		}
		for _, role := range allRoles {
			messageID := spectypes.NewMsgID(ssvtypes.GetDefaultDomain(), validatorShare.ValidatorPubKey, role)
			err := c.network.SyncHighestDecided(messageID)
			if err != nil {
				c.logger.Error("failed to sync highest decided", zap.Error(err))
			}
		}
	}

	if len(pubKeys) > 0 {
		c.logger.Debug("updating metadata for non-committee validators", zap.Int("count", len(pubKeys)))
		if err := beaconprotocol.UpdateValidatorsMetadata(c.logger, pubKeys, c, c.beacon, c.onMetadataUpdated); err != nil {
			c.logger.Warn("could not update all validators", zap.Error(err))
		}
	}
}

// StartNetworkHandlers init msg worker that handles network messages
func (c *controller) StartNetworkHandlers() {
	// first, set stream handlers
	if err := c.setupNetworkHandlers(); err != nil {
		c.logger.Panic("could not register stream handlers", zap.Error(err))
	}
	c.network.UseMessageRouter(c.messageRouter)
	for i := 0; i < networkRouterConcurrency; i++ {
		go c.handleRouterMessages()
	}
	c.messageWorker.UseHandler(c.handleWorkerMessages)
}

// UpdateValidatorMetadata updates a given validator with metadata (implements ValidatorMetadataStorage)
func (c *controller) UpdateValidatorMetadata(pk string, metadata *beaconprotocol.ValidatorMetadata) error {
	c.metadataLastUpdated[pk] = time.Now()

	if metadata == nil {
		return errors.New("could not update empty metadata")
	}

	// Save metadata to share storage.
	err := c.sharesStorage.UpdateValidatorMetadata(pk, metadata)
	if err != nil {
		return errors.Wrap(err, "could not update validator metadata")
	}

	// If this validator is not ours, don't start it.
	pkBytes, err := hex.DecodeString(pk)
	if err != nil {
		return errors.Wrap(err, "could not decode public key")
	}

	share := c.sharesStorage.Get(nil, pkBytes)
	if share == nil {
		return errors.New("share was not found")
	}
	if !share.BelongsToOperator(c.GetOperatorData().ID) {
		return nil
	}

	// Start validator (if not already started).
	if v, found := c.validatorsMap.GetValidator(pk); found {
		v.Share.BeaconMetadata = metadata
		_, err := c.startValidator(v)
		if err != nil {
			c.logger.Warn("could not start validator", zap.Error(err))
		}
	} else {
		c.logger.Info("starting new validator", zap.String("pubKey", pk))

		started, err := c.onShareStart(share)
		if err != nil {
			return errors.Wrap(err, "could not start validator")
		}
		if started {
			c.logger.Debug("started share after metadata update", zap.Bool("started", started))
		}
	}
	return nil
}

// GetValidator returns a validator instance from ValidatorsMap
func (c *controller) GetValidator(pubKey string) (*validator.Validator, bool) {
	return c.validatorsMap.GetValidator(pubKey)
}

func (c *controller) ExecuteDuty(logger *zap.Logger, duty *spectypes.Duty) {
	// because we're using the same duty for more than 1 duty (e.g. attest + aggregator) there is an error in bls.Deserialize func for cgo pointer to pointer.
	// so we need to copy the pubkey val to avoid pointer
	var pk phase0.BLSPubKey
	copy(pk[:], duty.PubKey[:])

	if v, ok := c.GetValidator(hex.EncodeToString(pk[:])); ok {
		ssvMsg, err := CreateDutyExecuteMsg(duty, pk, types.GetDefaultDomain())
		if err != nil {
			logger.Error("could not create duty execute msg", zap.Error(err))
			return
		}
		dec, err := queue.DecodeSSVMessage(ssvMsg)
		if err != nil {
			logger.Error("could not decode duty execute msg", zap.Error(err))
			return
		}
		if pushed := v.Queues[duty.Type].Q.TryPush(dec); !pushed {
			logger.Warn("dropping ExecuteDuty message because the queue is full")
		}
		// logger.Debug("📬 queue: pushed message", fields.MessageID(dec.MsgID), fields.MessageType(dec.MsgType))
	} else {
		logger.Warn("could not find validator")
	}
}

// CreateDutyExecuteMsg returns ssvMsg with event type of duty execute
func CreateDutyExecuteMsg(duty *spectypes.Duty, pubKey phase0.BLSPubKey, domain spectypes.DomainType) (*spectypes.SSVMessage, error) {
	executeDutyData := types.ExecuteDutyData{Duty: duty}
	edd, err := json.Marshal(executeDutyData)
	if err != nil {
		return nil, errors.Wrap(err, "failed to marshal execute duty data")
	}
	msg := types.EventMsg{
		Type: types.ExecuteDuty,
		Data: edd,
	}
	data, err := msg.Encode()
	if err != nil {
		return nil, errors.Wrap(err, "failed to encode event msg")
	}
	return &spectypes.SSVMessage{
		MsgType: message.SSVEventMsgType,
		MsgID:   spectypes.NewMsgID(domain, pubKey[:], duty.Type),
		Data:    data,
	}, nil
}

// ActiveValidatorIndices fetches indices of validators who are either attesting or queued and
// whose activation epoch is not greater than the passed epoch. It logs a warning if an error occurs.
func (c *controller) ActiveValidatorIndices(epoch phase0.Epoch) []phase0.ValidatorIndex {
	return c.validatorsMap.ActiveValidatorIndices(epoch)
}

// onMetadataUpdated is called when validator's metadata was updated
func (c *controller) onMetadataUpdated(pk string, meta *beaconprotocol.ValidatorMetadata) {
	if meta == nil {
		return
	}
	logger := c.logger.With(zap.String("pk", pk))

	if v, exist := c.GetValidator(pk); exist {
		// update share object owned by the validator
		// TODO: check if this updates running validators
		if !v.Share.BeaconMetadata.Equals(meta) {
			v.Share.BeaconMetadata.Status = meta.Status
			v.Share.BeaconMetadata.Balance = meta.Balance
			v.Share.BeaconMetadata.ActivationEpoch = meta.ActivationEpoch
			logger.Debug("metadata was updated")
		}
		_, err := c.startValidator(v)
		if err != nil {
			logger.Warn("could not start validator after metadata update",
				zap.String("pk", pk), zap.Error(err), zap.Any("metadata", meta))
		}
		return
	}
}

<<<<<<< HEAD
// onShareRemove is called when a validator was removed
// TODO: think how we can make this function atomic (i.e. failing wouldn't stop the removal of the share)
func (c *controller) onShareRemove(pk string, removeSecret bool) error {
	// remove from ValidatorsMap
	v := c.validatorsMap.RemoveValidator(pk)
=======
// onShareStop is called when a validator was removed or liquidated
func (c *controller) onShareStop(pubKey spectypes.ValidatorPK) {
	// remove from validatorsMap
	v := c.validatorsMap.RemoveValidator(hex.EncodeToString(pubKey))
>>>>>>> caf38293

	// stop instance
	if v != nil {
		v.Stop()
	}
}

func (c *controller) onShareStart(share *ssvtypes.SSVShare) (bool, error) {
	if !share.HasBeaconMetadata() { // fetching index and status in case not exist
		c.logger.Warn("skipping validator until it becomes active", fields.PubKey(share.ValidatorPubKey))
		return false, nil
	}

	if err := c.setShareFeeRecipient(share, c.recipientsStorage.GetRecipientData); err != nil {
		return false, fmt.Errorf("could not set share fee recipient: %w", err)
	}

	// Start a committee validator.
	v, found := c.validatorsMap.GetValidator(hex.EncodeToString(share.ValidatorPubKey))
	if !found {
		if !share.HasBeaconMetadata() {
			return false, fmt.Errorf("beacon metadata is missing")
		}

		// Share context with both the validator and the runners,
		// so that when the validator is stopped, the runners are stopped as well.
		ctx, cancel := context.WithCancel(c.context)

		opts := c.validatorOptions
		opts.SSVShare = share
		opts.DutyRunners = SetupRunners(ctx, c.logger, opts)

		v = validator.NewValidator(ctx, cancel, opts)
		c.validatorsMap.CreateValidator(hex.EncodeToString(share.ValidatorPubKey), v)

		c.printShare(share, "setup validator done")

	} else {
		c.printShare(v.Share, "get validator")
	}

	return c.startValidator(v)
}

func (c *controller) printShare(s *ssvtypes.SSVShare, msg string) {
	committee := make([]string, len(s.Committee))
	for i, c := range s.Committee {
		committee[i] = fmt.Sprintf(`[OperatorID=%d, PubKey=%x]`, c.OperatorID, c.PubKey)
	}
	c.logger.Debug(msg,
		fields.PubKey(s.ValidatorPubKey),
		zap.Uint64("node_id", s.OperatorID),
		zap.Strings("committee", committee),
		fields.FeeRecipient(s.FeeRecipientAddress[:]),
	)
}

func (c *controller) setShareFeeRecipient(share *ssvtypes.SSVShare, getRecipientData GetRecipientDataFunc) error {
	data, found, err := getRecipientData(nil, share.OwnerAddress)
	if err != nil {
		return errors.Wrap(err, "could not get recipient data")
	}

	var feeRecipient bellatrix.ExecutionAddress
	if !found {
		c.logger.Debug("setting fee recipient to owner address",
			fields.Validator(share.ValidatorPubKey), fields.FeeRecipient(share.OwnerAddress.Bytes()))
		copy(feeRecipient[:], share.OwnerAddress.Bytes())
	} else {
		c.logger.Debug("setting fee recipient to storage data",
			fields.Validator(share.ValidatorPubKey), fields.FeeRecipient(data.FeeRecipient[:]))
		feeRecipient = data.FeeRecipient
	}
	share.SetFeeRecipient(feeRecipient)

	return nil
}

// startValidator will start the given validator if applicable
func (c *controller) startValidator(v *validator.Validator) (bool, error) {
	c.reportValidatorStatus(v.Share.ValidatorPubKey, v.Share.BeaconMetadata)
	if v.Share.BeaconMetadata.Index == 0 {
		return false, errors.New("could not start validator: index not found")
	}
	started, err := v.Start(c.logger)
	if err != nil {
		c.metrics.ValidatorError(v.Share.ValidatorPubKey)
		return false, errors.Wrap(err, "could not start validator")
	}
	if started {
		c.recentlyStartedValidators++
	}
	return true, nil
}

// UpdateValidatorMetaDataLoop updates metadata of validators in an interval
func (c *controller) UpdateValidatorMetaDataLoop() {
	var interval = c.beacon.GetBeaconNetwork().SlotDurationSec() * 2

	// Prepare share filters.
	filters := []registrystorage.SharesFilter{}

	// Filter for validators who are not liquidated.
	filters = append(filters, registrystorage.ByNotLiquidated())

	// Filter for validators which haven't been updated recently.
	filters = append(filters, func(s *ssvtypes.SSVShare) bool {
		last, ok := c.metadataLastUpdated[string(s.ValidatorPubKey)]
		return !ok || time.Since(last) > c.metadataUpdateInterval
	})

	for {
		time.Sleep(interval)
		start := time.Now()

		// Get the shares to fetch metadata for.
		shares := c.sharesStorage.List(nil, filters...)
		var pks [][]byte
		for _, share := range shares {
			pks = append(pks, share.ValidatorPubKey)
			c.metadataLastUpdated[string(share.ValidatorPubKey)] = time.Now()
		}

		// TODO: continue if there is nothing to update.

		c.recentlyStartedValidators = 0
		if len(pks) > 0 {
			err := beaconprotocol.UpdateValidatorsMetadata(c.logger, pks, c, c.beacon, c.onMetadataUpdated)
			if err != nil {
				c.logger.Warn("failed to update validators metadata", zap.Error(err))
				continue
			}
		}
		c.logger.Debug("updated validators metadata",
			zap.Int("validators", len(shares)),
			zap.Uint64("started_validators", c.recentlyStartedValidators),
			fields.Took(time.Since(start)))

		// Notify DutyScheduler of new validators.
		if c.recentlyStartedValidators > 0 {
			select {
			case c.indicesChange <- struct{}{}:
			case <-time.After(interval):
				c.logger.Warn("timed out while notifying DutyScheduler of new validators")
			}
		}
	}
}

// SetupRunners initializes duty runners for the given validator
func SetupRunners(ctx context.Context, logger *zap.Logger, options validator.Options) runner.DutyRunners {
	if options.SSVShare == nil || options.SSVShare.BeaconMetadata == nil {
		logger.Error("missing validator metadata", zap.String("validator", hex.EncodeToString(options.SSVShare.ValidatorPubKey)))
		return runner.DutyRunners{} // TODO need to find better way to fix it
	}

	runnersType := []spectypes.BeaconRole{
		spectypes.BNRoleAttester,
		spectypes.BNRoleProposer,
		spectypes.BNRoleAggregator,
		spectypes.BNRoleSyncCommittee,
		spectypes.BNRoleSyncCommitteeContribution,
		spectypes.BNRoleValidatorRegistration,
	}

	domainType := ssvtypes.GetDefaultDomain()
	buildController := func(role spectypes.BeaconRole, valueCheckF specqbft.ProposedValueCheckF) *qbftcontroller.Controller {
		config := &qbft.Config{
			Signer:      options.Signer,
			SigningPK:   options.SSVShare.ValidatorPubKey, // TODO right val?
			Domain:      domainType,
			ValueCheckF: nil, // sets per role type
			ProposerF: func(state *specqbft.State, round specqbft.Round) spectypes.OperatorID {
				leader := specqbft.RoundRobinProposer(state, round)
				//logger.Debug("leader", zap.Int("operator_id", int(leader)))
				return leader
			},
			Storage:        options.Storage.Get(role),
			Network:        options.Network,
			Timer:          roundtimer.New(ctx, options.BeaconNetwork, role, nil),
			SignatureCheck: options.SignatureCheck,
		}
		config.ValueCheckF = valueCheckF

		identifier := spectypes.NewMsgID(ssvtypes.GetDefaultDomain(), options.SSVShare.Share.ValidatorPubKey, role)
		qbftCtrl := qbftcontroller.NewController(identifier[:], &options.SSVShare.Share, domainType, config, options.FullNode)
		qbftCtrl.NewDecidedHandler = options.NewDecidedHandler
		return qbftCtrl
	}

	runners := runner.DutyRunners{}
	for _, role := range runnersType {
		switch role {
		case spectypes.BNRoleAttester:
			valCheck := specssv.AttesterValueCheckF(options.Signer, options.BeaconNetwork.GetBeaconNetwork(), options.SSVShare.Share.ValidatorPubKey, options.SSVShare.BeaconMetadata.Index, options.SSVShare.SharePubKey)
			qbftCtrl := buildController(spectypes.BNRoleAttester, valCheck)
			runners[role] = runner.NewAttesterRunnner(options.BeaconNetwork.GetBeaconNetwork(), &options.SSVShare.Share, qbftCtrl, options.Beacon, options.Network, options.Signer, valCheck, 0)
		case spectypes.BNRoleProposer:
			proposedValueCheck := specssv.ProposerValueCheckF(options.Signer, options.BeaconNetwork.GetBeaconNetwork(), options.SSVShare.Share.ValidatorPubKey, options.SSVShare.BeaconMetadata.Index, options.SSVShare.SharePubKey, options.BuilderProposals)
			qbftCtrl := buildController(spectypes.BNRoleProposer, proposedValueCheck)
			runners[role] = runner.NewProposerRunner(options.BeaconNetwork.GetBeaconNetwork(), &options.SSVShare.Share, qbftCtrl, options.Beacon, options.Network, options.Signer, proposedValueCheck, 0)
			runners[role].(*runner.ProposerRunner).ProducesBlindedBlocks = options.BuilderProposals // apply blinded block flag
		case spectypes.BNRoleAggregator:
			aggregatorValueCheckF := specssv.AggregatorValueCheckF(options.Signer, options.BeaconNetwork.GetBeaconNetwork(), options.SSVShare.Share.ValidatorPubKey, options.SSVShare.BeaconMetadata.Index)
			qbftCtrl := buildController(spectypes.BNRoleAggregator, aggregatorValueCheckF)
			runners[role] = runner.NewAggregatorRunner(options.BeaconNetwork.GetBeaconNetwork(), &options.SSVShare.Share, qbftCtrl, options.Beacon, options.Network, options.Signer, aggregatorValueCheckF, 0)
		case spectypes.BNRoleSyncCommittee:
			syncCommitteeValueCheckF := specssv.SyncCommitteeValueCheckF(options.Signer, options.BeaconNetwork.GetBeaconNetwork(), options.SSVShare.ValidatorPubKey, options.SSVShare.BeaconMetadata.Index)
			qbftCtrl := buildController(spectypes.BNRoleSyncCommittee, syncCommitteeValueCheckF)
			runners[role] = runner.NewSyncCommitteeRunner(options.BeaconNetwork.GetBeaconNetwork(), &options.SSVShare.Share, qbftCtrl, options.Beacon, options.Network, options.Signer, syncCommitteeValueCheckF, 0)
		case spectypes.BNRoleSyncCommitteeContribution:
			syncCommitteeContributionValueCheckF := specssv.SyncCommitteeContributionValueCheckF(options.Signer, options.BeaconNetwork.GetBeaconNetwork(), options.SSVShare.Share.ValidatorPubKey, options.SSVShare.BeaconMetadata.Index)
			qbftCtrl := buildController(spectypes.BNRoleSyncCommitteeContribution, syncCommitteeContributionValueCheckF)
			runners[role] = runner.NewSyncCommitteeAggregatorRunner(options.BeaconNetwork.GetBeaconNetwork(), &options.SSVShare.Share, qbftCtrl, options.Beacon, options.Network, options.Signer, syncCommitteeContributionValueCheckF, 0)
		case spectypes.BNRoleValidatorRegistration:
			qbftCtrl := buildController(spectypes.BNRoleValidatorRegistration, nil)
			runners[role] = runner.NewValidatorRegistrationRunner(spectypes.PraterNetwork, &options.SSVShare.Share, qbftCtrl, options.Beacon, options.Network, options.Signer)
		}
	}
	return runners
}<|MERGE_RESOLUTION|>--- conflicted
+++ resolved
@@ -639,18 +639,10 @@
 	}
 }
 
-<<<<<<< HEAD
-// onShareRemove is called when a validator was removed
-// TODO: think how we can make this function atomic (i.e. failing wouldn't stop the removal of the share)
-func (c *controller) onShareRemove(pk string, removeSecret bool) error {
-	// remove from ValidatorsMap
-	v := c.validatorsMap.RemoveValidator(pk)
-=======
 // onShareStop is called when a validator was removed or liquidated
 func (c *controller) onShareStop(pubKey spectypes.ValidatorPK) {
-	// remove from validatorsMap
+	// remove from ValidatorsMap
 	v := c.validatorsMap.RemoveValidator(hex.EncodeToString(pubKey))
->>>>>>> caf38293
 
 	// stop instance
 	if v != nil {
