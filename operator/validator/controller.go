package validator

import (
	"context"
	"encoding/hex"
	"encoding/json"
	"fmt"
	"sync"
	"time"

	"golang.org/x/exp/maps"
	"golang.org/x/exp/slices"

	"github.com/attestantio/go-eth2-client/spec/bellatrix"
	"github.com/attestantio/go-eth2-client/spec/phase0"
	"github.com/ethereum/go-ethereum/common"
	"github.com/jellydator/ttlcache/v3"
	"github.com/libp2p/go-libp2p/core/peer"
	"github.com/pkg/errors"
	specqbft "github.com/ssvlabs/ssv-spec/qbft"
	specssv "github.com/ssvlabs/ssv-spec/ssv"
	spectypes "github.com/ssvlabs/ssv-spec/types"
	"go.uber.org/zap"

	protocolp2p "github.com/ssvlabs/ssv/protocol/v2/p2p"

	"github.com/ssvlabs/ssv/ibft/storage"
	"github.com/ssvlabs/ssv/logging"
	"github.com/ssvlabs/ssv/logging/fields"
	"github.com/ssvlabs/ssv/message/validation"
	"github.com/ssvlabs/ssv/network"
	operatordatastore "github.com/ssvlabs/ssv/operator/datastore"
	"github.com/ssvlabs/ssv/operator/duties"
	nodestorage "github.com/ssvlabs/ssv/operator/storage"
	"github.com/ssvlabs/ssv/operator/validators"
	beaconprotocol "github.com/ssvlabs/ssv/protocol/v2/blockchain/beacon"
	"github.com/ssvlabs/ssv/protocol/v2/message"
	p2pprotocol "github.com/ssvlabs/ssv/protocol/v2/p2p"
	"github.com/ssvlabs/ssv/protocol/v2/qbft"
	qbftcontroller "github.com/ssvlabs/ssv/protocol/v2/qbft/controller"
	"github.com/ssvlabs/ssv/protocol/v2/qbft/roundtimer"
	"github.com/ssvlabs/ssv/protocol/v2/queue/worker"
	"github.com/ssvlabs/ssv/protocol/v2/ssv/queue"
	"github.com/ssvlabs/ssv/protocol/v2/ssv/runner"
	"github.com/ssvlabs/ssv/protocol/v2/ssv/validator"
	"github.com/ssvlabs/ssv/protocol/v2/types"
	ssvtypes "github.com/ssvlabs/ssv/protocol/v2/types"
	registrystorage "github.com/ssvlabs/ssv/registry/storage"
	"github.com/ssvlabs/ssv/storage/basedb"
)

//go:generate mockgen -package=mocks -destination=./mocks/controller.go -source=./controller.go

const (
	networkRouterConcurrency = 2048
)

type GetRecipientDataFunc func(r basedb.Reader, owner common.Address) (*registrystorage.RecipientData, bool, error)

// ShareEventHandlerFunc is a function that handles event in an extended mode
type ShareEventHandlerFunc func(share *ssvtypes.SSVShare)

// ControllerOptions for creating a validator controller
type ControllerOptions struct {
	Context                    context.Context
	DB                         basedb.Database
	SignatureCollectionTimeout time.Duration `yaml:"SignatureCollectionTimeout" env:"SIGNATURE_COLLECTION_TIMEOUT" env-default:"5s" env-description:"Timeout for signature collection after consensus"`
	MetadataUpdateInterval     time.Duration `yaml:"MetadataUpdateInterval" env:"METADATA_UPDATE_INTERVAL" env-default:"12m" env-description:"Interval for updating metadata"`
	HistorySyncBatchSize       int           `yaml:"HistorySyncBatchSize" env:"HISTORY_SYNC_BATCH_SIZE" env-default:"25" env-description:"Maximum number of messages to sync in a single batch"`
	MinPeers                   int           `yaml:"MinimumPeers" env:"MINIMUM_PEERS" env-default:"2" env-description:"The required minimum peers for sync"`
	BeaconNetwork              beaconprotocol.Network
	Network                    P2PNetwork
	Beacon                     beaconprotocol.BeaconNode
	FullNode                   bool `yaml:"FullNode" env:"FULLNODE" env-default:"false" env-description:"Save decided history rather than just highest messages"`
	Exporter                   bool `yaml:"Exporter" env:"EXPORTER" env-default:"false" env-description:""`
	BeaconSigner               spectypes.BeaconSigner
	OperatorSigner             spectypes.OperatorSigner
	OperatorDataStore          operatordatastore.OperatorDataStore
	RegistryStorage            nodestorage.Storage
	RecipientsStorage          Recipients
	NewDecidedHandler          qbftcontroller.NewDecidedHandler
	DutyRoles                  []spectypes.BeaconRole
	StorageMap                 *storage.QBFTStores
	Metrics                    validator.Metrics
	MessageValidator           validation.MessageValidator
<<<<<<< HEAD
	ValidatorsMap              *validatorsmap.ValidatorsMap
	UseNewExporterAPI          bool `yaml:"UseNewExporterAPI" env:"USE_NEW_EXPORTER_API" env-description:"Use new exporter API which is simpler and has no workarounds"`
=======
	ValidatorsMap              *validators.ValidatorsMap
>>>>>>> 7e612f55

	// worker flags
	WorkersCount    int `yaml:"MsgWorkersCount" env:"MSG_WORKERS_COUNT" env-default:"256" env-description:"Number of goroutines to use for message workers"`
	QueueBufferSize int `yaml:"MsgWorkerBufferSize" env:"MSG_WORKER_BUFFER_SIZE" env-default:"65536" env-description:"Buffer size for message workers"`
	GasLimit        uint64
}

// Controller represent the validators controller,
// it takes care of bootstrapping, updating and managing existing validators and their shares
type Controller interface {
	StartValidators()
	CommitteeActiveIndices(epoch phase0.Epoch) []phase0.ValidatorIndex
	AllActiveIndices(epoch phase0.Epoch, afterInit bool) []phase0.ValidatorIndex
	GetValidator(pubKey spectypes.ValidatorPK) (*validator.Validator, bool)
	ExecuteDuty(logger *zap.Logger, duty *spectypes.BeaconDuty)
	ExecuteCommitteeDuty(logger *zap.Logger, committeeID spectypes.CommitteeID, duty *spectypes.CommitteeDuty)
	UpdateValidatorMetaDataLoop()
	StartNetworkHandlers()
	GetOperatorShares() []*ssvtypes.SSVShare
	// GetValidatorStats returns stats of validators, including the following:
	//  - the amount of validators in the network
	//  - the amount of active validators (i.e. not slashed or existed)
	//  - the amount of validators assigned to this operator
	GetValidatorStats() (uint64, uint64, uint64, error)
	IndicesChangeChan() chan struct{}
	ValidatorExitChan() <-chan duties.ExitDescriptor

	StartValidator(share *ssvtypes.SSVShare) error
	StopValidator(pubKey spectypes.ValidatorPK) error
	LiquidateCluster(owner common.Address, operatorIDs []uint64, toLiquidate []*ssvtypes.SSVShare) error
	ReactivateCluster(owner common.Address, operatorIDs []uint64, toReactivate []*ssvtypes.SSVShare) error
	UpdateFeeRecipient(owner, recipient common.Address) error
	ExitValidator(pubKey phase0.BLSPubKey, blockNumber uint64, validatorIndex phase0.ValidatorIndex) error
}

type nonCommitteeValidator struct {
	*validator.NonCommitteeValidator
	sync.Mutex
}

type Nonce uint16

type Recipients interface {
	GetRecipientData(r basedb.Reader, owner common.Address) (*registrystorage.RecipientData, bool, error)
}

type SharesStorage interface {
	Get(txn basedb.Reader, pubKey []byte) *types.SSVShare
	List(txn basedb.Reader, filters ...registrystorage.SharesFilter) []*types.SSVShare
	UpdateValidatorMetadata(pk spectypes.ValidatorPK, metadata *beaconprotocol.ValidatorMetadata) error
	UpdateValidatorsMetadata(map[spectypes.ValidatorPK]*beaconprotocol.ValidatorMetadata) error
}

type P2PNetwork interface {
	protocolp2p.Broadcaster
	UseMessageRouter(router network.MessageRouter)
	Peers(pk spectypes.ValidatorPK) ([]peer.ID, error)
	SubscribeRandoms(logger *zap.Logger, numSubnets int) error
	RegisterHandlers(logger *zap.Logger, handlers ...*p2pprotocol.SyncHandler)
}

// controller implements Controller
type controller struct {
	context context.Context

	logger  *zap.Logger
	metrics validator.Metrics

	sharesStorage     SharesStorage
	operatorsStorage  registrystorage.Operators
	recipientsStorage Recipients
	ibftStorageMap    *storage.QBFTStores

	beacon         beaconprotocol.BeaconNode
	beaconSigner   spectypes.BeaconSigner
	operatorSigner spectypes.OperatorSigner

	operatorDataStore operatordatastore.OperatorDataStore

	validatorOptions        validator.Options
	validatorsMap           *validators.ValidatorsMap
	validatorStartFunc      func(validator *validator.Validator) (bool, error)
	committeeValidatorSetup chan struct{}

	metadataUpdateInterval time.Duration

	operatorsIDs         *sync.Map
	network              P2PNetwork
	messageRouter        *messageRouter
	messageWorker        *worker.Worker
	historySyncBatchSize int
	messageValidator     validation.MessageValidator

	// nonCommittees is a cache of initialized nonCommitteeValidator instances
	nonCommitteeValidators *ttlcache.Cache[spectypes.MessageID, *nonCommitteeValidator]
	nonCommitteeMutex      sync.Mutex

	recentlyStartedValidators uint64
	recentlyStartedCommittees uint64
	metadataLastUpdated       map[spectypes.ValidatorPK]time.Time
	indicesChange             chan struct{}
	validatorExitCh           chan duties.ExitDescriptor
}

// NewController creates a new validator controller instance
func NewController(logger *zap.Logger, options ControllerOptions) Controller {
	logger.Debug("setting up validator controller")

	// lookup in a map that holds all relevant operators
	operatorsIDs := &sync.Map{}

	workerCfg := &worker.Config{
		Ctx:          options.Context,
		WorkersCount: options.WorkersCount,
		Buffer:       options.QueueBufferSize,
	}

	sigVerifier := validator.NewSignatureVerifier()

	validatorOptions := validator.Options{ //TODO add vars
		Network:       options.Network,
		Beacon:        options.Beacon,
		BeaconNetwork: options.BeaconNetwork.GetNetwork(),
		Storage:       options.StorageMap,
		//Share:   nil,  // set per validator
		Signer:            options.BeaconSigner,
		OperatorSigner:    options.OperatorSigner,
		SignatureVerifier: sigVerifier,
		//Mode: validator.ModeRW // set per validator
		DutyRunners:       nil, // set per validator
		NewDecidedHandler: options.NewDecidedHandler,
		FullNode:          options.FullNode,
		Exporter:          options.Exporter,
		GasLimit:          options.GasLimit,
		MessageValidator:  options.MessageValidator,
		Metrics:           options.Metrics,
	}

	// If full node, increase queue size to make enough room
	// for history sync batches to be pushed whole.
	if options.FullNode {
		size := options.HistorySyncBatchSize * 2
		if size > validator.DefaultQueueSize {
			validatorOptions.QueueSize = size
		}
	}

	metrics := validator.Metrics(validator.NopMetrics{})
	if options.Metrics != nil {
		metrics = options.Metrics
	}

	ctrl := controller{
		logger:            logger.Named(logging.NameController),
		metrics:           metrics,
		sharesStorage:     options.RegistryStorage.Shares(),
		operatorsStorage:  options.RegistryStorage,
		recipientsStorage: options.RegistryStorage,
		ibftStorageMap:    options.StorageMap,
		context:           options.Context,
		beacon:            options.Beacon,
		operatorDataStore: options.OperatorDataStore,
		beaconSigner:      options.BeaconSigner,
		operatorSigner:    options.OperatorSigner,
		network:           options.Network,

		validatorsMap:    options.ValidatorsMap,
		validatorOptions: validatorOptions,

		metadataUpdateInterval: options.MetadataUpdateInterval,

		operatorsIDs: operatorsIDs,

		messageRouter:        newMessageRouter(logger),
		messageWorker:        worker.NewWorker(logger, workerCfg),
		historySyncBatchSize: options.HistorySyncBatchSize,

		nonCommitteeValidators: ttlcache.New(
			ttlcache.WithTTL[spectypes.MessageID, *nonCommitteeValidator](time.Minute * 13),
		),
		metadataLastUpdated:     make(map[spectypes.ValidatorPK]time.Time),
		indicesChange:           make(chan struct{}),
		validatorExitCh:         make(chan duties.ExitDescriptor),
		committeeValidatorSetup: make(chan struct{}, 1),

		messageValidator: options.MessageValidator,
	}

	// Start automatic expired item deletion in nonCommitteeValidators.
	go ctrl.nonCommitteeValidators.Start()

	return &ctrl
}

// setupNetworkHandlers registers all the required handlers for sync protocols
func (c *controller) setupNetworkHandlers() error {
	syncHandlers := []*p2pprotocol.SyncHandler{}
	c.logger.Debug("setting up network handlers",
		zap.Int("count", len(syncHandlers)),
		zap.Bool("full_node", c.validatorOptions.FullNode),
		zap.Bool("exporter", c.validatorOptions.Exporter),
		zap.Int("queue_size", c.validatorOptions.QueueSize))
	c.network.RegisterHandlers(c.logger, syncHandlers...)
	return nil
}

func (c *controller) GetOperatorShares() []*ssvtypes.SSVShare {
	return c.sharesStorage.List(
		nil,
		registrystorage.ByOperatorID(c.operatorDataStore.GetOperatorID()),
		registrystorage.ByActiveValidator(),
	)
}

func (c *controller) IndicesChangeChan() chan struct{} {
	return c.indicesChange
}

func (c *controller) ValidatorExitChan() <-chan duties.ExitDescriptor {
	return c.validatorExitCh
}

func (c *controller) GetValidatorStats() (uint64, uint64, uint64, error) {
	allShares := c.sharesStorage.List(nil)
	operatorShares := uint64(0)
	active := uint64(0)
	for _, s := range allShares {
		if ok := s.BelongsToOperator(c.operatorDataStore.GetOperatorID()); ok {
			operatorShares++
		}
		if s.IsAttesting(c.beacon.GetBeaconNetwork().EstimatedCurrentEpoch()) {
			active++
		}
	}
	return uint64(len(allShares)), active, operatorShares, nil
}

func (c *controller) handleRouterMessages() {
	ctx, cancel := context.WithCancel(c.context)
	defer cancel()
	ch := c.messageRouter.GetMessageChan()

	for {
		select {
		case <-ctx.Done():
			c.logger.Debug("router message handler stopped")
			return
		case msg := <-ch:
			// TODO temp solution to prevent getting event msgs from network. need to to add validation in p2p
			if msg.MsgType == message.SSVEventMsgType {
				continue
			}

			// TODO: only try copying clusterid if validator failed
			dutyExecutorID := msg.GetID().GetDutyExecutorID()
			var cid spectypes.CommitteeID
			copy(cid[:], dutyExecutorID[16:])

			if v, ok := c.validatorsMap.GetValidator(spectypes.ValidatorPK(dutyExecutorID)); ok {
				v.HandleMessage(c.logger, msg)
			} else if vc, ok := c.validatorsMap.GetCommittee(cid); ok {
				vc.HandleMessage(c.logger, msg)
			} else if c.validatorOptions.Exporter {
				if msg.MsgType != spectypes.SSVPartialSignatureMsgType {
					continue // not supporting other types
				}
				if !c.messageWorker.TryEnqueue(msg) { // start to save non committee decided messages only post fork
					c.logger.Warn("Failed to enqueue post consensus message: buffer is full")
				}
			}
		}
	}
}

var nonCommitteeValidatorTTLs = map[spectypes.RunnerRole]phase0.Slot{
	spectypes.RoleCommittee:  64,
	spectypes.RoleProposer:   4,
	spectypes.RoleAggregator: 4,
	//spectypes.BNRoleSyncCommittee:             4,
	spectypes.RoleSyncCommitteeContribution: 4,
}

func (c *controller) handleWorkerMessages(msg *queue.DecodedSSVMessage) error {
	// Get or create a nonCommitteeValidator for this MessageID, and lock it to prevent
	// other handlers from processing
	var ncv *nonCommitteeValidator
	err := func() error {
		c.nonCommitteeMutex.Lock()
		defer c.nonCommitteeMutex.Unlock()

		item := c.nonCommitteeValidators.Get(msg.GetID())
		if item != nil {
			ncv = item.Value()
		} else {
			// Create a new nonCommitteeValidator and cache it.
			// #TODO fixme. GetDutyExecutorID can be not only publicKey, but also committeeID
			share := c.sharesStorage.Get(nil, msg.GetID().GetDutyExecutorID())
			if share == nil {
				return errors.Errorf("could not find validator [%s]", hex.EncodeToString(msg.GetID().GetDutyExecutorID()))
			}

			opts := c.validatorOptions
			opts.SSVShare = share
			operator, err := c.operatorFromShare(opts.SSVShare)
			if err != nil {
				return err
			}
			opts.Operator = operator

			ncv = &nonCommitteeValidator{
				NonCommitteeValidator: validator.NewNonCommitteeValidator(c.logger, msg.GetID(), opts),
			}

			ttlSlots := nonCommitteeValidatorTTLs[msg.MsgID.GetRoleType()]
			c.nonCommitteeValidators.Set(
				msg.GetID(),
				ncv,
				time.Duration(ttlSlots)*c.beacon.GetBeaconNetwork().SlotDurationSec(),
			)
		}

		ncv.Lock()
		return nil
	}()
	if err != nil {
		return err
	}

	// Process the message.
	defer ncv.Unlock()
	ncv.ProcessMessage(msg)

	return nil
}

// StartValidators loads all persisted shares and setup the corresponding validators
func (c *controller) StartValidators() {
	if c.validatorOptions.Exporter {
		// There are no committee validators to setup.
		close(c.committeeValidatorSetup)

		// Setup non-committee validators.
		c.setupNonCommitteeValidators()
		return
	}

	shares := c.sharesStorage.List(nil, registrystorage.ByNotLiquidated())
	if len(shares) == 0 {
		c.logger.Info("could not find validators")
		return
	}

	var ownShares []*ssvtypes.SSVShare
	var allPubKeys = make([][]byte, 0, len(shares))
	for _, share := range shares {
		if share.BelongsToOperator(c.operatorDataStore.GetOperatorID()) {
			ownShares = append(ownShares, share)
		}
		allPubKeys = append(allPubKeys, share.ValidatorPubKey[:])
	}

	// Setup committee validators.
	inited, committees := c.setupValidators(ownShares)
	if len(inited) == 0 {
		// If no validators were started and therefore we're not subscribed to any subnets,
		// then subscribe to a random subnet to participate in the network.
		if err := c.network.SubscribeRandoms(c.logger, 1); err != nil {
			c.logger.Error("failed to subscribe to random subnets", zap.Error(err))
		}
	}
	close(c.committeeValidatorSetup)

	// Start validators.
	c.startValidators(inited, committees)

	// Fetch metadata for all validators.
	start := time.Now()
	err := beaconprotocol.UpdateValidatorsMetadata(c.logger, allPubKeys, c, c.beacon, c.onMetadataUpdated)
	if err != nil {
		c.logger.Error("failed to update validators metadata after setup",
			zap.Int("shares", len(allPubKeys)),
			fields.Took(time.Since(start)),
			zap.Error(err))
	} else {
		c.logger.Debug("updated validators metadata after setup",
			zap.Int("shares", len(allPubKeys)),
			fields.Took(time.Since(start)))
	}
}

// setupValidators setup and starts validators from the given shares.
// shares w/o validator's metadata won't start, but the metadata will be fetched and the validator will start afterwards
func (c *controller) setupValidators(shares []*ssvtypes.SSVShare) ([]*validator.Validator, []*validator.Committee) {
	c.logger.Info("starting validators setup...", zap.Int("shares count", len(shares)))
	var errs []error
	var fetchMetadata [][]byte
	var validators []*validator.Validator
	var committees []*validator.Committee
	for _, validatorShare := range shares {
		var initialized bool
		v, vc, err := c.onShareInit(validatorShare)
		if err != nil {
			c.logger.Warn("could not start validator", fields.PubKey(validatorShare.ValidatorPubKey[:]), zap.Error(err))
			errs = append(errs, err)
		}
		if v != nil {
			initialized = true
		}
		if !initialized && err == nil {
			// Fetch metadata, if needed.
			fetchMetadata = append(fetchMetadata, validatorShare.ValidatorPubKey[:])
		}
		if initialized {
			validators = append(validators, v)
			committees = append(committees, vc)
		}
	}
	c.logger.Info("init validators done", zap.Int("validators_size", c.validatorsMap.SizeValidators()), zap.Int("committee_size", c.validatorsMap.SizeCommittees()),
		zap.Int("failures", len(errs)), zap.Int("missing_metadata", len(fetchMetadata)),
		zap.Int("shares", len(shares)), zap.Int("initialized", len(validators)))
	return validators, committees
}

func (c *controller) startValidators(validators []*validator.Validator, committees []*validator.Committee) int {
	var started int
	var errs []error
	for _, v := range validators {
		s, err := c.startValidator(v)
		if err != nil {
			c.logger.Error("could not start validator", zap.Error(err))
			errs = append(errs, err)
			continue
		}
		if s {
			started++
		}
	}

	for _, vc := range committees {
		s, err := c.startCommittee(vc)
		if err != nil {
			c.logger.Error("could not start committee", zap.Error(err))
			errs = append(errs, err)
			continue
		}
		if s {
			started++
		}
	}

	c.logger.Info("setup validators done", zap.Int("map size", c.validatorsMap.SizeValidators()),
		zap.Int("failures", len(errs)),
		zap.Int("shares", len(validators)), zap.Int("started", started))
	return started
}

// setupNonCommitteeValidators trigger SyncHighestDecided for each validator
// to start consensus flow which would save the highest decided instance
// and sync any gaps (in protocol/v2/qbft/controller/decided.go).
func (c *controller) setupNonCommitteeValidators() {
	nonCommitteeShares := c.sharesStorage.List(nil, registrystorage.ByNotLiquidated())
	if len(nonCommitteeShares) == 0 {
		c.logger.Info("could not find non-committee validators")
		return
	}

	pubKeys := make([][]byte, 0, len(nonCommitteeShares))
	for _, validatorShare := range nonCommitteeShares {
		pubKeys = append(pubKeys, validatorShare.ValidatorPubKey[:])
	}
	if len(pubKeys) > 0 {
		c.logger.Debug("updating metadata for non-committee validators", zap.Int("count", len(pubKeys)))
		if err := beaconprotocol.UpdateValidatorsMetadata(c.logger, pubKeys, c, c.beacon, c.onMetadataUpdated); err != nil {
			c.logger.Warn("could not update all validators", zap.Error(err))
		}
	}
}

// StartNetworkHandlers init msg worker that handles network messages
func (c *controller) StartNetworkHandlers() {
	// first, set stream handlers
	if err := c.setupNetworkHandlers(); err != nil {
		c.logger.Panic("could not register stream handlers", zap.Error(err))
	}
	c.network.UseMessageRouter(c.messageRouter)
	for i := 0; i < networkRouterConcurrency; i++ {
		go c.handleRouterMessages()
	}
	c.messageWorker.UseHandler(c.handleWorkerMessages)
}

// UpdateValidatorMetadata updates a given validator with metadata (implements ValidatorMetadataStorage)
func (c *controller) UpdateValidatorMetadata(pk spectypes.ValidatorPK, metadata *beaconprotocol.ValidatorMetadata) error {
	c.metadataLastUpdated[pk] = time.Now()

	if metadata == nil {
		return errors.New("could not update empty metadata")
	}
	// Save metadata to share storage.
	err := c.sharesStorage.UpdateValidatorMetadata(pk, metadata)
	if err != nil {
		return errors.Wrap(err, "could not update validator metadata")
	}

	// If this validator is not ours or is liquidated, don't start it.
	share := c.sharesStorage.Get(nil, pk[:])
	if share == nil {
		return errors.New("share was not found")
	}
	if !share.BelongsToOperator(c.operatorDataStore.GetOperatorID()) || share.Liquidated {
		return nil
	}

	// Start validator (if not already started).
	// TODO: why its in the map if not started?
	if v, found := c.validatorsMap.GetValidator(pk); found {
		v.Share.BeaconMetadata = metadata
		_, err := c.startValidator(v)
		if err != nil {
			c.logger.Warn("could not start validator", zap.Error(err))
		}
		vc, found := c.validatorsMap.GetCommittee(v.Share.CommitteeID())
		if found {
			vc.AddShare(&v.Share.Share)
			_, err := c.startCommittee(vc)
			if err != nil {
				c.logger.Warn("could not start committee", zap.Error(err))
			}
		}
	} else {
		c.logger.Info("starting new validator", fields.PubKey(pk[:]))

		started, err := c.onShareStart(share)
		if err != nil {
			return errors.Wrap(err, "could not start validator")
		}
		if started {
			c.logger.Debug("started share after metadata update", zap.Bool("started", started))
		}
	}
	return nil
}

// UpdateValidatorMetadata updates a given validator with metadata (implements ValidatorMetadataStorage)
func (c *controller) UpdateValidatorsMetadata(data map[spectypes.ValidatorPK]*beaconprotocol.ValidatorMetadata) error {
	// TODO: better log and err handling
	for pk, metadata := range data {
		c.metadataLastUpdated[pk] = time.Now()

		if metadata == nil {
			delete(data, pk)
		}
	}

	startdb := time.Now()
	// Save metadata to share storage.
	err := c.sharesStorage.UpdateValidatorsMetadata(data)
	if err != nil {
		return errors.Wrap(err, "could not update validator metadata")
	}
	c.logger.Debug("🆕 updated validators metadata in storage", zap.Duration("elapsed", time.Since(startdb)), zap.Int("count", len(data)))

	pks := maps.Keys(data)

	shares := c.sharesStorage.List(nil, registrystorage.ByNotLiquidated(), registrystorage.ByOperatorID(c.operatorDataStore.GetOperatorID()), func(share *ssvtypes.SSVShare) bool {
		return slices.Contains(pks, share.ValidatorPubKey)
	})

	for _, share := range shares {
		// Start validator (if not already started).
		// TODO: why its in the map if not started?
		if v, found := c.validatorsMap.GetValidator(share.ValidatorPubKey); found {
			v.Share.BeaconMetadata = share.BeaconMetadata
			_, err := c.startValidator(v)
			if err != nil {
				c.logger.Warn("could not start validator", zap.Error(err))
			}
			vc, found := c.validatorsMap.GetCommittee(v.Share.CommitteeID())
			if found {
				vc.AddShare(&v.Share.Share)
				_, err := c.startCommittee(vc)
				if err != nil {
					c.logger.Warn("could not start committee", zap.Error(err))
				}
			}
		} else {
			c.logger.Info("starting new validator", fields.PubKey(share.ValidatorPubKey[:]))

			started, err := c.onShareStart(share)
			if err != nil {
				c.logger.Warn("could not start newly active validator", zap.Error(err))
				continue
			}
			if started {
				c.logger.Debug("started share after metadata update", zap.Bool("started", started))
			}
		}
		return nil
	}

	return nil
}

// GetValidator returns a validator instance from ValidatorsMap
func (c *controller) GetValidator(pubKey spectypes.ValidatorPK) (*validator.Validator, bool) {
	return c.validatorsMap.GetValidator(pubKey)
}

func (c *controller) ExecuteDuty(logger *zap.Logger, duty *spectypes.BeaconDuty) {
	// because we're using the same duty for more than 1 duty (e.g. attest + aggregator) there is an error in bls.Deserialize func for cgo pointer to pointer.
	// so we need to copy the pubkey val to avoid pointer
	pk := make([]byte, 48)
	copy(pk, duty.PubKey[:])

	if v, ok := c.GetValidator(spectypes.ValidatorPK(pk)); ok {
		ssvMsg, err := CreateDutyExecuteMsg(duty, pk, types.GetDefaultDomain())
		if err != nil {
			logger.Error("could not create duty execute msg", zap.Error(err))
			return
		}
		dec, err := queue.DecodeSSVMessage(ssvMsg)
		if err != nil {
			logger.Error("could not decode duty execute msg", zap.Error(err))
			return
		}
		if pushed := v.Queues[duty.RunnerRole()].Q.TryPush(dec); !pushed {
			logger.Warn("dropping ExecuteDuty message because the queue is full")
		}
		// logger.Debug("📬 queue: pushed message", fields.MessageID(dec.MsgID), fields.MessageType(dec.MsgType))
	} else {
		logger.Warn("could not find validator")
	}
}

func (c *controller) ExecuteCommitteeDuty(logger *zap.Logger, committeeID spectypes.CommitteeID, duty *spectypes.CommitteeDuty) {
	logger = logger.With(fields.Slot(duty.Slot), fields.Role(duty.RunnerRole()))

	if cm, ok := c.validatorsMap.GetCommittee(committeeID); ok {
		ssvMsg, err := CreateCommitteeDutyExecuteMsg(duty, committeeID, types.GetDefaultDomain())
		if err != nil {
			logger.Error("could not create duty execute msg", zap.Error(err))
			return
		}
		dec, err := queue.DecodeSSVMessage(ssvMsg)
		if err != nil {
			logger.Error("could not decode duty execute msg", zap.Error(err))
			return
		}
		// TODO alan: no queue in cc, what should we do?
		if err := cm.OnExecuteDuty(logger, dec.Body.(*types.EventMsg)); err != nil {
			logger.Error("could not execute committee duty", zap.Error(err))
		}
		// logger.Debug("📬 queue: pushed message", fields.MessageID(dec.MsgID), fields.MessageType(dec.MsgType))
	} else {
		logger.Warn("could not find committee", fields.CommitteeID(committeeID))
	}
}

// CreateDutyExecuteMsg returns ssvMsg with event type of execute duty
func CreateDutyExecuteMsg(duty *spectypes.BeaconDuty, pubKey []byte, domain spectypes.DomainType) (*spectypes.SSVMessage, error) {
	executeDutyData := types.ExecuteDutyData{Duty: duty}
	data, err := json.Marshal(executeDutyData)
	if err != nil {
		return nil, fmt.Errorf("failed to marshal execute duty data: %w", err)
	}

	return dutyDataToSSVMsg(domain, pubKey, duty.RunnerRole(), data)
}

// CreateCommitteeDutyExecuteMsg returns ssvMsg with event type of execute committee duty
func CreateCommitteeDutyExecuteMsg(duty *spectypes.CommitteeDuty, committeeID spectypes.CommitteeID, domain spectypes.DomainType) (*spectypes.SSVMessage, error) {
	executeCommitteeDutyData := types.ExecuteCommitteeDutyData{Duty: duty}
	data, err := json.Marshal(executeCommitteeDutyData)
	if err != nil {
		return nil, fmt.Errorf("failed to marshal execute committee duty data: %w", err)
	}

	return dutyDataToSSVMsg(domain, committeeID[:], spectypes.RoleCommittee, data)
}

func dutyDataToSSVMsg(
	domain spectypes.DomainType,
	msgIdentifier []byte,
	runnerRole spectypes.RunnerRole,
	data []byte,
) (*spectypes.SSVMessage, error) {
	msg := types.EventMsg{
		Type: ssvtypes.ExecuteDuty,
		Data: data,
	}
	msgData, err := msg.Encode()
	if err != nil {
		return nil, fmt.Errorf("failed to encode event msg: %w", err)
	}

	return &spectypes.SSVMessage{
		MsgType: message.SSVEventMsgType,
		MsgID:   spectypes.NewMsgID(domain, msgIdentifier, runnerRole),
		Data:    msgData,
	}, nil
}

// CommitteeActiveIndices fetches indices of in-committee validators who are active at the given epoch.
func (c *controller) CommitteeActiveIndices(epoch phase0.Epoch) []phase0.ValidatorIndex {
	vals := c.validatorsMap.GetAllValidators()
	indices := make([]phase0.ValidatorIndex, 0, len(vals))
	for _, v := range vals {
		if v.Share.IsAttesting(epoch) {
			indices = append(indices, v.Share.BeaconMetadata.Index)
		}
	}
	return indices
}

func (c *controller) AllActiveIndices(epoch phase0.Epoch, afterInit bool) []phase0.ValidatorIndex {
	if afterInit {
		<-c.committeeValidatorSetup
	}
	shares := c.sharesStorage.List(nil, registrystorage.ByAttesting(epoch))
	indices := make([]phase0.ValidatorIndex, len(shares))
	for i, share := range shares {
		indices[i] = share.BeaconMetadata.Index
	}
	return indices
}

// TODO: this looks like its duplicated behaviour, check if necessary
// onMetadataUpdated is called when validator's metadata was updated
func (c *controller) onMetadataUpdated(pk spectypes.ValidatorPK, meta *beaconprotocol.ValidatorMetadata) {
	if meta == nil {
		return
	}
	logger := c.logger.With(fields.PubKey(pk[:]))

	if v, exist := c.GetValidator(pk); exist {
		// update share object owned by the validator
		// TODO: check if this updates running validators
		if !v.Share.BeaconMetadata.Equals(meta) {
			v.Share.BeaconMetadata.Status = meta.Status
			v.Share.BeaconMetadata.Balance = meta.Balance
			v.Share.BeaconMetadata.ActivationEpoch = meta.ActivationEpoch
			logger.Debug("metadata was updated")
		}
		_, err := c.startValidator(v)
		if err != nil {
			logger.Warn("could not start validator after metadata update",
				zap.Error(err), zap.Any("metadata", meta))
		}
		if vc, vcexist := c.validatorsMap.GetCommittee(v.Share.CommitteeID()); vcexist {
			vc.AddShare(&v.Share.Share)
			_, err := c.startCommittee(vc)
			if err != nil {
				logger.Warn("could not start committee after metadata update",
					zap.Error(err), zap.Any("metadata", meta))
			}
		}
		return
	}
}

// onShareStop is called when a validator was removed or liquidated
func (c *controller) onShareStop(pubKey spectypes.ValidatorPK) {
	// remove from ValidatorsMap
	v := c.validatorsMap.RemoveValidator(pubKey)

	// stop instance
	if v != nil {
		v.Stop()
		c.logger.Debug("validator was stopped", fields.PubKey(pubKey[:]))
	}

	vc, ok := c.validatorsMap.GetCommittee(v.Share.CommitteeID())
	if ok {
		vc.RemoveShare(v.Share.Share.ValidatorIndex)
		// TODO: (Alan) remove committee if last share and stop
	}
}

// todo wrapper to start both validator and committee
type starter interface {
	Start() error
}

func (c *controller) onShareInit(share *ssvtypes.SSVShare) (*validator.Validator, *validator.Committee, error) {
	if !share.HasBeaconMetadata() { // fetching index and status in case not exist
		c.logger.Warn("skipping validator until it becomes active", fields.PubKey(share.ValidatorPubKey[:]))
		return nil, nil, nil
	}

	if err := c.setShareFeeRecipient(share, c.recipientsStorage.GetRecipientData); err != nil {
		return nil, nil, fmt.Errorf("could not set share fee recipient: %w", err)
	}

	operator, err := c.operatorFromShare(share)
	if err != nil {
		return nil, nil, err
	}

	// Start a committee validator.
	v, found := c.validatorsMap.GetValidator(share.ValidatorPubKey)
	if !found {
		// Share context with both the validator and the runners,
		// so that when the validator is stopped, the runners are stopped as well.
		ctx, cancel := context.WithCancel(c.context)

		opts := c.validatorOptions
		opts.SSVShare = share
		opts.Operator = operator
		opts.DutyRunners = SetupRunners(ctx, c.logger, opts)

		v = validator.NewValidator(ctx, cancel, opts)
		c.validatorsMap.PutValidator(share.ValidatorPubKey, v)

		c.printShare(share, "setup validator done")

	}

	// Start a committee validator.
	vc, found := c.validatorsMap.GetCommittee(operator.ClusterID)
	if !found {
		// Share context with both the validator and the runners,
		// so that when the validator is stopped, the runners are stopped as well.
		ctx, _ := context.WithCancel(c.context)

		opts := c.validatorOptions
		opts.SSVShare = share
		opts.Operator = operator

		logger := c.logger.With([]zap.Field{
			zap.String("committee", fields.FormatCommittee(operator.Committee)),
			zap.String("committee_id", hex.EncodeToString(operator.ClusterID[:])),
		}...)

		committeRunnerFunc := SetupCommitteeRunners(ctx, logger, opts)

		vc = validator.NewCommittee(c.context, logger, c.beacon.GetBeaconNetwork(), operator, opts.SignatureVerifier, committeRunnerFunc)
		vc.AddShare(&share.Share)
		c.validatorsMap.PutCommittee(operator.ClusterID, vc)

		c.printShare(share, "setup committee done")

	} else {
		vc.AddShare(&share.Share)
		c.printShare(v.Share, "added share to committee")
	}

	return v, vc, nil
}

func (c *controller) operatorFromShare(share *ssvtypes.SSVShare) (*spectypes.Operator, error) {

	committeemembers := make([]*spectypes.CommitteeMember, len(share.Committee))

	for i, cm := range share.Committee {
		opdata, found, err := c.operatorsStorage.GetOperatorData(nil, cm.Signer)
		if err != nil {
			return nil, fmt.Errorf("could not get operator data: %w", err)
		}
		if !found {
			//TODO alan: support removed ops
			return nil, fmt.Errorf("operator not found")
		}
		committeemembers[i] = &spectypes.CommitteeMember{
			OperatorID:        cm.Signer,
			SSVOperatorPubKey: opdata.PublicKey,
		}
	}

	q, pc := types.ComputeQuorumAndPartialQuorum(len(share.Committee))

	return &spectypes.Operator{
		OperatorID:        c.operatorDataStore.GetOperatorID(),
		ClusterID:         share.CommitteeID(),
		SSVOperatorPubKey: c.operatorDataStore.GetOperatorData().PublicKey,
		Quorum:            q,
		PartialQuorum:     pc,
		Committee:         committeemembers,
	}, nil
}

func (c *controller) onShareStart(share *ssvtypes.SSVShare) (bool, error) {
	v, vc, err := c.onShareInit(share)
	if err != nil || v == nil {
		return false, err
	}

	started, err := c.startValidator(v)
	if err != nil {
		return false, err
	}
	vcstarted, err := c.startCommittee(vc)
	if err != nil {
		return false, err
	}
	return started && vcstarted, nil
}

func (c *controller) printShare(s *ssvtypes.SSVShare, msg string) {
	committee := make([]string, len(s.Committee))
	for i, c := range s.Committee {
		committee[i] = fmt.Sprintf(`[OperatorID=%d, PubKey=%x]`, c.Signer, c.SharePubKey)
	}
	c.logger.Debug(msg,
		fields.PubKey(s.ValidatorPubKey[:]),
		zap.Bool("own_validator", s.BelongsToOperator(c.operatorDataStore.GetOperatorID())),
		zap.Strings("committee", committee),
		fields.FeeRecipient(s.FeeRecipientAddress[:]),
	)
}

func (c *controller) setShareFeeRecipient(share *ssvtypes.SSVShare, getRecipientData GetRecipientDataFunc) error {
	data, found, err := getRecipientData(nil, share.OwnerAddress)
	if err != nil {
		return errors.Wrap(err, "could not get recipient data")
	}

	var feeRecipient bellatrix.ExecutionAddress
	if !found {
		c.logger.Debug("setting fee recipient to owner address",
			fields.Validator(share.ValidatorPubKey[:]), fields.FeeRecipient(share.OwnerAddress.Bytes()))
		copy(feeRecipient[:], share.OwnerAddress.Bytes())
	} else {
		c.logger.Debug("setting fee recipient to storage data",
			fields.Validator(share.ValidatorPubKey[:]), fields.FeeRecipient(data.FeeRecipient[:]))
		feeRecipient = data.FeeRecipient
	}
	share.SetFeeRecipient(feeRecipient)

	return nil
}

func (c *controller) validatorStart(validator *validator.Validator) (bool, error) {
	if c.validatorStartFunc == nil {
		return validator.Start(c.logger)
	}
	return c.validatorStartFunc(validator)
}

//func (c *controller) startValidatorAndCommittee(v *val)

// startValidator will start the given validator if applicable
func (c *controller) startValidator(v *validator.Validator) (bool, error) {
	c.reportValidatorStatus(v.Share.ValidatorPubKey[:], v.Share.BeaconMetadata)
	if v.Share.BeaconMetadata.Index == 0 {
		return false, errors.New("could not start validator: index not found")
	}
	started, err := c.validatorStart(v)
	if err != nil {
		c.metrics.ValidatorError(v.Share.ValidatorPubKey[:])
		return false, errors.Wrap(err, "could not start validator")
	}
	if started {
		c.recentlyStartedValidators++
	}

	return true, nil
}

func (c *controller) startCommittee(vc *validator.Committee) (bool, error) {
	//TODO alan: currently nothing to start in committee?
	// c.logger.Debug("committee started ", zap.String("committee_id", hex.EncodeToString(vc.Operator.ClusterID[:])))
	//cstarted, err := vc.Start() // TODO alan : make it testable
	//if err != nil {
	//	// todo alan: metrics
	//	//c.metrics.ValidatorError(vc.Share.ValidatorPubKey[:])
	//	return false, errors.Wrap(err, "could not start committee")
	//}
	//if cstarted {
	//	c.recentlyStartedCommittees++
	//}

	return true, nil
}

// UpdateValidatorMetaDataLoop updates metadata of validators in an interval
func (c *controller) UpdateValidatorMetaDataLoop() {
	var interval = c.beacon.GetBeaconNetwork().SlotDurationSec() * 2

	// Prepare share filters.
	filters := []registrystorage.SharesFilter{}

	// Filter for validators who are not liquidated.
	filters = append(filters, registrystorage.ByNotLiquidated())

	// Filter for validators which haven't been updated recently.
	filters = append(filters, func(s *ssvtypes.SSVShare) bool {
		last, ok := c.metadataLastUpdated[s.ValidatorPubKey]
		return !ok || time.Since(last) > c.metadataUpdateInterval
	})

	for {
		time.Sleep(interval)
		start := time.Now()

		// Get the shares to fetch metadata for.
		shares := c.sharesStorage.List(nil, filters...)
		var pks [][]byte
		for _, share := range shares {
			pks = append(pks, share.ValidatorPubKey[:])
			c.metadataLastUpdated[share.ValidatorPubKey] = time.Now()
		}

		// TODO: continue if there is nothing to update.

		c.recentlyStartedValidators = 0
		if len(pks) > 0 {
			err := beaconprotocol.UpdateValidatorsMetadata(c.logger, pks, c, c.beacon, c.onMetadataUpdated)
			if err != nil {
				c.logger.Warn("failed to update validators metadata", zap.Error(err))
				continue
			}
		}
		c.logger.Debug("updated validators metadata",
			zap.Int("validators", len(shares)),
			zap.Uint64("started_validators", c.recentlyStartedValidators),
			fields.Took(time.Since(start)))

		// Notify DutyScheduler of new validators.
		if c.recentlyStartedValidators > 0 {
			select {
			case c.indicesChange <- struct{}{}:
			case <-time.After(interval):
				c.logger.Warn("timed out while notifying DutyScheduler of new validators")
			}
		}
	}
}

// TODO alan: use spec when they fix bugs
func TempBeaconVoteValueCheckF(
	signer spectypes.BeaconSigner,
	slot phase0.Slot,
	sharePublicKey []byte,
	estimatedCurrentEpoch phase0.Epoch,
) specqbft.ProposedValueCheckF {
	return func(data []byte) error {
		bv := spectypes.BeaconVote{}
		if err := bv.Decode(data); err != nil {
			return errors.Wrap(err, "failed decoding beacon vote")
		}

		if bv.Target.Epoch > estimatedCurrentEpoch+1 {
			return errors.New("attestation data target epoch is into far future")
		}

		if bv.Source.Epoch >= bv.Target.Epoch {
			return errors.New("attestation data source > target")
		}

		// attestationData := &phase0.AttestationData{
		// 	Slot: slot,
		// 	// CommitteeIndex doesn't matter for slashing checks
		// 	Index:           0,
		// 	BeaconBlockRoot: bv.BlockRoot,
		// 	Source:          bv.Source,
		// 	Target:          bv.Target,
		// }

		// TODO: (Alan) REVERT SLASHING CHECK
		// return signer.IsAttestationSlashable(sharePublicKey, attestationData)
		return nil
	}
}

func SetupCommitteeRunners(ctx context.Context, logger *zap.Logger, options validator.Options) func(slot phase0.Slot, shares map[phase0.ValidatorIndex]*spectypes.Share) *runner.CommitteeRunner {
	// TODO: alan fix domains (from netCfg)
	domainType := spectypes.GenesisMainnet
	buildController := func(role spectypes.RunnerRole, valueCheckF specqbft.ProposedValueCheckF) *qbftcontroller.Controller {
		config := &qbft.Config{
			BeaconSigner:      options.Signer,
			OperatorSigner:    options.OperatorSigner,
			SigningPK:         options.SSVShare.ValidatorPubKey[:], // TODO right val?
			SignatureVerifier: options.SignatureVerifier,
			Domain:            domainType,
			ValueCheckF:       nil, // sets per role type
			ProposerF: func(state *specqbft.State, round specqbft.Round) spectypes.OperatorID {
				leader := specqbft.RoundRobinProposer(state, round)
				//logger.Debug("leader", zap.Int("operator_id", int(leader)))
				return leader
			},
			Storage:               options.Storage.Get(role),
			Network:               options.Network,
			Timer:                 roundtimer.New(ctx, options.BeaconNetwork, role, nil),
			SignatureVerification: true,
		}
		config.ValueCheckF = valueCheckF

		identifier := spectypes.NewMsgID(spectypes.GenesisMainnet, options.Operator.ClusterID[:], role)
		qbftCtrl := qbftcontroller.NewController(identifier[:], options.Operator, config, options.FullNode)
		qbftCtrl.NewDecidedHandler = options.NewDecidedHandler
		return qbftCtrl
	}

	return func(slot phase0.Slot, shares map[phase0.ValidatorIndex]*spectypes.Share) *runner.CommitteeRunner {
		// Create a committee runner.
		epoch := options.BeaconNetwork.GetBeaconNetwork().EstimatedEpochAtSlot(slot)
		valCheck := TempBeaconVoteValueCheckF(options.Signer, slot, options.SSVShare.Share.SharePubKey, epoch) // TODO: (Alan) fix slashing check (committee is not 1 pubkey)
		crunner := runner.NewCommitteeRunner(options.BeaconNetwork.GetBeaconNetwork(), shares, buildController(spectypes.RoleCommittee, valCheck), options.Beacon, options.Network, options.Signer, options.OperatorSigner, valCheck)
		return crunner.(*runner.CommitteeRunner)
	}
}

// SetupRunners initializes duty runners for the given validator
func SetupRunners(ctx context.Context, logger *zap.Logger, options validator.Options) runner.ValidatorDutyRunners {
	if options.SSVShare == nil || options.SSVShare.BeaconMetadata == nil {
		logger.Error("missing validator metadata", zap.String("validator", hex.EncodeToString(options.SSVShare.ValidatorPubKey[:])))
		return runner.ValidatorDutyRunners{} // TODO need to find better way to fix it
	}

	runnersType := []spectypes.RunnerRole{
		spectypes.RoleCommittee,
		spectypes.RoleProposer,
		spectypes.RoleAggregator,
		spectypes.RoleSyncCommitteeContribution,
		spectypes.RoleValidatorRegistration,
		spectypes.RoleVoluntaryExit,
	}

	domainType := ssvtypes.GetDefaultDomain()
	buildController := func(role spectypes.RunnerRole, valueCheckF specqbft.ProposedValueCheckF) *qbftcontroller.Controller {
		config := &qbft.Config{
			BeaconSigner:   options.Signer,
			OperatorSigner: options.OperatorSigner,
			SigningPK:      options.SSVShare.ValidatorPubKey[:], // TODO right val?
			Domain:         domainType,
			ValueCheckF:    nil, // sets per role type
			ProposerF: func(state *specqbft.State, round specqbft.Round) spectypes.OperatorID {
				leader := specqbft.RoundRobinProposer(state, round)
				//logger.Debug("leader", zap.Int("operator_id", int(leader)))
				return leader
			},
			Storage:               options.Storage.Get(role),
			Network:               options.Network,
			Timer:                 roundtimer.New(ctx, options.BeaconNetwork, role, nil),
			SignatureVerification: true,
		}
		config.ValueCheckF = valueCheckF

<<<<<<< HEAD
		identifier := spectypes.NewMsgID(ssvtypes.GetDefaultDomain(), options.SSVShare.Share.ValidatorPubKey, role)
		qbftCtrl := qbftcontroller.NewController(identifier[:], &options.SSVShare.Share, config, options.FullNode)
=======
		identifier := spectypes.NewMsgID(ssvtypes.GetDefaultDomain(), options.SSVShare.Share.ValidatorPubKey[:], role)
		qbftCtrl := qbftcontroller.NewController(identifier[:], options.Operator, config, options.FullNode)
		qbftCtrl.NewDecidedHandler = options.NewDecidedHandler
>>>>>>> 7e612f55
		return qbftCtrl
	}

	shareMap := make(map[phase0.ValidatorIndex]*spectypes.Share) // TODO: fill the map
	shareMap[options.SSVShare.ValidatorIndex] = &options.SSVShare.Share

	runners := runner.ValidatorDutyRunners{}
	for _, role := range runnersType {
		switch role {
		//case spectypes.BNRoleAttester:
		//	valCheck := specssv.AttesterValueCheckF(options.Signer, options.BeaconNetwork.GetBeaconNetwork(), options.SSVShare.Share.ValidatorPubKey, options.SSVShare.BeaconMetadata.Index, options.SSVShare.SharePubKey)
		//	qbftCtrl := buildController(spectypes.BNRoleAttester, valCheck)
		//	runners[role] = runner.NewAttesterRunner(options.BeaconNetwork.GetBeaconNetwork(), &options.SSVShare.Share, qbftCtrl, options.Beacon, options.Network, options.Signer, options.OperatorSigner, valCheck, 0)
		case spectypes.RoleProposer:
			proposedValueCheck := specssv.ProposerValueCheckF(options.Signer, options.BeaconNetwork.GetBeaconNetwork(), options.SSVShare.Share.ValidatorPubKey, options.SSVShare.BeaconMetadata.Index, options.SSVShare.SharePubKey)
			qbftCtrl := buildController(spectypes.RoleProposer, proposedValueCheck)
			runners[role] = runner.NewProposerRunner(options.BeaconNetwork.GetBeaconNetwork(), shareMap, qbftCtrl, options.Beacon, options.Network, options.Signer, options.OperatorSigner, proposedValueCheck, 0)
		case spectypes.RoleAggregator:
			aggregatorValueCheckF := specssv.AggregatorValueCheckF(options.Signer, options.BeaconNetwork.GetBeaconNetwork(), options.SSVShare.Share.ValidatorPubKey, options.SSVShare.BeaconMetadata.Index)
			qbftCtrl := buildController(spectypes.RoleAggregator, aggregatorValueCheckF)
			runners[role] = runner.NewAggregatorRunner(options.BeaconNetwork.GetBeaconNetwork(), shareMap, qbftCtrl, options.Beacon, options.Network, options.Signer, options.OperatorSigner, aggregatorValueCheckF, 0)
		//case spectypes.BNRoleSyncCommittee:
		//syncCommitteeValueCheckF := specssv.SyncCommitteeValueCheckF(options.Signer, options.BeaconNetwork.GetBeaconNetwork(), options.SSVShare.ValidatorPubKey, options.SSVShare.BeaconMetadata.Index)
		//qbftCtrl := buildController(spectypes.BNRoleSyncCommittee, syncCommitteeValueCheckF)
		//runners[role] = runner.NewSyncCommitteeRunner(options.BeaconNetwork.GetBeaconNetwork(), &options.SSVShare.Share, qbftCtrl, options.Beacon, options.Network, options.Signer, options.OperatorSigner, syncCommitteeValueCheckF, 0)
		case spectypes.RoleSyncCommitteeContribution:
			syncCommitteeContributionValueCheckF := specssv.SyncCommitteeContributionValueCheckF(options.Signer, options.BeaconNetwork.GetBeaconNetwork(), options.SSVShare.Share.ValidatorPubKey, options.SSVShare.BeaconMetadata.Index)
			qbftCtrl := buildController(spectypes.RoleSyncCommitteeContribution, syncCommitteeContributionValueCheckF)
			runners[role] = runner.NewSyncCommitteeAggregatorRunner(options.BeaconNetwork.GetBeaconNetwork(), shareMap, qbftCtrl, options.Beacon, options.Network, options.Signer, options.OperatorSigner, syncCommitteeContributionValueCheckF, 0)
		case spectypes.RoleValidatorRegistration:
			qbftCtrl := buildController(spectypes.RoleValidatorRegistration, nil)
			runners[role] = runner.NewValidatorRegistrationRunner(options.BeaconNetwork.GetBeaconNetwork(), shareMap, qbftCtrl, options.Beacon, options.Network, options.Signer, options.OperatorSigner)
		case spectypes.RoleVoluntaryExit:
			runners[role] = runner.NewVoluntaryExitRunner(options.BeaconNetwork.GetBeaconNetwork(), shareMap, options.Beacon, options.Network, options.Signer, options.OperatorSigner)
		}
	}
	return runners
}<|MERGE_RESOLUTION|>--- conflicted
+++ resolved
@@ -83,12 +83,8 @@
 	StorageMap                 *storage.QBFTStores
 	Metrics                    validator.Metrics
 	MessageValidator           validation.MessageValidator
-<<<<<<< HEAD
-	ValidatorsMap              *validatorsmap.ValidatorsMap
 	UseNewExporterAPI          bool `yaml:"UseNewExporterAPI" env:"USE_NEW_EXPORTER_API" env-description:"Use new exporter API which is simpler and has no workarounds"`
-=======
 	ValidatorsMap              *validators.ValidatorsMap
->>>>>>> 7e612f55
 
 	// worker flags
 	WorkersCount    int `yaml:"MsgWorkersCount" env:"MSG_WORKERS_COUNT" env-default:"256" env-description:"Number of goroutines to use for message workers"`
@@ -1227,14 +1223,9 @@
 		}
 		config.ValueCheckF = valueCheckF
 
-<<<<<<< HEAD
-		identifier := spectypes.NewMsgID(ssvtypes.GetDefaultDomain(), options.SSVShare.Share.ValidatorPubKey, role)
-		qbftCtrl := qbftcontroller.NewController(identifier[:], &options.SSVShare.Share, config, options.FullNode)
-=======
 		identifier := spectypes.NewMsgID(ssvtypes.GetDefaultDomain(), options.SSVShare.Share.ValidatorPubKey[:], role)
 		qbftCtrl := qbftcontroller.NewController(identifier[:], options.Operator, config, options.FullNode)
 		qbftCtrl.NewDecidedHandler = options.NewDecidedHandler
->>>>>>> 7e612f55
 		return qbftCtrl
 	}
 
