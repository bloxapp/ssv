package validator

import (
	"context"
	"encoding/hex"
	"encoding/json"
	"fmt"
	"sync"
	"time"

	"golang.org/x/exp/maps"
	"golang.org/x/exp/slices"

	"github.com/attestantio/go-eth2-client/spec/bellatrix"
	"github.com/attestantio/go-eth2-client/spec/phase0"
	"github.com/ethereum/go-ethereum/common"
	"github.com/jellydator/ttlcache/v3"
	"github.com/libp2p/go-libp2p/core/peer"
	"github.com/pkg/errors"
	specqbft "github.com/ssvlabs/ssv-spec/qbft"
	specssv "github.com/ssvlabs/ssv-spec/ssv"
	spectypes "github.com/ssvlabs/ssv-spec/types"
	"go.uber.org/zap"

	protocolp2p "github.com/bloxapp/ssv/protocol/v2/p2p"

	"github.com/bloxapp/ssv/ibft/storage"
	"github.com/bloxapp/ssv/logging"
	"github.com/bloxapp/ssv/logging/fields"
	"github.com/bloxapp/ssv/message/validation"
	"github.com/bloxapp/ssv/network"
	operatordatastore "github.com/bloxapp/ssv/operator/datastore"
	"github.com/bloxapp/ssv/operator/duties"
	nodestorage "github.com/bloxapp/ssv/operator/storage"
	"github.com/bloxapp/ssv/operator/validators"
	beaconprotocol "github.com/bloxapp/ssv/protocol/v2/blockchain/beacon"
	"github.com/bloxapp/ssv/protocol/v2/message"
	p2pprotocol "github.com/bloxapp/ssv/protocol/v2/p2p"
	"github.com/bloxapp/ssv/protocol/v2/qbft"
	qbftcontroller "github.com/bloxapp/ssv/protocol/v2/qbft/controller"
	"github.com/bloxapp/ssv/protocol/v2/qbft/roundtimer"
	"github.com/bloxapp/ssv/protocol/v2/queue/worker"
	"github.com/bloxapp/ssv/protocol/v2/ssv/queue"
	"github.com/bloxapp/ssv/protocol/v2/ssv/runner"
	"github.com/bloxapp/ssv/protocol/v2/ssv/validator"
	"github.com/bloxapp/ssv/protocol/v2/types"
	ssvtypes "github.com/bloxapp/ssv/protocol/v2/types"
	registrystorage "github.com/bloxapp/ssv/registry/storage"
	"github.com/bloxapp/ssv/storage/basedb"
)

//go:generate mockgen -package=mocks -destination=./mocks/controller.go -source=./controller.go

const (
	networkRouterConcurrency = 2048
)

type GetRecipientDataFunc func(r basedb.Reader, owner common.Address) (*registrystorage.RecipientData, bool, error)

// ShareEventHandlerFunc is a function that handles event in an extended mode
type ShareEventHandlerFunc func(share *ssvtypes.SSVShare)

// ControllerOptions for creating a validator controller
type ControllerOptions struct {
	Context                    context.Context
	DB                         basedb.Database
	SignatureCollectionTimeout time.Duration `yaml:"SignatureCollectionTimeout" env:"SIGNATURE_COLLECTION_TIMEOUT" env-default:"5s" env-description:"Timeout for signature collection after consensus"`
	MetadataUpdateInterval     time.Duration `yaml:"MetadataUpdateInterval" env:"METADATA_UPDATE_INTERVAL" env-default:"12m" env-description:"Interval for updating metadata"`
	HistorySyncBatchSize       int           `yaml:"HistorySyncBatchSize" env:"HISTORY_SYNC_BATCH_SIZE" env-default:"25" env-description:"Maximum number of messages to sync in a single batch"`
	MinPeers                   int           `yaml:"MinimumPeers" env:"MINIMUM_PEERS" env-default:"2" env-description:"The required minimum peers for sync"`
	BeaconNetwork              beaconprotocol.Network
	Network                    P2PNetwork
	Beacon                     beaconprotocol.BeaconNode
	FullNode                   bool `yaml:"FullNode" env:"FULLNODE" env-default:"false" env-description:"Save decided history rather than just highest messages"`
	Exporter                   bool `yaml:"Exporter" env:"EXPORTER" env-default:"false" env-description:""`
	BuilderProposals           bool `yaml:"BuilderProposals" env:"BUILDER_PROPOSALS" env-default:"false" env-description:"Use external builders to produce blocks"`
	BeaconSigner               spectypes.BeaconSigner
	OperatorSigner             spectypes.OperatorSigner
	OperatorDataStore          operatordatastore.OperatorDataStore
	RegistryStorage            nodestorage.Storage
	RecipientsStorage          Recipients
	NewDecidedHandler          qbftcontroller.NewDecidedHandler
	DutyRoles                  []spectypes.BeaconRole
	StorageMap                 *storage.QBFTStores
	Metrics                    validator.Metrics
	MessageValidator           validation.MessageValidator
	ValidatorsMap              *validators.ValidatorsMap

	// worker flags
	WorkersCount    int `yaml:"MsgWorkersCount" env:"MSG_WORKERS_COUNT" env-default:"256" env-description:"Number of goroutines to use for message workers"`
	QueueBufferSize int `yaml:"MsgWorkerBufferSize" env:"MSG_WORKER_BUFFER_SIZE" env-default:"1024" env-description:"Buffer size for message workers"`
	GasLimit        uint64
}

// Controller represent the validators controller,
// it takes care of bootstrapping, updating and managing existing validators and their shares
type Controller interface {
	StartValidators()
	CommitteeActiveIndices(epoch phase0.Epoch) []phase0.ValidatorIndex
	AllActiveIndices(epoch phase0.Epoch, afterInit bool) []phase0.ValidatorIndex
	GetValidator(pubKey spectypes.ValidatorPK) (*validator.Validator, bool)
	ExecuteDuty(logger *zap.Logger, duty *spectypes.BeaconDuty)
	ExecuteCommitteeDuty(logger *zap.Logger, committeeID spectypes.CommitteeID, duty *spectypes.CommitteeDuty)
	UpdateValidatorMetaDataLoop()
	StartNetworkHandlers()
	GetOperatorShares() []*ssvtypes.SSVShare
	// GetValidatorStats returns stats of validators, including the following:
	//  - the amount of validators in the network
	//  - the amount of active validators (i.e. not slashed or existed)
	//  - the amount of validators assigned to this operator
	GetValidatorStats() (uint64, uint64, uint64, error)
	IndicesChangeChan() chan struct{}
	ValidatorExitChan() <-chan duties.ExitDescriptor

	StartValidator(share *ssvtypes.SSVShare) error
	StopValidator(pubKey spectypes.ValidatorPK) error
	LiquidateCluster(owner common.Address, operatorIDs []uint64, toLiquidate []*ssvtypes.SSVShare) error
	ReactivateCluster(owner common.Address, operatorIDs []uint64, toReactivate []*ssvtypes.SSVShare) error
	UpdateFeeRecipient(owner, recipient common.Address) error
	ExitValidator(pubKey phase0.BLSPubKey, blockNumber uint64, validatorIndex phase0.ValidatorIndex) error
}

type nonCommitteeValidator struct {
	*validator.NonCommitteeValidator
	sync.Mutex
}

type Nonce uint16

type Recipients interface {
	GetRecipientData(r basedb.Reader, owner common.Address) (*registrystorage.RecipientData, bool, error)
}

type SharesStorage interface {
	Get(txn basedb.Reader, pubKey []byte) *types.SSVShare
	List(txn basedb.Reader, filters ...registrystorage.SharesFilter) []*types.SSVShare
	UpdateValidatorMetadata(pk spectypes.ValidatorPK, metadata *beaconprotocol.ValidatorMetadata) error
	UpdateValidatorsMetadata(map[spectypes.ValidatorPK]*beaconprotocol.ValidatorMetadata) error
}

type P2PNetwork interface {
	protocolp2p.Broadcaster
	UseMessageRouter(router network.MessageRouter)
	Peers(pk spectypes.ValidatorPK) ([]peer.ID, error)
	SubscribeRandoms(logger *zap.Logger, numSubnets int) error
	RegisterHandlers(logger *zap.Logger, handlers ...*p2pprotocol.SyncHandler)
}

// controller implements Controller
type controller struct {
	context context.Context

	logger  *zap.Logger
	metrics validator.Metrics

	sharesStorage     SharesStorage
	operatorsStorage  registrystorage.Operators
	recipientsStorage Recipients
	ibftStorageMap    *storage.QBFTStores

	beacon         beaconprotocol.BeaconNode
	beaconSigner   spectypes.BeaconSigner
	operatorSigner spectypes.OperatorSigner

	operatorDataStore operatordatastore.OperatorDataStore

	validatorOptions        validator.Options
	validatorsMap           *validators.ValidatorsMap
	validatorStartFunc      func(validator *validator.Validator) (bool, error)
	committeeValidatorSetup chan struct{}

	metadataUpdateInterval time.Duration

	operatorsIDs         *sync.Map
	network              P2PNetwork
	messageRouter        *messageRouter
	messageWorker        *worker.Worker
	historySyncBatchSize int
	messageValidator     validation.MessageValidator

	// nonCommittees is a cache of initialized nonCommitteeValidator instances
	nonCommitteeValidators *ttlcache.Cache[spectypes.MessageID, *nonCommitteeValidator]
	nonCommitteeMutex      sync.Mutex

	recentlyStartedValidators uint64
	recentlyStartedCommittees uint64
	metadataLastUpdated       map[spectypes.ValidatorPK]time.Time
	indicesChange             chan struct{}
	validatorExitCh           chan duties.ExitDescriptor
}

// NewController creates a new validator controller instance
func NewController(logger *zap.Logger, options ControllerOptions) Controller {
	logger.Debug("setting up validator controller")

	// lookup in a map that holds all relevant operators
	operatorsIDs := &sync.Map{}

	workerCfg := &worker.Config{
		Ctx:          options.Context,
		WorkersCount: options.WorkersCount,
		Buffer:       options.QueueBufferSize,
	}

	sigVerifier := validator.NewSignatureVerifier()

	validatorOptions := validator.Options{ //TODO add vars
		Network:       options.Network,
		Beacon:        options.Beacon,
		BeaconNetwork: options.BeaconNetwork.GetNetwork(),
		Storage:       options.StorageMap,
		//Share:   nil,  // set per validator
		Signer:            options.BeaconSigner,
		OperatorSigner:    options.OperatorSigner,
		SignatureVerifier: sigVerifier,
		//Mode: validator.ModeRW // set per validator
		DutyRunners:       nil, // set per validator
		NewDecidedHandler: options.NewDecidedHandler,
		FullNode:          options.FullNode,
		Exporter:          options.Exporter,
		BuilderProposals:  options.BuilderProposals,
		GasLimit:          options.GasLimit,
		MessageValidator:  options.MessageValidator,
		Metrics:           options.Metrics,
	}

	// If full node, increase queue size to make enough room
	// for history sync batches to be pushed whole.
	if options.FullNode {
		size := options.HistorySyncBatchSize * 2
		if size > validator.DefaultQueueSize {
			validatorOptions.QueueSize = size
		}
	}

	metrics := validator.Metrics(validator.NopMetrics{})
	if options.Metrics != nil {
		metrics = options.Metrics
	}

	ctrl := controller{
		logger:            logger.Named(logging.NameController),
		metrics:           metrics,
		sharesStorage:     options.RegistryStorage.Shares(),
		operatorsStorage:  options.RegistryStorage,
		recipientsStorage: options.RegistryStorage,
		ibftStorageMap:    options.StorageMap,
		context:           options.Context,
		beacon:            options.Beacon,
		operatorDataStore: options.OperatorDataStore,
		beaconSigner:      options.BeaconSigner,
		operatorSigner:    options.OperatorSigner,
		network:           options.Network,

		validatorsMap:    options.ValidatorsMap,
		validatorOptions: validatorOptions,

		metadataUpdateInterval: options.MetadataUpdateInterval,

		operatorsIDs: operatorsIDs,

		messageRouter:        newMessageRouter(logger),
		messageWorker:        worker.NewWorker(logger, workerCfg),
		historySyncBatchSize: options.HistorySyncBatchSize,

		nonCommitteeValidators: ttlcache.New(
			ttlcache.WithTTL[spectypes.MessageID, *nonCommitteeValidator](time.Minute * 13),
		),
		metadataLastUpdated:     make(map[spectypes.ValidatorPK]time.Time),
		indicesChange:           make(chan struct{}),
		validatorExitCh:         make(chan duties.ExitDescriptor),
		committeeValidatorSetup: make(chan struct{}, 1),

		messageValidator: options.MessageValidator,
	}

	// Start automatic expired item deletion in nonCommitteeValidators.
	go ctrl.nonCommitteeValidators.Start()

	return &ctrl
}

// setupNetworkHandlers registers all the required handlers for sync protocols
func (c *controller) setupNetworkHandlers() error {
	syncHandlers := []*p2pprotocol.SyncHandler{}
	c.logger.Debug("setting up network handlers",
		zap.Int("count", len(syncHandlers)),
		zap.Bool("full_node", c.validatorOptions.FullNode),
		zap.Bool("exporter", c.validatorOptions.Exporter),
		zap.Int("queue_size", c.validatorOptions.QueueSize))
	c.network.RegisterHandlers(c.logger, syncHandlers...)
	return nil
}

func (c *controller) GetOperatorShares() []*ssvtypes.SSVShare {
	return c.sharesStorage.List(
		nil,
		registrystorage.ByOperatorID(c.operatorDataStore.GetOperatorID()),
		registrystorage.ByActiveValidator(),
	)
}

func (c *controller) IndicesChangeChan() chan struct{} {
	return c.indicesChange
}

func (c *controller) ValidatorExitChan() <-chan duties.ExitDescriptor {
	return c.validatorExitCh
}

func (c *controller) GetValidatorStats() (uint64, uint64, uint64, error) {
	allShares := c.sharesStorage.List(nil)
	operatorShares := uint64(0)
	active := uint64(0)
	for _, s := range allShares {
		if ok := s.BelongsToOperator(c.operatorDataStore.GetOperatorID()); ok {
			operatorShares++
		}
		if s.IsAttesting(c.beacon.GetBeaconNetwork().EstimatedCurrentEpoch()) {
			active++
		}
	}
	return uint64(len(allShares)), active, operatorShares, nil
}

func (c *controller) handleRouterMessages() {
	ctx, cancel := context.WithCancel(c.context)
	defer cancel()
	ch := c.messageRouter.GetMessageChan()

	for {
		select {
		case <-ctx.Done():
			c.logger.Debug("router message handler stopped")
			return
		case msg := <-ch:
			// TODO temp solution to prevent getting event msgs from network. need to to add validation in p2p
			if msg.MsgType == message.SSVEventMsgType {
				continue
			}

			// TODO: only try copying clusterid if validator failed
<<<<<<< HEAD
			pk := msg.GetID().GetSenderID()
=======
			pk := msg.GetID().GetDutyExecutorID()
>>>>>>> 7712b27e
			var cid spectypes.CommitteeID
			copy(cid[:], pk[16:])

			if v, ok := c.validatorsMap.GetValidator(spectypes.ValidatorPK(pk)); ok {
				v.HandleMessage(c.logger, msg)
			} else if vc, ok := c.validatorsMap.GetCommittee(cid); ok {
				vc.HandleMessage(c.logger, msg)
			} else if c.validatorOptions.Exporter {
				if msg.MsgType != spectypes.SSVConsensusMsgType {
					continue // not supporting other types
				}
				if !c.messageWorker.TryEnqueue(msg) { // start to save non committee decided messages only post fork
					c.logger.Warn("Failed to enqueue post consensus message: buffer is full")
				}
			}
		}
	}
}

var nonCommitteeValidatorTTLs = map[spectypes.RunnerRole]phase0.Slot{
	spectypes.RoleCommittee:  64,
	spectypes.RoleProposer:   4,
	spectypes.RoleAggregator: 4,
	//spectypes.BNRoleSyncCommittee:             4,
	spectypes.RoleSyncCommitteeContribution: 4,
}

func (c *controller) handleWorkerMessages(msg *queue.DecodedSSVMessage) error {
	// Get or create a nonCommitteeValidator for this MessageID, and lock it to prevent
	// other handlers from processing
	var ncv *nonCommitteeValidator
	err := func() error {
		c.nonCommitteeMutex.Lock()
		defer c.nonCommitteeMutex.Unlock()

		item := c.nonCommitteeValidators.Get(msg.GetID())
		if item != nil {
			ncv = item.Value()
		} else {
			// Create a new nonCommitteeValidator and cache it.
			share := c.sharesStorage.Get(nil, msg.GetID().GetDutyExecutorID())
			if share == nil {
				return errors.Errorf("could not find validator [%s]", hex.EncodeToString(msg.GetID().GetDutyExecutorID()))
			}

			opts := c.validatorOptions
			opts.SSVShare = share
			operator, err := c.operatorFromShare(opts.SSVShare)
			if err != nil {
				return err
			}
			opts.Operator = operator

			ncv = &nonCommitteeValidator{
				NonCommitteeValidator: validator.NewNonCommitteeValidator(c.logger, msg.GetID(), opts),
			}

			ttlSlots := nonCommitteeValidatorTTLs[msg.MsgID.GetRoleType()]
			c.nonCommitteeValidators.Set(
				msg.GetID(),
				ncv,
				time.Duration(ttlSlots)*c.beacon.GetBeaconNetwork().SlotDurationSec(),
			)
		}

		ncv.Lock()
		return nil
	}()
	if err != nil {
		return err
	}

	// Process the message.
	defer ncv.Unlock()
	ncv.ProcessMessage(c.logger, msg)

	return nil
}

// StartValidators loads all persisted shares and setup the corresponding validators
func (c *controller) StartValidators() {
	if c.validatorOptions.Exporter {
		// There are no committee validators to setup.
		close(c.committeeValidatorSetup)

		// Setup non-committee validators.
		c.setupNonCommitteeValidators()
		return
	}

	shares := c.sharesStorage.List(nil, registrystorage.ByNotLiquidated())
	if len(shares) == 0 {
		c.logger.Info("could not find validators")
		return
	}

	var ownShares []*ssvtypes.SSVShare
	var allPubKeys = make([][]byte, 0, len(shares))
	for _, share := range shares {
		if share.BelongsToOperator(c.operatorDataStore.GetOperatorID()) {
			ownShares = append(ownShares, share)
		}
		allPubKeys = append(allPubKeys, share.ValidatorPubKey[:])
	}

	// Setup committee validators.
	inited, committees := c.setupValidators(ownShares)
	if len(inited) == 0 {
		// If no validators were started and therefore we're not subscribed to any subnets,
		// then subscribe to a random subnet to participate in the network.
		if err := c.network.SubscribeRandoms(c.logger, 1); err != nil {
			c.logger.Error("failed to subscribe to random subnets", zap.Error(err))
		}
	}
	close(c.committeeValidatorSetup)

	// Start validators.
	c.startValidators(inited, committees)

	// Fetch metadata for all validators.
	start := time.Now()
	err := beaconprotocol.UpdateValidatorsMetadata(c.logger, allPubKeys, c, c.beacon, c.onMetadataUpdated)
	if err != nil {
		c.logger.Error("failed to update validators metadata after setup",
			zap.Int("shares", len(allPubKeys)),
			fields.Took(time.Since(start)),
			zap.Error(err))
	} else {
		c.logger.Debug("updated validators metadata after setup",
			zap.Int("shares", len(allPubKeys)),
			fields.Took(time.Since(start)))
	}
}

// setupValidators setup and starts validators from the given shares.
// shares w/o validator's metadata won't start, but the metadata will be fetched and the validator will start afterwards
func (c *controller) setupValidators(shares []*ssvtypes.SSVShare) ([]*validator.Validator, []*validator.Committee) {
	c.logger.Info("starting validators setup...", zap.Int("shares count", len(shares)))
	var errs []error
	var fetchMetadata [][]byte
	var validators []*validator.Validator
	var committees []*validator.Committee
	for _, validatorShare := range shares {
		var initialized bool
		v, vc, err := c.onShareInit(validatorShare)
		if err != nil {
			c.logger.Warn("could not start validator", fields.PubKey(validatorShare.ValidatorPubKey[:]), zap.Error(err))
			errs = append(errs, err)
		}
		if v != nil {
			initialized = true
		}
		if !initialized && err == nil {
			// Fetch metadata, if needed.
			fetchMetadata = append(fetchMetadata, validatorShare.ValidatorPubKey[:])
		}
		if initialized {
			validators = append(validators, v)
			committees = append(committees, vc)
		}
	}
	c.logger.Info("init validators done", zap.Int("validators_size", c.validatorsMap.SizeValidators()), zap.Int("committee_size", c.validatorsMap.SizeCommittees()),
		zap.Int("failures", len(errs)), zap.Int("missing_metadata", len(fetchMetadata)),
		zap.Int("shares", len(shares)), zap.Int("initialized", len(validators)))
	return validators, committees
}

func (c *controller) startValidators(validators []*validator.Validator, committees []*validator.Committee) int {
	var started int
	var errs []error
	for _, v := range validators {
		s, err := c.startValidator(v)
		if err != nil {
			c.logger.Error("could not start validator", zap.Error(err))
			errs = append(errs, err)
			continue
		}
		if s {
			started++
		}
	}

	for _, vc := range committees {
		s, err := c.startCommittee(vc)
		if err != nil {
			c.logger.Error("could not start committee", zap.Error(err))
			errs = append(errs, err)
			continue
		}
		if s {
			started++
		}
	}

	c.logger.Info("setup validators done", zap.Int("map size", c.validatorsMap.SizeValidators()),
		zap.Int("failures", len(errs)),
		zap.Int("shares", len(validators)), zap.Int("started", started))
	return started
}

// setupNonCommitteeValidators trigger SyncHighestDecided for each validator
// to start consensus flow which would save the highest decided instance
// and sync any gaps (in protocol/v2/qbft/controller/decided.go).
func (c *controller) setupNonCommitteeValidators() {
	nonCommitteeShares := c.sharesStorage.List(nil, registrystorage.ByNotLiquidated())
	if len(nonCommitteeShares) == 0 {
		c.logger.Info("could not find non-committee validators")
		return
	}

	pubKeys := make([][]byte, 0, len(nonCommitteeShares))
	for _, validatorShare := range nonCommitteeShares {
		pubKeys = append(pubKeys, validatorShare.ValidatorPubKey[:])
	}
	if len(pubKeys) > 0 {
		c.logger.Debug("updating metadata for non-committee validators", zap.Int("count", len(pubKeys)))
		if err := beaconprotocol.UpdateValidatorsMetadata(c.logger, pubKeys, c, c.beacon, c.onMetadataUpdated); err != nil {
			c.logger.Warn("could not update all validators", zap.Error(err))
		}
	}
}

// StartNetworkHandlers init msg worker that handles network messages
func (c *controller) StartNetworkHandlers() {
	// first, set stream handlers
	if err := c.setupNetworkHandlers(); err != nil {
		c.logger.Panic("could not register stream handlers", zap.Error(err))
	}
	c.network.UseMessageRouter(c.messageRouter)
	for i := 0; i < networkRouterConcurrency; i++ {
		go c.handleRouterMessages()
	}
	c.messageWorker.UseHandler(c.handleWorkerMessages)
}

// UpdateValidatorMetadata updates a given validator with metadata (implements ValidatorMetadataStorage)
func (c *controller) UpdateValidatorMetadata(pk spectypes.ValidatorPK, metadata *beaconprotocol.ValidatorMetadata) error {
	c.metadataLastUpdated[pk] = time.Now()

	if metadata == nil {
		return errors.New("could not update empty metadata")
	}
	// Save metadata to share storage.
	err := c.sharesStorage.UpdateValidatorMetadata(pk, metadata)
	if err != nil {
		return errors.Wrap(err, "could not update validator metadata")
	}

	// If this validator is not ours or is liquidated, don't start it.
	share := c.sharesStorage.Get(nil, pk[:])
	if share == nil {
		return errors.New("share was not found")
	}
	if !share.BelongsToOperator(c.operatorDataStore.GetOperatorID()) || share.Liquidated {
		return nil
	}

	// Start validator (if not already started).
	// TODO: why its in the map if not started?
	if v, found := c.validatorsMap.GetValidator(pk); found {
		v.Share.BeaconMetadata = metadata
		_, err := c.startValidator(v)
		if err != nil {
			c.logger.Warn("could not start validator", zap.Error(err))
		}
		vc, found := c.validatorsMap.GetCommittee(v.Share.CommitteeID())
		if found {
			vc.AddShare(&v.Share.Share)
			_, err := c.startCommittee(vc)
			if err != nil {
				c.logger.Warn("could not start committee", zap.Error(err))
			}
		}
	} else {
		c.logger.Info("starting new validator", fields.PubKey(pk[:]))

		started, err := c.onShareStart(share)
		if err != nil {
			return errors.Wrap(err, "could not start validator")
		}
		if started {
			c.logger.Debug("started share after metadata update", zap.Bool("started", started))
		}
	}
	return nil
}

// UpdateValidatorMetadata updates a given validator with metadata (implements ValidatorMetadataStorage)
func (c *controller) UpdateValidatorsMetadata(data map[spectypes.ValidatorPK]*beaconprotocol.ValidatorMetadata) error {
	// TODO: better log and err handling
	for pk, metadata := range data {
		c.metadataLastUpdated[pk] = time.Now()

		if metadata == nil {
			delete(data, pk)
		}
	}

	startdb := time.Now()
	// Save metadata to share storage.
	err := c.sharesStorage.UpdateValidatorsMetadata(data)
	if err != nil {
		return errors.Wrap(err, "could not update validator metadata")
	}
	c.logger.Debug("🆕 updated validators metadata in storage", zap.Duration("elapsed", time.Since(startdb)), zap.Int("count", len(data)))

	pks := maps.Keys(data)

	shares := c.sharesStorage.List(nil, registrystorage.ByNotLiquidated(), registrystorage.ByOperatorID(c.operatorDataStore.GetOperatorID()), func(share *ssvtypes.SSVShare) bool {
		return slices.Contains(pks, share.ValidatorPubKey)
	})

	for _, share := range shares {
		// Start validator (if not already started).
		// TODO: why its in the map if not started?
		if v, found := c.validatorsMap.GetValidator(share.ValidatorPubKey); found {
			v.Share.BeaconMetadata = share.BeaconMetadata
			_, err := c.startValidator(v)
			if err != nil {
				c.logger.Warn("could not start validator", zap.Error(err))
			}
			vc, found := c.validatorsMap.GetCommittee(v.Share.CommitteeID())
			if found {
				vc.AddShare(&v.Share.Share)
				_, err := c.startCommittee(vc)
				if err != nil {
					c.logger.Warn("could not start committee", zap.Error(err))
				}
			}
		} else {
			c.logger.Info("starting new validator", fields.PubKey(share.ValidatorPubKey[:]))

			started, err := c.onShareStart(share)
			if err != nil {
				c.logger.Warn("could not start newly active validator", zap.Error(err))
				continue
			}
			if started {
				c.logger.Debug("started share after metadata update", zap.Bool("started", started))
			}
		}
		return nil
	}

	return nil
}

// GetValidator returns a validator instance from ValidatorsMap
func (c *controller) GetValidator(pubKey spectypes.ValidatorPK) (*validator.Validator, bool) {
	return c.validatorsMap.GetValidator(pubKey)
}

func (c *controller) ExecuteDuty(logger *zap.Logger, duty *spectypes.BeaconDuty) {
	// because we're using the same duty for more than 1 duty (e.g. attest + aggregator) there is an error in bls.Deserialize func for cgo pointer to pointer.
	// so we need to copy the pubkey val to avoid pointer
	pk := make([]byte, 48)
	copy(pk, duty.PubKey[:])

	if v, ok := c.GetValidator(spectypes.ValidatorPK(pk)); ok {
		ssvMsg, err := CreateDutyExecuteMsg(duty, pk, types.GetDefaultDomain())
		if err != nil {
			logger.Error("could not create duty execute msg", zap.Error(err))
			return
		}
		dec, err := queue.DecodeSSVMessage(ssvMsg)
		if err != nil {
			logger.Error("could not decode duty execute msg", zap.Error(err))
			return
		}
		if pushed := v.Queues[duty.RunnerRole()].Q.TryPush(dec); !pushed {
			logger.Warn("dropping ExecuteDuty message because the queue is full")
		}
		// logger.Debug("📬 queue: pushed message", fields.MessageID(dec.MsgID), fields.MessageType(dec.MsgType))
	} else {
		logger.Warn("could not find validator")
	}
}

func (c *controller) ExecuteCommitteeDuty(logger *zap.Logger, committeeID spectypes.CommitteeID, duty *spectypes.CommitteeDuty) {
	logger = logger.With(fields.Slot(duty.Slot), fields.Role(duty.RunnerRole()))

	if cm, ok := c.validatorsMap.GetCommittee(committeeID); ok {
		ssvMsg, err := CreateCommitteeDutyExecuteMsg(duty, committeeID, types.GetDefaultDomain())
		if err != nil {
			logger.Error("could not create duty execute msg", zap.Error(err))
			return
		}
		dec, err := queue.DecodeSSVMessage(ssvMsg)
		if err != nil {
			logger.Error("could not decode duty execute msg", zap.Error(err))
			return
		}
		// TODO alan: no queue in cc, what should we do?
		if err := cm.OnExecuteDuty(logger, dec.Body.(*types.EventMsg)); err != nil {
			logger.Error("could not execute committee duty", zap.Error(err))
		}
		// logger.Debug("📬 queue: pushed message", fields.MessageID(dec.MsgID), fields.MessageType(dec.MsgType))
	} else {
		logger.Warn("could not find committee", fields.CommitteeID(committeeID))
	}
}

// CreateDutyExecuteMsg returns ssvMsg with event type of execute duty
func CreateDutyExecuteMsg(duty *spectypes.BeaconDuty, pubKey []byte, domain spectypes.DomainType) (*spectypes.SSVMessage, error) {
	executeDutyData := types.ExecuteDutyData{Duty: duty}
	data, err := json.Marshal(executeDutyData)
	if err != nil {
		return nil, fmt.Errorf("failed to marshal execute duty data: %w", err)
	}

	return dutyDataToSSVMsg(domain, pubKey, duty.RunnerRole(), data)
}

// CreateCommitteeDutyExecuteMsg returns ssvMsg with event type of execute committee duty
func CreateCommitteeDutyExecuteMsg(duty *spectypes.CommitteeDuty, committeeID spectypes.CommitteeID, domain spectypes.DomainType) (*spectypes.SSVMessage, error) {
	executeCommitteeDutyData := types.ExecuteCommitteeDutyData{Duty: duty}
	data, err := json.Marshal(executeCommitteeDutyData)
	if err != nil {
		return nil, fmt.Errorf("failed to marshal execute committee duty data: %w", err)
	}

	return dutyDataToSSVMsg(domain, committeeID[:], spectypes.RoleCommittee, data)
}

func dutyDataToSSVMsg(
	domain spectypes.DomainType,
	msgIdentifier []byte,
	runnerRole spectypes.RunnerRole,
	data []byte,
) (*spectypes.SSVMessage, error) {
	msg := types.EventMsg{
		Type: ssvtypes.ExecuteDuty,
		Data: data,
	}
	msgData, err := msg.Encode()
	if err != nil {
		return nil, fmt.Errorf("failed to encode event msg: %w", err)
	}

	return &spectypes.SSVMessage{
		MsgType: message.SSVEventMsgType,
		MsgID:   spectypes.NewMsgID(domain, msgIdentifier, runnerRole),
		Data:    msgData,
	}, nil
}

// CommitteeActiveIndices fetches indices of in-committee validators who are active at the given epoch.
func (c *controller) CommitteeActiveIndices(epoch phase0.Epoch) []phase0.ValidatorIndex {
	vals := c.validatorsMap.GetAllValidators()
	indices := make([]phase0.ValidatorIndex, 0, len(vals))
	for _, v := range vals {
		if v.Share.IsAttesting(epoch) {
			indices = append(indices, v.Share.BeaconMetadata.Index)
		}
	}
	return indices
}

func (c *controller) AllActiveIndices(epoch phase0.Epoch, afterInit bool) []phase0.ValidatorIndex {
	if afterInit {
		<-c.committeeValidatorSetup
	}
	shares := c.sharesStorage.List(nil, registrystorage.ByAttesting(epoch))
	indices := make([]phase0.ValidatorIndex, len(shares))
	for i, share := range shares {
		indices[i] = share.BeaconMetadata.Index
	}
	return indices
}

// TODO: this looks like its duplicated behaviour, check if necessary
// onMetadataUpdated is called when validator's metadata was updated
func (c *controller) onMetadataUpdated(pk spectypes.ValidatorPK, meta *beaconprotocol.ValidatorMetadata) {
	if meta == nil {
		return
	}
	logger := c.logger.With(fields.PubKey(pk[:]))

	if v, exist := c.GetValidator(pk); exist {
		// update share object owned by the validator
		// TODO: check if this updates running validators
		if !v.Share.BeaconMetadata.Equals(meta) {
			v.Share.BeaconMetadata.Status = meta.Status
			v.Share.BeaconMetadata.Balance = meta.Balance
			v.Share.BeaconMetadata.ActivationEpoch = meta.ActivationEpoch
			logger.Debug("metadata was updated")
		}
		_, err := c.startValidator(v)
		if err != nil {
			logger.Warn("could not start validator after metadata update",
				zap.Error(err), zap.Any("metadata", meta))
		}
		if vc, vcexist := c.validatorsMap.GetCommittee(v.Share.CommitteeID()); vcexist {
			vc.AddShare(&v.Share.Share)
			_, err := c.startCommittee(vc)
			if err != nil {
				logger.Warn("could not start committee after metadata update",
					zap.Error(err), zap.Any("metadata", meta))
			}
		}
		return
	}
}

// onShareStop is called when a validator was removed or liquidated
func (c *controller) onShareStop(pubKey spectypes.ValidatorPK) {
	// remove from ValidatorsMap
	v := c.validatorsMap.RemoveValidator(pubKey)

	// stop instance
	if v != nil {
		v.Stop()
		c.logger.Debug("validator was stopped", fields.PubKey(pubKey[:]))
	}

	vc, ok := c.validatorsMap.GetCommittee(v.Share.CommitteeID())
	if ok {
		vc.RemoveShare(v.Share.Share.ValidatorIndex)
		// TODO: (Alan) remove committee if last share and stop
	}
}

// todo wrapper to start both validator and committee
type starter interface {
	Start() error
}

func (c *controller) onShareInit(share *ssvtypes.SSVShare) (*validator.Validator, *validator.Committee, error) {
	if !share.HasBeaconMetadata() { // fetching index and status in case not exist
		c.logger.Warn("skipping validator until it becomes active", fields.PubKey(share.ValidatorPubKey[:]))
		return nil, nil, nil
	}

	if err := c.setShareFeeRecipient(share, c.recipientsStorage.GetRecipientData); err != nil {
		return nil, nil, fmt.Errorf("could not set share fee recipient: %w", err)
	}

	operator, err := c.operatorFromShare(share)
	if err != nil {
		return nil, nil, err
	}

	// Start a committee validator.
	v, found := c.validatorsMap.GetValidator(share.ValidatorPubKey)
	if !found {
		// Share context with both the validator and the runners,
		// so that when the validator is stopped, the runners are stopped as well.
		ctx, cancel := context.WithCancel(c.context)

		opts := c.validatorOptions
		opts.SSVShare = share
		opts.Operator = operator
		opts.DutyRunners = SetupRunners(ctx, c.logger, opts)

		v = validator.NewValidator(ctx, cancel, opts)
		c.validatorsMap.PutValidator(share.ValidatorPubKey, v)

		c.printShare(share, "setup validator done")

	}

	// Start a committee validator.
	vc, found := c.validatorsMap.GetCommittee(operator.ClusterID)
	if !found {
		// Share context with both the validator and the runners,
		// so that when the validator is stopped, the runners are stopped as well.
		ctx, _ := context.WithCancel(c.context)

		opts := c.validatorOptions
		opts.SSVShare = share
		opts.Operator = operator

		logger := c.logger.With([]zap.Field{
			zap.String("committee", fields.FormatCommittee(operator.Committee)),
			zap.String("committee_id", hex.EncodeToString(operator.ClusterID[:])),
		}...)

		committeRunnerFunc := SetupCommitteeRunners(ctx, logger, opts)

		vc = validator.NewCommittee(c.context, logger, c.beacon.GetBeaconNetwork(), operator, opts.SignatureVerifier, committeRunnerFunc)
		vc.AddShare(&share.Share)
		c.validatorsMap.PutCommittee(operator.ClusterID, vc)

		c.printShare(share, "setup committee done")

	} else {
		vc.AddShare(&share.Share)
		c.printShare(v.Share, "added share to committee")
	}

	return v, vc, nil
}

func (c *controller) operatorFromShare(share *ssvtypes.SSVShare) (*spectypes.Operator, error) {

	committeemembers := make([]*spectypes.CommitteeMember, len(share.Committee))

	for i, cm := range share.Committee {
		opdata, found, err := c.operatorsStorage.GetOperatorData(nil, cm.Signer)
		if err != nil {
			return nil, fmt.Errorf("could not get operator data: %w", err)
		}
		if !found {
			//TODO alan: support removed ops
			return nil, fmt.Errorf("operator not found")
		}
		committeemembers[i] = &spectypes.CommitteeMember{
			OperatorID:        cm.Signer,
			SSVOperatorPubKey: opdata.PublicKey,
		}
	}

	q, pc := types.ComputeQuorumAndPartialQuorum(len(share.Committee))

	return &spectypes.Operator{
		OperatorID:        c.operatorDataStore.GetOperatorID(),
		ClusterID:         share.CommitteeID(),
		SSVOperatorPubKey: c.operatorDataStore.GetOperatorData().PublicKey,
		Quorum:            q,
		PartialQuorum:     pc,
		Committee:         committeemembers,
	}, nil
}

func (c *controller) onShareStart(share *ssvtypes.SSVShare) (bool, error) {
	v, vc, err := c.onShareInit(share)
	if err != nil || v == nil {
		return false, err
	}

	started, err := c.startValidator(v)
	if err != nil {
		return false, err
	}
	vcstarted, err := c.startCommittee(vc)
	if err != nil {
		return false, err
	}
	return started && vcstarted, nil
}

func (c *controller) printShare(s *ssvtypes.SSVShare, msg string) {
	committee := make([]string, len(s.Committee))
	for i, c := range s.Committee {
		committee[i] = fmt.Sprintf(`[OperatorID=%d, PubKey=%x]`, c.Signer, c.SharePubKey)
	}
	c.logger.Debug(msg,
		fields.PubKey(s.ValidatorPubKey[:]),
		zap.Bool("own_validator", s.BelongsToOperator(c.operatorDataStore.GetOperatorID())),
		zap.Strings("committee", committee),
		fields.FeeRecipient(s.FeeRecipientAddress[:]),
	)
}

func (c *controller) setShareFeeRecipient(share *ssvtypes.SSVShare, getRecipientData GetRecipientDataFunc) error {
	data, found, err := getRecipientData(nil, share.OwnerAddress)
	if err != nil {
		return errors.Wrap(err, "could not get recipient data")
	}

	var feeRecipient bellatrix.ExecutionAddress
	if !found {
		c.logger.Debug("setting fee recipient to owner address",
			fields.Validator(share.ValidatorPubKey[:]), fields.FeeRecipient(share.OwnerAddress.Bytes()))
		copy(feeRecipient[:], share.OwnerAddress.Bytes())
	} else {
		c.logger.Debug("setting fee recipient to storage data",
			fields.Validator(share.ValidatorPubKey[:]), fields.FeeRecipient(data.FeeRecipient[:]))
		feeRecipient = data.FeeRecipient
	}
	share.SetFeeRecipient(feeRecipient)

	return nil
}

func (c *controller) validatorStart(validator *validator.Validator) (bool, error) {
	if c.validatorStartFunc == nil {
		return validator.Start(c.logger)
	}
	return c.validatorStartFunc(validator)
}

//func (c *controller) startValidatorAndCommittee(v *val)

// startValidator will start the given validator if applicable
func (c *controller) startValidator(v *validator.Validator) (bool, error) {
	c.reportValidatorStatus(v.Share.ValidatorPubKey[:], v.Share.BeaconMetadata)
	if v.Share.BeaconMetadata.Index == 0 {
		return false, errors.New("could not start validator: index not found")
	}
	started, err := c.validatorStart(v)
	if err != nil {
		c.metrics.ValidatorError(v.Share.ValidatorPubKey[:])
		return false, errors.Wrap(err, "could not start validator")
	}
	if started {
		c.recentlyStartedValidators++
	}

	return true, nil
}

func (c *controller) startCommittee(vc *validator.Committee) (bool, error) {
	//TODO alan: currently nothing to start in committee?
	// c.logger.Debug("committee started ", zap.String("committee_id", hex.EncodeToString(vc.Operator.ClusterID[:])))
	//cstarted, err := vc.Start() // TODO alan : make it testable
	//if err != nil {
	//	// todo alan: metrics
	//	//c.metrics.ValidatorError(vc.Share.ValidatorPubKey[:])
	//	return false, errors.Wrap(err, "could not start committee")
	//}
	//if cstarted {
	//	c.recentlyStartedCommittees++
	//}

	return true, nil
}

// UpdateValidatorMetaDataLoop updates metadata of validators in an interval
func (c *controller) UpdateValidatorMetaDataLoop() {
	var interval = c.beacon.GetBeaconNetwork().SlotDurationSec() * 2

	// Prepare share filters.
	filters := []registrystorage.SharesFilter{}

	// Filter for validators who are not liquidated.
	filters = append(filters, registrystorage.ByNotLiquidated())

	// Filter for validators which haven't been updated recently.
	filters = append(filters, func(s *ssvtypes.SSVShare) bool {
		last, ok := c.metadataLastUpdated[s.ValidatorPubKey]
		return !ok || time.Since(last) > c.metadataUpdateInterval
	})

	for {
		time.Sleep(interval)
		start := time.Now()

		// Get the shares to fetch metadata for.
		shares := c.sharesStorage.List(nil, filters...)
		var pks [][]byte
		for _, share := range shares {
			pks = append(pks, share.ValidatorPubKey[:])
			c.metadataLastUpdated[share.ValidatorPubKey] = time.Now()
		}

		// TODO: continue if there is nothing to update.

		c.recentlyStartedValidators = 0
		if len(pks) > 0 {
			err := beaconprotocol.UpdateValidatorsMetadata(c.logger, pks, c, c.beacon, c.onMetadataUpdated)
			if err != nil {
				c.logger.Warn("failed to update validators metadata", zap.Error(err))
				continue
			}
		}
		c.logger.Debug("updated validators metadata",
			zap.Int("validators", len(shares)),
			zap.Uint64("started_validators", c.recentlyStartedValidators),
			fields.Took(time.Since(start)))

		// Notify DutyScheduler of new validators.
		if c.recentlyStartedValidators > 0 {
			select {
			case c.indicesChange <- struct{}{}:
			case <-time.After(interval):
				c.logger.Warn("timed out while notifying DutyScheduler of new validators")
			}
		}
	}
}

// TODO alan: use spec when they fix bugs
func TempBeaconVoteValueCheckF(
	signer spectypes.BeaconSigner,
	slot phase0.Slot,
	sharePublicKey []byte,
	estimatedCurrentEpoch phase0.Epoch,
) specqbft.ProposedValueCheckF {
	return func(data []byte) error {
		bv := spectypes.BeaconVote{}
		if err := bv.Decode(data); err != nil {
			return errors.Wrap(err, "failed decoding beacon vote")
		}

		if bv.Target.Epoch > estimatedCurrentEpoch+1 {
			return errors.New("attestation data target epoch is into far future")
		}

		if bv.Source.Epoch >= bv.Target.Epoch {
			return errors.New("attestation data source > target")
		}

		// attestationData := &phase0.AttestationData{
		// 	Slot: slot,
		// 	// CommitteeIndex doesn't matter for slashing checks
		// 	Index:           0,
		// 	BeaconBlockRoot: bv.BlockRoot,
		// 	Source:          bv.Source,
		// 	Target:          bv.Target,
		// }

		// TODO: (Alan) REVERT SLASHING CHECK
		// return signer.IsAttestationSlashable(sharePublicKey, attestationData)
		return nil
	}
}

func SetupCommitteeRunners(ctx context.Context, logger *zap.Logger, options validator.Options) func(slot phase0.Slot, shares map[phase0.ValidatorIndex]*spectypes.Share) *runner.CommitteeRunner {
	// TODO: alan fix domains (from netCfg)
	domainType := spectypes.GenesisMainnet
	buildController := func(role spectypes.RunnerRole, valueCheckF specqbft.ProposedValueCheckF) *qbftcontroller.Controller {
		config := &qbft.Config{
			BeaconSigner:      options.Signer,
			OperatorSigner:    options.OperatorSigner,
			SigningPK:         options.SSVShare.ValidatorPubKey[:], // TODO right val?
			SignatureVerifier: options.SignatureVerifier,
			Domain:            domainType,
			ValueCheckF:       nil, // sets per role type
			ProposerF: func(state *specqbft.State, round specqbft.Round) spectypes.OperatorID {
				leader := specqbft.RoundRobinProposer(state, round)
				//logger.Debug("leader", zap.Int("operator_id", int(leader)))
				return leader
			},
			Storage:               options.Storage.Get(role),
			Network:               options.Network,
			Timer:                 roundtimer.New(ctx, options.BeaconNetwork, role, nil),
			SignatureVerification: true,
		}
		config.ValueCheckF = valueCheckF

		identifier := spectypes.NewMsgID(spectypes.GenesisMainnet, options.Operator.ClusterID[:], role)
		qbftCtrl := qbftcontroller.NewController(identifier[:], options.Operator, config, options.FullNode)
		qbftCtrl.NewDecidedHandler = options.NewDecidedHandler
		return qbftCtrl
	}

	return func(slot phase0.Slot, shares map[phase0.ValidatorIndex]*spectypes.Share) *runner.CommitteeRunner {
		// Create a committee runner.
		epoch := options.BeaconNetwork.GetBeaconNetwork().EstimatedEpochAtSlot(slot)
		valCheck := TempBeaconVoteValueCheckF(options.Signer, slot, options.SSVShare.Share.SharePubKey, epoch) // TODO: (Alan) fix slashing check (committee is not 1 pubkey)
		crunner := runner.NewCommitteeRunner(options.BeaconNetwork.GetBeaconNetwork(), shares, buildController(spectypes.RoleCommittee, valCheck), options.Beacon, options.Network, options.Signer, options.OperatorSigner, valCheck)
		return crunner.(*runner.CommitteeRunner)
	}
}

// SetupRunners initializes duty runners for the given validator
func SetupRunners(ctx context.Context, logger *zap.Logger, options validator.Options) runner.ValidatorDutyRunners {
	if options.SSVShare == nil || options.SSVShare.BeaconMetadata == nil {
		logger.Error("missing validator metadata", zap.String("validator", hex.EncodeToString(options.SSVShare.ValidatorPubKey[:])))
		return runner.ValidatorDutyRunners{} // TODO need to find better way to fix it
	}

	runnersType := []spectypes.RunnerRole{
		spectypes.RoleCommittee,
		spectypes.RoleProposer,
		spectypes.RoleAggregator,
		spectypes.RoleSyncCommitteeContribution,
		spectypes.RoleValidatorRegistration,
		spectypes.RoleVoluntaryExit,
	}

	domainType := ssvtypes.GetDefaultDomain()
	buildController := func(role spectypes.RunnerRole, valueCheckF specqbft.ProposedValueCheckF) *qbftcontroller.Controller {
		config := &qbft.Config{
			BeaconSigner:   options.Signer,
			OperatorSigner: options.OperatorSigner,
			SigningPK:      options.SSVShare.ValidatorPubKey[:], // TODO right val?
			Domain:         domainType,
			ValueCheckF:    nil, // sets per role type
			ProposerF: func(state *specqbft.State, round specqbft.Round) spectypes.OperatorID {
				leader := specqbft.RoundRobinProposer(state, round)
				//logger.Debug("leader", zap.Int("operator_id", int(leader)))
				return leader
			},
			Storage:               options.Storage.Get(role),
			Network:               options.Network,
			Timer:                 roundtimer.New(ctx, options.BeaconNetwork, role, nil),
			SignatureVerification: true,
		}
		config.ValueCheckF = valueCheckF

		identifier := spectypes.NewMsgID(ssvtypes.GetDefaultDomain(), options.SSVShare.Share.ValidatorPubKey[:], role)
		qbftCtrl := qbftcontroller.NewController(identifier[:], options.Operator, config, options.FullNode)
		qbftCtrl.NewDecidedHandler = options.NewDecidedHandler
		return qbftCtrl
	}

	shareMap := make(map[phase0.ValidatorIndex]*spectypes.Share) // TODO: fill the map
	shareMap[options.SSVShare.ValidatorIndex] = &options.SSVShare.Share

	runners := runner.ValidatorDutyRunners{}
	for _, role := range runnersType {
		switch role {
		//case spectypes.BNRoleAttester:
		//	valCheck := specssv.AttesterValueCheckF(options.Signer, options.BeaconNetwork.GetBeaconNetwork(), options.SSVShare.Share.ValidatorPubKey, options.SSVShare.BeaconMetadata.Index, options.SSVShare.SharePubKey)
		//	qbftCtrl := buildController(spectypes.BNRoleAttester, valCheck)
		//	runners[role] = runner.NewAttesterRunner(options.BeaconNetwork.GetBeaconNetwork(), &options.SSVShare.Share, qbftCtrl, options.Beacon, options.Network, options.Signer, options.OperatorSigner, valCheck, 0)
		case spectypes.RoleProposer:
			proposedValueCheck := specssv.ProposerValueCheckF(options.Signer, options.BeaconNetwork.GetBeaconNetwork(), options.SSVShare.Share.ValidatorPubKey, options.SSVShare.BeaconMetadata.Index, options.SSVShare.SharePubKey)
			qbftCtrl := buildController(spectypes.RoleProposer, proposedValueCheck)
			runners[role] = runner.NewProposerRunner(options.BeaconNetwork.GetBeaconNetwork(), shareMap, qbftCtrl, options.Beacon, options.Network, options.Signer, options.OperatorSigner, proposedValueCheck, 0)
			runners[role].(*runner.ProposerRunner).ProducesBlindedBlocks = options.BuilderProposals // apply blinded block flag
		case spectypes.RoleAggregator:
			aggregatorValueCheckF := specssv.AggregatorValueCheckF(options.Signer, options.BeaconNetwork.GetBeaconNetwork(), options.SSVShare.Share.ValidatorPubKey, options.SSVShare.BeaconMetadata.Index)
			qbftCtrl := buildController(spectypes.RoleAggregator, aggregatorValueCheckF)
			runners[role] = runner.NewAggregatorRunner(options.BeaconNetwork.GetBeaconNetwork(), shareMap, qbftCtrl, options.Beacon, options.Network, options.Signer, options.OperatorSigner, aggregatorValueCheckF, 0)
		//case spectypes.BNRoleSyncCommittee:
		//syncCommitteeValueCheckF := specssv.SyncCommitteeValueCheckF(options.Signer, options.BeaconNetwork.GetBeaconNetwork(), options.SSVShare.ValidatorPubKey, options.SSVShare.BeaconMetadata.Index)
		//qbftCtrl := buildController(spectypes.BNRoleSyncCommittee, syncCommitteeValueCheckF)
		//runners[role] = runner.NewSyncCommitteeRunner(options.BeaconNetwork.GetBeaconNetwork(), &options.SSVShare.Share, qbftCtrl, options.Beacon, options.Network, options.Signer, options.OperatorSigner, syncCommitteeValueCheckF, 0)
		case spectypes.RoleSyncCommitteeContribution:
			syncCommitteeContributionValueCheckF := specssv.SyncCommitteeContributionValueCheckF(options.Signer, options.BeaconNetwork.GetBeaconNetwork(), options.SSVShare.Share.ValidatorPubKey, options.SSVShare.BeaconMetadata.Index)
			qbftCtrl := buildController(spectypes.RoleSyncCommitteeContribution, syncCommitteeContributionValueCheckF)
			runners[role] = runner.NewSyncCommitteeAggregatorRunner(options.BeaconNetwork.GetBeaconNetwork(), shareMap, qbftCtrl, options.Beacon, options.Network, options.Signer, options.OperatorSigner, syncCommitteeContributionValueCheckF, 0)
		case spectypes.RoleValidatorRegistration:
			qbftCtrl := buildController(spectypes.RoleValidatorRegistration, nil)
			runners[role] = runner.NewValidatorRegistrationRunner(options.BeaconNetwork.GetBeaconNetwork(), shareMap, qbftCtrl, options.Beacon, options.Network, options.Signer, options.OperatorSigner)
		case spectypes.RoleVoluntaryExit:
			runners[role] = runner.NewVoluntaryExitRunner(options.BeaconNetwork.GetBeaconNetwork(), shareMap, options.Beacon, options.Network, options.Signer, options.OperatorSigner)
		}
	}
	return runners
}<|MERGE_RESOLUTION|>--- conflicted
+++ resolved
@@ -340,11 +340,7 @@
 			}
 
 			// TODO: only try copying clusterid if validator failed
-<<<<<<< HEAD
-			pk := msg.GetID().GetSenderID()
-=======
 			pk := msg.GetID().GetDutyExecutorID()
->>>>>>> 7712b27e
 			var cid spectypes.CommitteeID
 			copy(cid[:], pk[16:])
 
