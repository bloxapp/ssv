package storage

import (
	"crypto/rsa"
	"encoding/base64"
	"math/big"

	"github.com/attestantio/go-eth2-client/spec/bellatrix"
	spectypes "github.com/bloxapp/ssv-spec/types"
	"github.com/ethereum/go-ethereum/common"
	"github.com/pkg/errors"
	"go.uber.org/zap"

	"github.com/bloxapp/ssv/protocol/v2/blockchain/beacon"
	registry "github.com/bloxapp/ssv/protocol/v2/blockchain/eth1"
	registrystorage "github.com/bloxapp/ssv/registry/storage"
	"github.com/bloxapp/ssv/storage/basedb"
	"github.com/bloxapp/ssv/utils/rsaencryption"
)

var HashedPrivateKey = "hashed-private-key"

var (
	storagePrefix         = []byte("operator/")
	lastProcessedBlockKey = []byte("syncOffset") // TODO: temporarily left as syncOffset for compatibility, consider renaming and adding a migration for that
)

// Storage represents the interface for ssv node storage
type Storage interface {
	// TODO: de-anonymize the sub-storages, like Shares() below

	Begin() basedb.Txn
	BeginRead() basedb.ReadTxn

	SaveLastProcessedBlock(rw basedb.ReadWriter, offset *big.Int) error
	GetLastProcessedBlock(r basedb.Reader) (*big.Int, bool, error)

	registry.RegistryStore

	registrystorage.Operators
	registrystorage.Recipients
	Shares() registrystorage.Shares

	GetPrivateKey() (*rsa.PrivateKey, bool, error)
	SetupPrivateKey(operatorKeyBase64 string, generateIfNone bool) ([]byte, error)
}

type storage struct {
	logger *zap.Logger
	db     basedb.Database

<<<<<<< HEAD
	operatorPrivateKey []byte
	operatorStore      registrystorage.Operators
	recipientStore     registrystorage.Recipients
	shareStore         registrystorage.Shares
	eventStore         registrystorage.Events
=======
	operatorStore  registrystorage.Operators
	recipientStore registrystorage.Recipients
	shareStore     registrystorage.Shares
>>>>>>> 3afa1784
}

// NewNodeStorage creates a new instance of Storage
func NewNodeStorage(logger *zap.Logger, db basedb.Database) (Storage, error) {
	stg := &storage{
		logger:         logger,
		db:             db,
		operatorStore:  registrystorage.NewOperatorsStorage(logger, db, storagePrefix),
		recipientStore: registrystorage.NewRecipientsStorage(logger, db, storagePrefix),
	}
	var err error
	stg.shareStore, err = registrystorage.NewSharesStorage(logger, db, storagePrefix)
	if err != nil {
		return nil, err
	}
	return stg, nil
}

func (s *storage) Begin() basedb.Txn {
	return s.db.Begin()
}

func (s *storage) BeginRead() basedb.ReadTxn {
	return s.db.BeginRead()
}

func (s *storage) Shares() registrystorage.Shares {
	return s.shareStore
}

func (s *storage) GetOperatorDataByPubKey(r basedb.Reader, operatorPubKey []byte) (*registrystorage.OperatorData, bool, error) {
	return s.operatorStore.GetOperatorDataByPubKey(r, operatorPubKey)
}

func (s *storage) GetOperatorData(r basedb.Reader, id spectypes.OperatorID) (*registrystorage.OperatorData, bool, error) {
	return s.operatorStore.GetOperatorData(r, id)
}

func (s *storage) SaveOperatorData(rw basedb.ReadWriter, operatorData *registrystorage.OperatorData) (bool, error) {
	return s.operatorStore.SaveOperatorData(rw, operatorData)
}

func (s *storage) DeleteOperatorData(rw basedb.ReadWriter, id spectypes.OperatorID) error {
	return s.operatorStore.DeleteOperatorData(rw, id)
}

func (s *storage) ListOperators(r basedb.Reader, from uint64, to uint64) ([]registrystorage.OperatorData, error) {
	return s.operatorStore.ListOperators(r, from, to)
}

func (s *storage) GetOperatorsPrefix() []byte {
	return s.operatorStore.GetOperatorsPrefix()
}

func (s *storage) GetRecipientData(r basedb.Reader, owner common.Address) (*registrystorage.RecipientData, bool, error) {
	return s.recipientStore.GetRecipientData(r, owner)
}

func (s *storage) GetRecipientDataMany(r basedb.Reader, owners []common.Address) (map[common.Address]bellatrix.ExecutionAddress, error) {
	return s.recipientStore.GetRecipientDataMany(r, owners)
}

func (s *storage) SaveRecipientData(rw basedb.ReadWriter, recipientData *registrystorage.RecipientData) (*registrystorage.RecipientData, error) {
	return s.recipientStore.SaveRecipientData(rw, recipientData)
}

func (s *storage) DeleteRecipientData(rw basedb.ReadWriter, owner common.Address) error {
	return s.recipientStore.DeleteRecipientData(rw, owner)
}

func (s *storage) GetNextNonce(r basedb.Reader, owner common.Address) (registrystorage.Nonce, error) {
	return s.recipientStore.GetNextNonce(r, owner)
}

func (s *storage) BumpNonce(rw basedb.ReadWriter, owner common.Address) error {
	return s.recipientStore.BumpNonce(rw, owner)
}

func (s *storage) GetRecipientsPrefix() []byte {
	return s.recipientStore.GetRecipientsPrefix()
}

func (s *storage) DropRegistryData() error {
	err := s.dropLastProcessedBlock()
	if err != nil {
		return errors.Wrap(err, "failed to drop last processed block")
	}
	err = s.DropShares()
	if err != nil {
		return errors.Wrap(err, "failed to drop operators")
	}
	err = s.DropOperators()
	if err != nil {
		return errors.Wrap(err, "failed to drop recipients")
	}
	err = s.DropRecipients()
	if err != nil {
		return errors.Wrap(err, "failed to drop shares")
	}
	return nil
}

// TODO: review what's not needed anymore and delete

func (s *storage) SaveLastProcessedBlock(rw basedb.ReadWriter, offset *big.Int) error {
	return s.db.Using(rw).Set(storagePrefix, lastProcessedBlockKey, offset.Bytes())
}

func (s *storage) dropLastProcessedBlock() error {
	return s.db.DropPrefix(append(storagePrefix, lastProcessedBlockKey...))
}

func (s *storage) DropOperators() error {
	return s.operatorStore.DropOperators()
}

func (s *storage) DropRecipients() error {
	return s.recipientStore.DropRecipients()
}

func (s *storage) DropShares() error {
	return s.shareStore.Drop()
}

// GetLastProcessedBlock returns the last processed block.
func (s *storage) GetLastProcessedBlock(r basedb.Reader) (*big.Int, bool, error) {
	obj, found, err := s.db.UsingReader(r).Get(storagePrefix, lastProcessedBlockKey)
	if !found {
		return nil, found, nil
	}
	if err != nil {
		return nil, found, err
	}

	offset := new(big.Int).SetBytes(obj.Value)
	return offset, found, nil
}

// GetHashedPrivateKey return sha256 hashed private key
func (s *storage) GetHashedPrivateKey() ([]byte, bool, error) {
	obj, found, err := s.db.Get(storagePrefix, []byte(HashedPrivateKey))
	if !found {
		return nil, found, nil
	}
	if err != nil {
		return nil, found, err
	}
	return obj.Value, found, nil
}

// GetPrivateKey return rsa private key
func (s *storage) GetPrivateKey() (*rsa.PrivateKey, bool, error) {
	privateKey := s.operatorPrivateKey
	if privateKey == nil {
		return nil, false, nil
	}
	sk, err := rsaencryption.ConvertPemToPrivateKey(string(privateKey))
	if err != nil {
		return nil, false, err
	}
	return sk, true, nil
}

// SetupPrivateKey setup operator private key at the init of the node and set OperatorPublicKey config
func (s *storage) SetupPrivateKey(operatorKeyBase64 string, generateIfNone bool) ([]byte, error) {
	operatorKeyByte, err := base64.StdEncoding.DecodeString(operatorKeyBase64)
	if err != nil {
		return nil, errors.Wrap(err, "Failed to decode base64")
	}

	if err := s.validateKey(generateIfNone, string(operatorKeyByte)); err != nil {
		return nil, err
	}

	sk, found, err := s.GetPrivateKey()
	if err != nil {
		return nil, errors.Wrap(err, "failed to get operator private key")
	}
	if !found {
		return nil, errors.New("failed to find operator private key")
	}

	operatorPublicKey, err := rsaencryption.ExtractPublicKey(sk)
	if err != nil {
		return nil, errors.Wrap(err, "failed to extract operator public key")
	}

	//TODO change the log to generated/loaded private key to indicate better on the action
	s.logger.Info("successfully setup operator keys", zap.String("pubkey", operatorPublicKey))
	return []byte(operatorPublicKey), nil
}

// validateKey validate provided and exist key. save if needed.
func (s *storage) validateKey(generateIfNone bool, operatorKey string) error {
	// check if passed new key. if so, save new key (force to always save key when provided)
	storedPrivateKey, privateKeyExist, err := s.GetHashedPrivateKey()
	if err != nil {
		return errors.New("Can't Get Operator private key from storage")
	}
	hashedKey, err := rsaencryption.HashRsaKey([]byte(operatorKey))
	if err != nil {
		return errors.New("Cannot hash Operator private key")
	}
	if privateKeyExist && hashedKey != string(storedPrivateKey) {
		return errors.New("Operator private key is not matching the one encrypted the storage")
	}
	if operatorKey != "" {
		return s.savePrivateKey(operatorKey)
	}
	// new key not provided, check if key exist
	_, found, err := s.GetPrivateKey()
	if err != nil {
		return err
	}
	// if no, check  if you need to generate. if no, return error
	if !found {
		if !generateIfNone {
			return errors.New("key not exist or provided")
		}
		_, skByte, err := rsaencryption.GenerateKeys()
		if err != nil {
			return errors.WithMessage(err, "failed to generate new key")
		}
		return s.savePrivateKey(string(skByte))
	}

	// key exist in storage.
	return nil
}

// SavePrivateKey save operator private key
func (s *storage) savePrivateKey(operatorKey string) error {
	hashedKey, err := rsaencryption.HashRsaKey([]byte(operatorKey))
	if err != nil {
		return err
	}
	if err := s.db.Set(storagePrefix, []byte(HashedPrivateKey), []byte(hashedKey)); err != nil {
		return err
	}
	s.operatorPrivateKey = []byte(operatorKey)
	return nil
}

func (s *storage) UpdateValidatorMetadata(pk string, metadata *beacon.ValidatorMetadata) error {
	return s.shareStore.UpdateValidatorMetadata(pk, metadata)
}<|MERGE_RESOLUTION|>--- conflicted
+++ resolved
@@ -49,17 +49,11 @@
 	logger *zap.Logger
 	db     basedb.Database
 
-<<<<<<< HEAD
 	operatorPrivateKey []byte
 	operatorStore      registrystorage.Operators
 	recipientStore     registrystorage.Recipients
 	shareStore         registrystorage.Shares
-	eventStore         registrystorage.Events
-=======
-	operatorStore  registrystorage.Operators
-	recipientStore registrystorage.Recipients
-	shareStore     registrystorage.Shares
->>>>>>> 3afa1784
+
 }
 
 // NewNodeStorage creates a new instance of Storage
@@ -229,8 +223,9 @@
 	if err != nil {
 		return nil, errors.Wrap(err, "Failed to decode base64")
 	}
-
-	if err := s.validateKey(generateIfNone, string(operatorKeyByte)); err != nil {
+	var operatorKey = string(operatorKeyByte)
+
+	if err := s.validateKey(generateIfNone, operatorKey); err != nil {
 		return nil, err
 	}
 
