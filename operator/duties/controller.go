--- conflicted
+++ resolved
@@ -150,11 +150,7 @@
 		if err != nil {
 			return err
 		}
-<<<<<<< HEAD
-		dec, err := queue.DecodeSSVMessage(nil, ssvMsg)
-=======
 		dec, err := queue.DecodeSSVMessage(logger, ssvMsg)
->>>>>>> 2358d8e2
 		if err != nil {
 			return err
 		}
