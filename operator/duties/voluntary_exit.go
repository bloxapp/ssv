package duties

import (
	"context"
	"math/big"

	"github.com/attestantio/go-eth2-client/spec/phase0"
	spectypes "github.com/bloxapp/ssv-spec/types"
	"go.uber.org/zap"

	"github.com/bloxapp/ssv/logging/fields"
)

const voluntaryExitSlotsToPostpone = phase0.Slot(4)

type ExitDescriptor struct {
	PubKey         phase0.BLSPubKey
	ValidatorIndex phase0.ValidatorIndex
	BlockNumber    uint64
}

type VoluntaryExitHandler struct {
	baseHandler
	validatorExitCh <-chan ExitDescriptor
	dutyQueue       []*spectypes.Duty
	blockSlots      map[uint64]phase0.Slot
}

func NewVoluntaryExitHandler(validatorExitCh <-chan ExitDescriptor) *VoluntaryExitHandler {
	return &VoluntaryExitHandler{
		validatorExitCh: validatorExitCh,
		dutyQueue:       make([]*spectypes.Duty, 0),
		blockSlots:      map[uint64]phase0.Slot{},
	}
}

func (h *VoluntaryExitHandler) Name() string {
	return spectypes.BNRoleVoluntaryExit.String()
}

func (h *VoluntaryExitHandler) HandleDuties(ctx context.Context) {
	h.logger.Info("starting duty handler")
<<<<<<< HEAD
	defer h.logger.Info("stopping duty handler")
=======
>>>>>>> f5d96972

	for {
		select {
		case <-ctx.Done():
			h.logger.Debug("🛠 context done")
			return

		case <-h.ticker.Next():
			h.logger.Debug("🛠 before ticker event")

			currentSlot := h.ticker.Slot()

			h.logger.Debug("🛠 ticker event", fields.Slot(currentSlot))

			var dutiesForExecution, pendingDuties []*spectypes.Duty

			for _, duty := range h.dutyQueue {
				if duty.Slot <= currentSlot {
					dutiesForExecution = append(dutiesForExecution, duty)
				} else {
					pendingDuties = append(pendingDuties, duty)
				}
			}

			h.dutyQueue = pendingDuties

			if dutyCount := len(dutiesForExecution); dutyCount != 0 {
				h.executeDuties(h.logger, dutiesForExecution)
				h.logger.Debug("executed voluntary exit duties",
					fields.Slot(currentSlot),
					fields.Count(dutyCount))
			}

<<<<<<< HEAD
		case exitDescriptor := <-h.validatorExitCh:
			h.logger.Debug("🛠 scheduling duty for execution",
				fields.PubKey(exitDescriptor.PubKey[:]),
				fields.BlockNumber(exitDescriptor.BlockNumber),
			)
=======
		case exitDescriptor, ok := <-h.validatorExitCh:
			if !ok {
				return
			}
>>>>>>> f5d96972

			blockSlot, ok := h.blockSlots[exitDescriptor.BlockNumber]
			if !ok {
				block, err := h.executionClient.BlockByNumber(ctx, new(big.Int).SetUint64(exitDescriptor.BlockNumber))
				if err != nil {
					h.logger.Warn("failed to get block time from execution client, skipping voluntary exit duty",
						zap.Error(err))
					continue
				}

				blockSlot = h.network.Beacon.EstimatedSlotAtTime(int64(block.Time()))

				h.blockSlots[exitDescriptor.BlockNumber] = blockSlot
				for k, v := range h.blockSlots {
<<<<<<< HEAD
					if v < blockSlot-voluntaryExitSlotsToPostpone {
=======
					if v < blockSlot {
>>>>>>> f5d96972
						delete(h.blockSlots, k)
					}
				}
			}

			dutySlot := blockSlot + voluntaryExitSlotsToPostpone

			duty := &spectypes.Duty{
				Type:           spectypes.BNRoleVoluntaryExit,
				PubKey:         exitDescriptor.PubKey,
				Slot:           dutySlot,
				ValidatorIndex: exitDescriptor.ValidatorIndex,
			}

			h.dutyQueue = append(h.dutyQueue, duty)

			h.logger.Debug("🛠 scheduled duty for execution",
				zap.Uint64("block_slot", uint64(blockSlot)),
				zap.Uint64("duty_slot", uint64(dutySlot)),
				fields.BlockNumber(exitDescriptor.BlockNumber),
				fields.PubKey(exitDescriptor.PubKey[:]),
			)
		}
	}
}<|MERGE_RESOLUTION|>--- conflicted
+++ resolved
@@ -40,20 +40,13 @@
 
 func (h *VoluntaryExitHandler) HandleDuties(ctx context.Context) {
 	h.logger.Info("starting duty handler")
-<<<<<<< HEAD
-	defer h.logger.Info("stopping duty handler")
-=======
->>>>>>> f5d96972
 
 	for {
 		select {
 		case <-ctx.Done():
-			h.logger.Debug("🛠 context done")
 			return
 
 		case <-h.ticker.Next():
-			h.logger.Debug("🛠 before ticker event")
-
 			currentSlot := h.ticker.Slot()
 
 			h.logger.Debug("🛠 ticker event", fields.Slot(currentSlot))
@@ -77,18 +70,10 @@
 					fields.Count(dutyCount))
 			}
 
-<<<<<<< HEAD
-		case exitDescriptor := <-h.validatorExitCh:
-			h.logger.Debug("🛠 scheduling duty for execution",
-				fields.PubKey(exitDescriptor.PubKey[:]),
-				fields.BlockNumber(exitDescriptor.BlockNumber),
-			)
-=======
 		case exitDescriptor, ok := <-h.validatorExitCh:
 			if !ok {
 				return
 			}
->>>>>>> f5d96972
 
 			blockSlot, ok := h.blockSlots[exitDescriptor.BlockNumber]
 			if !ok {
@@ -103,11 +88,7 @@
 
 				h.blockSlots[exitDescriptor.BlockNumber] = blockSlot
 				for k, v := range h.blockSlots {
-<<<<<<< HEAD
-					if v < blockSlot-voluntaryExitSlotsToPostpone {
-=======
 					if v < blockSlot {
->>>>>>> f5d96972
 						delete(h.blockSlots, k)
 					}
 				}
