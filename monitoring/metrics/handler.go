package metrics

import (
	"context"
	"encoding/hex"
	"encoding/json"
	"fmt"
	"net/http"
	http_pprof "net/http/pprof"
	"runtime"
	"strings"
	"time"

	"github.com/prometheus/client_golang/prometheus"
	"github.com/prometheus/client_golang/prometheus/promhttp"
	"go.uber.org/zap"

	"github.com/bloxapp/ssv/logging/fields"
	"github.com/bloxapp/ssv/storage/basedb"
)

// Handler handles incoming metrics requests
type Handler interface {
	// Start starts an http server, listening to /metrics requests
	Start(logger *zap.Logger, mux *http.ServeMux, addr string) error
}

type metricsHandler struct {
	ctx           context.Context
	db            basedb.Database
	reporter      nodeMetrics
	enableProf    bool
	healthChecker HealthChecker
}

// NewMetricsHandler returns a new metrics handler.
<<<<<<< HEAD
func NewMetricsHandler(ctx context.Context, db basedb.IDb, reporter nodeMetrics, enableProf bool, healthChecker HealthChecker) Handler {
=======
func NewMetricsHandler(ctx context.Context, db basedb.Database, reporter nodeMetrics, enableProf bool, healthChecker HealthCheckAgent) Handler {
>>>>>>> 0982d181
	if reporter == nil {
		reporter = nopMetrics{}
	}
	mh := metricsHandler{
		ctx:           ctx,
		db:            db,
		reporter:      reporter,
		enableProf:    enableProf,
		healthChecker: healthChecker,
	}
	return &mh
}

func (mh *metricsHandler) Start(logger *zap.Logger, mux *http.ServeMux, addr string) error {
	logger.Info("setup collection", fields.Address(addr), zap.Bool("enableProf", mh.enableProf))

	if mh.enableProf {
		mh.configureProfiling()
		// adding pprof routes manually on an own HTTPMux to avoid lint issue:
		// `G108: Profiling endpoint is automatically exposed on /debug/pprof (gosec)`
		mux.HandleFunc("/debug/pprof/", http_pprof.Index)
		mux.HandleFunc("/debug/pprof/cmdline", http_pprof.Cmdline)
		mux.HandleFunc("/debug/pprof/profile", http_pprof.Profile)
		mux.HandleFunc("/debug/pprof/symbol", http_pprof.Symbol)
		mux.HandleFunc("/debug/pprof/trace", http_pprof.Trace)
	}

	mux.Handle("/metrics", promhttp.HandlerFor(
		prometheus.DefaultGatherer,
		promhttp.HandlerOpts{
			// Opt into OpenMetrics to support exemplars.
			EnableOpenMetrics: true,
		},
	))
	mux.HandleFunc("/database/count-by-collection", mh.handleCountByCollection)
	mux.HandleFunc("/health", mh.handleHealth)

	// Set a high timeout to allow for long-running pprof requests.
	const timeout = 600 * time.Second

	httpServer := &http.Server{
		Addr:         addr,
		Handler:      mux,
		ReadTimeout:  timeout,
		WriteTimeout: timeout,
	}

	if err := httpServer.ListenAndServe(); err != nil {
		return fmt.Errorf("listen to %s: %w", addr, err)
	}

	return nil
}

// handleCountByCollection responds with the number of key in the database by collection.
// Prefix can be a string or a 0x-prefixed hex string.
// Empty prefix returns the total number of keys in the database.
func (mh *metricsHandler) handleCountByCollection(w http.ResponseWriter, r *http.Request) {
	var response struct {
		Count int64 `json:"count"`
	}

	// Parse prefix from query. Supports both hex and string.
	var prefix []byte
	prefixStr := r.URL.Query().Get("prefix")
	if prefixStr != "" {
		if strings.HasPrefix(prefixStr, "0x") {
			var err error
			prefix, err = hex.DecodeString(prefixStr[2:])
			if err != nil {
				http.Error(w, err.Error(), http.StatusBadRequest)
				return
			}
		} else {
			prefix = []byte(prefixStr)
		}
	}

	n, err := mh.db.CountByCollection(prefix)
	if err != nil {
		http.Error(w, err.Error(), http.StatusInternalServerError)
		return
	}
	response.Count = n

	if err := json.NewEncoder(w).Encode(&response); err != nil {
		http.Error(w, err.Error(), http.StatusInternalServerError)
		return
	}
}

func (mh *metricsHandler) handleHealth(res http.ResponseWriter, req *http.Request) {
	if err := mh.healthChecker.HealthCheck(); err != nil {
		mh.reporter.SSVNodeNotHealthy()
		result := map[string][]string{
			"errors": {err.Error()},
		}
		if raw, err := json.Marshal(result); err != nil {
			http.Error(res, err.Error(), http.StatusInternalServerError)
		} else {
			http.Error(res, string(raw), http.StatusInternalServerError)
		}
	} else {
		mh.reporter.SSVNodeHealthy()
		if _, err := fmt.Fprintln(res, ""); err != nil {
			http.Error(res, err.Error(), http.StatusInternalServerError)
		}
	}
}

func (mh *metricsHandler) configureProfiling() {
	runtime.SetBlockProfileRate(10000)
	runtime.SetMutexProfileFraction(5)
}<|MERGE_RESOLUTION|>--- conflicted
+++ resolved
@@ -34,11 +34,7 @@
 }
 
 // NewMetricsHandler returns a new metrics handler.
-<<<<<<< HEAD
-func NewMetricsHandler(ctx context.Context, db basedb.IDb, reporter nodeMetrics, enableProf bool, healthChecker HealthChecker) Handler {
-=======
-func NewMetricsHandler(ctx context.Context, db basedb.Database, reporter nodeMetrics, enableProf bool, healthChecker HealthCheckAgent) Handler {
->>>>>>> 0982d181
+func NewMetricsHandler(ctx context.Context, db basedb.Database, reporter nodeMetrics, enableProf bool, healthChecker HealthChecker) Handler {
 	if reporter == nil {
 		reporter = nopMetrics{}
 	}
