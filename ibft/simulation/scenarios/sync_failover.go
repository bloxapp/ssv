package scenarios

import (
	"fmt"
	"sync"

	"github.com/bloxapp/ssv/protocol/v1/message"

	specqbft "github.com/bloxapp/ssv-spec/qbft"
	"go.uber.org/zap"

	"github.com/bloxapp/ssv/ibft/valcheck"
	ibft "github.com/bloxapp/ssv/protocol/v1/qbft/controller"
	ibftinstance "github.com/bloxapp/ssv/protocol/v1/qbft/instance"
	qbftstorage "github.com/bloxapp/ssv/protocol/v1/qbft/storage"
)

type syncFailover struct {
	logger     *zap.Logger
	nodes      []ibft.IController
	dbs        []qbftstorage.QBFTStore
	valueCheck valcheck.ValueCheck
}

// SyncFailover returns initialized farFutureSync scenario
func SyncFailover(logger *zap.Logger, valueCheck valcheck.ValueCheck) IScenario {
	return &syncFailover{
		logger:     logger,
		valueCheck: valueCheck,
	}
}

func (sf *syncFailover) Start(nodes []ibft.IController, dbs []qbftstorage.QBFTStore) {
	sf.nodes = nodes
	sf.dbs = dbs
	nodeCount := len(nodes)

	// init ibfts
	var wg sync.WaitGroup
	for i := uint64(1); i < uint64(nodeCount); i++ {
		wg.Add(1)
		go func(node ibft.IController) {
			if err := node.Init(); err != nil {
				fmt.Printf("error initializing ibft")
			}
			wg.Done()
		}(nodes[i-1])
	}

	sf.logger.Info("waiting for nodes to init")
	wg.Wait()

	msgs := map[specqbft.Height]*specqbft.SignedMessage{}
	// start several instances one by one
	seqNumber := specqbft.Height(0)
loop:
	for {
		sf.logger.Info("started instances")
		for i := uint64(1); i < uint64(nodeCount); i++ {
			wg.Add(1)
			go func(node ibft.IController, index uint64) {
				if msg := sf.startNode(node, index, seqNumber); msg != nil {
					msgs[seqNumber] = msg
				}
				wg.Done()
			}(nodes[i-1], i)
		}
		wg.Wait()
		if seqNumber == 10 {
			break loop
		}
		seqNumber++
	}

	dummy := &specqbft.SignedMessage{Message: &specqbft.Message{Identifier: msgs[1].Message.Identifier, Height: 1}}
	// overriding highest decided to make the system dirty
	for i := 0; i < len(dbs)-1; i++ {
		_ = dbs[i].SaveLastDecided(dummy)
	}

	node4 := nodes[3]
	sf.logger.Info("starting node $4")
	if err := node4.Init(); err != nil {
		sf.logger.Debug("error initializing ibft (as planned)", zap.Error(err))
		// fill DBs with correct highest decided and trying to init again
		for i := 0; i < len(dbs)-1; i++ {
			_ = dbs[i].SaveLastDecided(msgs[seqNumber])
		}
		if err = node4.Init(); err != nil {
			sf.logger.Error("failed to reinitialize IBFT", zap.Error(err))
		}
	}

	nextSeq, err := nodes[3].NextSeqNumber()
	if err != nil {
		sf.logger.Error("node #4 could not get state", zap.Error(err))
	} else {
		sf.logger.Info("node #4 synced", zap.Int64("highest decided", int64(nextSeq)-1))
	}

<<<<<<< HEAD
	messageID := message.ToMessageID(msgs[1].Message.Identifier)
	decides, err := dbs[3].GetDecided(messageID[:], 0, 10)
=======
	decides, err := dbs[3].GetDecided(msgs[1].Message.Identifier, 0, 10)
>>>>>>> 8034d943
	if err != nil {
		sf.logger.Error("node #4 could not get decided in range", zap.Error(err))
	} else {
		sf.logger.Info("node #4 synced, found decided messages", zap.Int("count", len(decides)))
	}
}

func (sf *syncFailover) startNode(node ibft.IController, index uint64, seqNumber specqbft.Height) *specqbft.SignedMessage {
	res, err := node.StartInstance(ibftinstance.ControllerStartInstanceOptions{
		Logger:    sf.logger,
		SeqNumber: seqNumber,
		Value:     []byte("value"),
	})
	if err != nil {
		sf.logger.Error("instance returned error", zap.Error(err))
		return nil
	} else if !res.Decided {
		sf.logger.Error("instance could not decide")
		return nil
	} else {
		sf.logger.Info("decided with value", zap.String("decided value", string(res.Msg.Message.Data)))
	}

	if err := sf.dbs[index-1].SaveDecided(res.Msg); err != nil {
		sf.logger.Error("could not save decided msg", zap.Uint64("node_id", index), zap.Error(err))
	}
	if err := sf.dbs[index-1].SaveLastDecided(res.Msg); err != nil {
		sf.logger.Error("could not save decided msg", zap.Uint64("node_id", index), zap.Error(err))
	}
	return res.Msg
}<|MERGE_RESOLUTION|>--- conflicted
+++ resolved
@@ -3,8 +3,6 @@
 import (
 	"fmt"
 	"sync"
-
-	"github.com/bloxapp/ssv/protocol/v1/message"
 
 	specqbft "github.com/bloxapp/ssv-spec/qbft"
 	"go.uber.org/zap"
@@ -98,12 +96,7 @@
 		sf.logger.Info("node #4 synced", zap.Int64("highest decided", int64(nextSeq)-1))
 	}
 
-<<<<<<< HEAD
-	messageID := message.ToMessageID(msgs[1].Message.Identifier)
-	decides, err := dbs[3].GetDecided(messageID[:], 0, 10)
-=======
 	decides, err := dbs[3].GetDecided(msgs[1].Message.Identifier, 0, 10)
->>>>>>> 8034d943
 	if err != nil {
 		sf.logger.Error("node #4 could not get decided in range", zap.Error(err))
 	} else {
