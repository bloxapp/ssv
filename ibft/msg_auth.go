--- conflicted
+++ resolved
@@ -9,12 +9,8 @@
 	"github.com/bloxapp/ssv/networker"
 )
 
-<<<<<<< HEAD
 // ValidateLambdas valdiates current and previous lambdas
 func (i *Instance) ValidateLambdas() types.PipelineFunc {
-=======
-func (i *Instance) ValidateLambda() networker.PipelineFunc {
->>>>>>> 1d6aca92
 	return func(signedMessage *types.SignedMessage) error {
 		if !bytes.Equal(signedMessage.Message.Lambda, i.state.Lambda) {
 			return errors.New("message lambda does not equal state lambda")
@@ -26,7 +22,7 @@
 	}
 }
 
-func (i *Instance) ValidateRound() networker.PipelineFunc {
+func (i *Instance) ValidateRound() types.PipelineFunc {
 	return func(signedMessage *types.SignedMessage) error {
 		if i.state.Round != signedMessage.Message.Round {
 			return errors.Errorf("message round (%d) does not equal state round (%d)", signedMessage.Message.Round, i.state.Round)
@@ -35,7 +31,7 @@
 	}
 }
 
-func (i *Instance) AuthMsg() networker.PipelineFunc {
+func (i *Instance) AuthMsg() types.PipelineFunc {
 	return func(signedMessage *types.SignedMessage) error {
 		pks, err := i.params.PubKeysById([]uint64{signedMessage.IbftId})
 		if err != nil {
@@ -56,7 +52,7 @@
 	}
 }
 
-func MsgTypeCheck(expected types.RoundState) networker.PipelineFunc {
+func MsgTypeCheck(expected types.RoundState) types.PipelineFunc {
 	return func(signedMessage *types.SignedMessage) error {
 		if signedMessage.Message.Type != expected {
 			return errors.New("message type is wrong")
