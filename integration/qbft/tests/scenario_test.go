package tests

import (
	"context"
<<<<<<< HEAD
	"fmt"
	"github.com/bloxapp/ssv/network"
=======
>>>>>>> c4e1e1be
	"testing"
	"time"

	spec "github.com/attestantio/go-eth2-client/spec/phase0"
	spectypes "github.com/bloxapp/ssv-spec/types"
	"github.com/bloxapp/ssv-spec/types/testingutils"
	spectestingutils "github.com/bloxapp/ssv-spec/types/testingutils"
	"github.com/ethereum/go-ethereum/common"
	"github.com/stretchr/testify/require"
	"go.uber.org/zap"

	qbftstorage "github.com/bloxapp/ssv/ibft/storage"
	"github.com/bloxapp/ssv/logging"
	"github.com/bloxapp/ssv/logging/fields"
	"github.com/bloxapp/ssv/networkconfig"
	"github.com/bloxapp/ssv/operator/validator"
	protocolbeacon "github.com/bloxapp/ssv/protocol/v2/blockchain/beacon"
	protocolstorage "github.com/bloxapp/ssv/protocol/v2/qbft/storage"
	"github.com/bloxapp/ssv/protocol/v2/ssv/queue"
	protocolvalidator "github.com/bloxapp/ssv/protocol/v2/ssv/validator"
	"github.com/bloxapp/ssv/protocol/v2/types"
	"github.com/bloxapp/ssv/storage/basedb"
	"github.com/bloxapp/ssv/storage/kv"
)

var (
	KeySet4Committee  = spectestingutils.Testing4SharesSet()
	KeySet7Committee  = spectestingutils.Testing7SharesSet()
	KeySet10Committee = spectestingutils.Testing10SharesSet()
	KeySet13Committee = spectestingutils.Testing13SharesSet()
)

type Scenario struct {
	Committee           int
	ExpectedHeight      int
	Duties              map[spectypes.OperatorID]DutyProperties
	ValidationFunctions map[spectypes.OperatorID]func(t *testing.T, committee int, actual *protocolstorage.StoredInstance)
	shared              SharedData
	validators          map[spectypes.OperatorID]*protocolvalidator.Validator
}

func (s *Scenario) Run(t *testing.T, role spectypes.BeaconRole) {
	t.Run(role.String(), func(t *testing.T) {
		//preparing resources
		ctx, cancel := context.WithCancel(context.Background())
		defer cancel()

		s.validators = map[spectypes.OperatorID]*protocolvalidator.Validator{} //initiating map

		s.shared = GetSharedData(t)

		logger := logging.TestLogger(t)

		//initiating validators
		for id := 1; id <= s.Committee; id++ {
			id := spectypes.OperatorID(id)
			s.validators[id] = createValidator(t, ctx, id, getKeySet(s.Committee), logger, s.shared.Nodes[id])
		}

		//invoking duties
		for id, dutyProp := range s.Duties {
			go func(id spectypes.OperatorID, dutyProp DutyProperties) { //launching goroutine for every validator
				time.Sleep(dutyProp.Delay)

				duty := createDuty(getKeySet(s.Committee).ValidatorPK.Serialize(), dutyProp.Slot, dutyProp.ValidatorIndex, role)
				var pk spec.BLSPubKey
				copy(pk[:], getKeySet(s.Committee).ValidatorPK.Serialize())
				ssvMsg, err := validator.CreateDutyExecuteMsg(duty, pk, networkconfig.TestNetwork.Domain)
				require.NoError(t, err)
				dec, err := queue.DecodeSSVMessage(ssvMsg)
				require.NoError(t, err)

				s.validators[id].Queues[role].Q.Push(dec)
			}(id, dutyProp)
		}

		//validating state of validator after invoking duties
		for id, validationFunc := range s.ValidationFunctions {
			identifier := spectypes.NewMsgID(types.GetDefaultDomain(), getKeySet(s.Committee).ValidatorPK.Serialize(), role)
			//getting stored state of validator
			var storedInstance *protocolstorage.StoredInstance
			for {
				var err error
				storedInstance, err = s.validators[id].Storage.Get(spectypes.MessageIDFromBytes(identifier[:]).GetRoleType()).GetHighestInstance(identifier[:])
				require.NoError(t, err)

				if storedInstance != nil {
					break
				}

				time.Sleep(500 * time.Millisecond) // waiting for duty will be done and storedInstance would be saved
			}

			//validating stored state of validator
			validationFunc(t, s.Committee, storedInstance)
		}

		// teardown
		for _, val := range s.validators {
			val.Stop()
		}

		// HACK: sleep to wait for function calls to github.com/herumi/bls-eth-go-binary
		// to return. When val.Stop() is called, the context.Context that controls the procedure to
		// pop & process messages by the validator from its queue will stop running new iterations.
		// But if a procedure to pop & process a message is in progress when val.Stop() is called, the
		// popped message will still be processed. When a message is processed the github.com/herumi/bls-eth-go-binary
		// library is used. When this test function returns, the validator and all of its resources are
		// garbage collected by the Go runtime. Because the bls-eth-go-binary library is a cgo wrapper of a C/C++ library,
		// the C/C++ runtime will continue to try to access the signature data of the message even though it has been garbage
		// collected already by the Go runtime. This causes the C code to receive a SIGSEGV (SIGnal SEGmentation Violation)
		// which crashes the Go runtime in a way that is not recoverable. A long term fix would involve signaling
		// when the validator ConsumeQueue() function has returned, as its processing is synchronous.
		time.Sleep(time.Millisecond * 1000)
	})
}

// getKeySet returns the keyset for a given committee size. Some tests have a
// committee size smaller than 3f+1 in order to simulate cases where operators are offline
func getKeySet(committee int) *spectestingutils.TestKeySet {
	switch committee {
	case 1, 2, 3, 4:
		return KeySet4Committee
	case 5, 6, 7:
		return KeySet7Committee
	case 8, 9, 10:
		return KeySet10Committee
	case 11, 12, 13:
		return KeySet13Committee
	default:
		panic("unsupported committee size")

	}
}

func testingShare(keySet *spectestingutils.TestKeySet, id spectypes.OperatorID) *spectypes.Share { //TODO: check dead-locks
	return &spectypes.Share{
		OperatorID:      id,
		ValidatorPubKey: keySet.ValidatorPK.Serialize(),
		SharePubKey:     keySet.Shares[id].GetPublicKey().Serialize(),
		DomainType:      testingutils.TestingSSVDomainType,
		Quorum:          keySet.Threshold,
		PartialQuorum:   keySet.PartialThreshold,
		Committee:       keySet.Committee(),
	}
}

func quorum(committee int) int {
	return (committee*2 + 1) / 3 // committee = 3f+1; quorum = 2f+1
}

func newStores(logger *zap.Logger) *qbftstorage.QBFTStores {
	db, err := kv.NewInMemory(logger, basedb.Options{})
	if err != nil {
		panic(err)
	}

	storageMap := qbftstorage.NewStores()

	roles := []spectypes.BeaconRole{
		spectypes.BNRoleAttester,
		spectypes.BNRoleProposer,
		spectypes.BNRoleAggregator,
		spectypes.BNRoleSyncCommittee,
		spectypes.BNRoleSyncCommitteeContribution,
		spectypes.BNRoleValidatorRegistration,
		spectypes.BNRoleVoluntaryExit,
	}
	for _, role := range roles {
		storageMap.Add(role, qbftstorage.New(db, role.String()))
	}

	return storageMap
}

func createValidator(t *testing.T, pCtx context.Context, id spectypes.OperatorID, keySet *spectestingutils.TestKeySet, pLogger *zap.Logger, node network.P2PNetwork) *protocolvalidator.Validator {
	ctx, cancel := context.WithCancel(pCtx)
	validatorPubKey := keySet.Shares[id].GetPublicKey().Serialize()

	logger := pLogger.With(fields.OperatorID(id), fields.Validator(validatorPubKey))

	km := spectestingutils.NewTestingKeyManager()
	err := km.AddShare(keySet.Shares[id])
	require.NoError(t, err)

	options := protocolvalidator.Options{
		Storage:       newStores(logger),
		Network:       node,
		BeaconNetwork: networkconfig.TestNetwork.Beacon,
		SSVShare: &types.SSVShare{
			Share: *testingShare(keySet, id),
			Metadata: types.Metadata{
				BeaconMetadata: &protocolbeacon.ValidatorMetadata{
					Index: spec.ValidatorIndex(1),
				},
				OwnerAddress: common.HexToAddress("0x0"),
				Liquidated:   false,
			},
		},
		Beacon: spectestingutils.NewTestingBeaconNode(),
		Signer: km,
	}

	options.DutyRunners = validator.SetupRunners(ctx, logger, options)
	val := protocolvalidator.NewValidator(ctx, cancel, options)
	node.UseMessageRouter(newMsgRouter(logger, val))
	started, err := val.Start(logger)
	require.NoError(t, err)
	require.True(t, started)

	return val
}<|MERGE_RESOLUTION|>--- conflicted
+++ resolved
@@ -2,11 +2,7 @@
 
 import (
 	"context"
-<<<<<<< HEAD
-	"fmt"
 	"github.com/bloxapp/ssv/network"
-=======
->>>>>>> c4e1e1be
 	"testing"
 	"time"
 
