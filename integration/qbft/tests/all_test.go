package tests

import (
	"github.com/bloxapp/ssv-spec/types"
	"testing"

	"github.com/stretchr/testify/require"

	"github.com/bloxapp/ssv/integration/qbft/scenarios"
)

func Test_Integration_QBFTScenarios(t *testing.T) {
	//_ = logging.SetLogLevelRegex("ssv/.*", "debug") // for debugging TODO: ssv/.* or ssv/*. ?

	scenariosToRun := []*scenarios.IntegrationTest{
		scenarios.Regular(types.BNRoleAttester), // TODO: test other roles
<<<<<<< HEAD
		//scenarios.RoundChange(types.BNRoleAttester),
		//scenarios.FPlus1Decided(types.BNRoleAttester),
=======
		//scenarios.RoundChange(types.BNRoleAttester), // TODO: fix and uncomment
		//scenarios.F1Decided(types.BNRoleAttester), // TODO: fix and uncomment
>>>>>>> 70d5917e
	}

	for _, scenario := range scenariosToRun {
		scenario := scenario
		t.Run(scenario.Name, func(t *testing.T) {
			require.NoError(t, scenario.Run())
		})
	}
}<|MERGE_RESOLUTION|>--- conflicted
+++ resolved
@@ -1,9 +1,9 @@
 package tests
 
 import (
-	"github.com/bloxapp/ssv-spec/types"
 	"testing"
 
+	"github.com/bloxapp/ssv-spec/types"
 	"github.com/stretchr/testify/require"
 
 	"github.com/bloxapp/ssv/integration/qbft/scenarios"
@@ -14,13 +14,8 @@
 
 	scenariosToRun := []*scenarios.IntegrationTest{
 		scenarios.Regular(types.BNRoleAttester), // TODO: test other roles
-<<<<<<< HEAD
-		//scenarios.RoundChange(types.BNRoleAttester),
-		//scenarios.FPlus1Decided(types.BNRoleAttester),
-=======
 		//scenarios.RoundChange(types.BNRoleAttester), // TODO: fix and uncomment
 		//scenarios.F1Decided(types.BNRoleAttester), // TODO: fix and uncomment
->>>>>>> 70d5917e
 	}
 
 	for _, scenario := range scenariosToRun {
