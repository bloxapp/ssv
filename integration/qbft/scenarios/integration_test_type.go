package scenarios

import (
	"bytes"
	"context"
	"errors"
	"fmt"
	"sync"
	"time"

	spec "github.com/attestantio/go-eth2-client/spec/phase0"
	specqbft "github.com/bloxapp/ssv-spec/qbft"
	spectypes "github.com/bloxapp/ssv-spec/types"
	spectestingutils "github.com/bloxapp/ssv-spec/types/testingutils"
	"go.uber.org/zap"
	"go.uber.org/zap/zapcore"

	qbftstorage "github.com/bloxapp/ssv/ibft/storage"
	"github.com/bloxapp/ssv/network"
	p2pv1 "github.com/bloxapp/ssv/network/p2p"
	"github.com/bloxapp/ssv/network/testing"
	"github.com/bloxapp/ssv/operator/validator"
	protocolforks "github.com/bloxapp/ssv/protocol/forks"
	protocolbeacon "github.com/bloxapp/ssv/protocol/v2/blockchain/beacon"
	protocolp2p "github.com/bloxapp/ssv/protocol/v2/p2p"
	protocolstorage "github.com/bloxapp/ssv/protocol/v2/qbft/storage"
	protocolvalidator "github.com/bloxapp/ssv/protocol/v2/ssv/validator"
	"github.com/bloxapp/ssv/protocol/v2/sync/handlers"
	"github.com/bloxapp/ssv/protocol/v2/types"
	"github.com/bloxapp/ssv/storage"
	"github.com/bloxapp/ssv/storage/basedb"
	"github.com/bloxapp/ssv/utils/logex"
	"github.com/bloxapp/ssv/utils/rsaencryption"
)

// IntegrationTest defines an integration test.
type IntegrationTest struct {
	Name               string
	OperatorIDs        []spectypes.OperatorID
	Identifier         spectypes.MessageID
	ValidatorDelays    map[spectypes.OperatorID]time.Duration
	InitialInstances   map[spectypes.OperatorID][]*protocolstorage.StoredInstance
	Duties             map[spectypes.OperatorID][]scheduledDuty
	InstanceValidators map[spectypes.OperatorID][]func(*protocolstorage.StoredInstance) error
	StartDutyErrors    map[spectypes.OperatorID]error
}

type scheduledDuty struct {
	Duty  *spectypes.Duty
	Delay time.Duration
}

type scenarioContext struct {
	ctx         context.Context
	logger      *zap.Logger
	nodes       map[spectypes.OperatorID]network.P2PNetwork      // 1 per operator, pass same to each instance
	nodeKeys    map[spectypes.OperatorID]testing.NodeKeys        // 1 per operator, pass same to each instance
	stores      map[spectypes.OperatorID]*qbftstorage.QBFTStores // 1 store per operator, pass same store to each instance
	keyManagers map[spectypes.OperatorID]spectypes.KeyManager    // 1 per operator, pass same to each instance
	dbs         map[spectypes.OperatorID]basedb.IDb              // 1 per operator, pass same to each instance
}

func (sctx *scenarioContext) Close() error {
	for _, n := range sctx.nodes {
		_ = n.Close()
	}
	for _, d := range sctx.dbs {
		d.Close()
	}
	return nil
}

func (it *IntegrationTest) bootstrap(ctx context.Context) (*scenarioContext, error) {
	l := logex.Build("simulation", zapcore.DebugLevel, nil)
	loggerFactory := func(s string) *zap.Logger {
		return l.With(zap.String("who", s))
	}
	logger := loggerFactory(fmt.Sprintf("Bootstrap/%s", it.Name))
	logger.Info("creating resources")

	types.SetDefaultDomain(spectypes.PrimusTestnet)

	dbs := make(map[spectypes.OperatorID]basedb.IDb)
	for _, operatorID := range it.OperatorIDs {
		db, err := storage.GetStorageFactory(basedb.Options{
			Type:   "badger-memory",
			Path:   "",
			Logger: zap.L(),
		})
		if err != nil {
			return nil, err
		}

		dbs[operatorID] = db
	}

	forkVersion := protocolforks.GenesisForkVersion

	ln, err := p2pv1.CreateAndStartLocalNet(ctx, loggerFactory, forkVersion, len(it.OperatorIDs), len(it.OperatorIDs)-1, false)
	if err != nil {
		return nil, err
	}

	nodes := make(map[spectypes.OperatorID]network.P2PNetwork)
	nodeKeys := make(map[spectypes.OperatorID]testing.NodeKeys)

	for i, operatorID := range it.OperatorIDs {
		nodes[operatorID] = ln.Nodes[i]
		nodeKeys[operatorID] = ln.NodeKeys[i]
	}

	stores := make(map[spectypes.OperatorID]*qbftstorage.QBFTStores)
	kms := make(map[spectypes.OperatorID]spectypes.KeyManager)
	for _, operatorID := range it.OperatorIDs {
		store := qbftstorage.New(dbs[operatorID], loggerFactory(fmt.Sprintf("qbft-store-%d", operatorID)), "attestations", forkVersion)

		storageMap := qbftstorage.NewStores()
		storageMap.Add(spectypes.BNRoleAttester, store)
		storageMap.Add(spectypes.BNRoleProposer, store)
		storageMap.Add(spectypes.BNRoleAggregator, store)
		storageMap.Add(spectypes.BNRoleSyncCommittee, store)
		storageMap.Add(spectypes.BNRoleSyncCommitteeContribution, store)

		stores[operatorID] = storageMap
		km := spectestingutils.NewTestingKeyManager()
		kms[operatorID] = km
		nodes[operatorID].RegisterHandlers(protocolp2p.WithHandler(
			protocolp2p.LastDecidedProtocol,
			handlers.LastDecidedHandler(loggerFactory(fmt.Sprintf("decided-handler-%d", operatorID)), storageMap, nodes[operatorID]),
		), protocolp2p.WithHandler(
			protocolp2p.DecidedHistoryProtocol,
			handlers.HistoryHandler(loggerFactory(fmt.Sprintf("history-handler-%d", operatorID)), storageMap, nodes[operatorID], 25),
		))
	}

	sCtx := &scenarioContext{
		ctx:         ctx,
		logger:      logger,
		nodes:       nodes,
		nodeKeys:    nodeKeys,
		stores:      stores,
		keyManagers: kms,
		dbs:         dbs,
	}
	return sCtx, nil
}

func (it *IntegrationTest) Run() error {
	ctx, cancel := context.WithCancel(context.Background())
	defer cancel()

	sCtx, err := it.bootstrap(ctx)
	if err != nil {
		return err
	}
	defer func() {
		_ = sCtx.Close()
		<-time.After(time.Second)
	}()

	validators, err := it.createValidators(sCtx)
	if err != nil {
		return fmt.Errorf("could not create share: %w", err)
	}

	for _, operatorID := range it.OperatorIDs {
		sCtx.nodes[operatorID].UseMessageRouter(newMsgRouter(validators[operatorID]))
	}

	for operatorID, instances := range it.InitialInstances {
		for _, instance := range instances {
			mid := spectypes.MessageIDFromBytes(instance.State.ID)
			if err := sCtx.stores[operatorID].Get(mid.GetRoleType()).SaveHighestInstance(instance); err != nil {
				return err
			}
		}
	}

	var startErr error
	var mu sync.Mutex
	var wg sync.WaitGroup
	for _, val := range validators {
		// TODO: add logging for every node
		wg.Add(1)
		go func(val *protocolvalidator.Validator) {
			defer wg.Done()

			<-time.After(it.ValidatorDelays[val.Share.OperatorID])

			if err := val.Start(); err != nil {
				mu.Lock()
				startErr = fmt.Errorf("could not start validator: %w", err)
				mu.Unlock()
			}
			<-time.After(time.Second * 3)
		}(val)
	}

	wg.Wait()

	if startErr != nil {
		return startErr
	}

	var lastDutyTime time.Duration

	actualErrMap := sync.Map{}
	for _, val := range validators {
		for _, scheduledDuty := range it.Duties[val.Share.OperatorID] {
			val, scheduledDuty := val, scheduledDuty

			if lastDutyTime < scheduledDuty.Delay {
				lastDutyTime = scheduledDuty.Delay
			}

			sCtx.logger.Debug("about to start duty", zap.Duration("delay", scheduledDuty.Delay))

			time.AfterFunc(scheduledDuty.Delay, func() {
				sCtx.logger.Info("starting duty")
				startDutyErr := val.StartDuty(scheduledDuty.Duty)
				actualErrMap.Store(val.Share.OperatorID, startDutyErr)
			})
		}
	}

	<-time.After(lastDutyTime + (4 * time.Second))

	for operatorID, expectedErr := range it.StartDutyErrors {
		if actualErr, ok := actualErrMap.Load(operatorID); !ok {
			if expectedErr != nil {
				return fmt.Errorf("expected an error")
			}
		} else {
			aerr, ok := actualErr.(error)
			if !ok && expectedErr != nil {
				return fmt.Errorf("expected an error")
			}
			if !errors.Is(aerr, expectedErr) {
				return fmt.Errorf("got error different from expected (expected %v): %w", expectedErr, actualErr.(error))
			}
		}
	}

	if it.InstanceValidators != nil {
		if bytes.Equal(it.Identifier[:], bytes.Repeat([]byte{0}, len(it.Identifier))) {
			return fmt.Errorf("indentifier is not set")
		}
		for operatorID, instanceValidators := range it.InstanceValidators {
			for i, instanceValidator := range instanceValidators {
				mid := spectypes.MessageIDFromBytes(it.Identifier[:])
				storedInstance, err := sCtx.stores[operatorID].Get(mid.GetRoleType()).
					GetHighestInstance(it.Identifier[:])
				if err != nil {
					return err
				}
				if storedInstance == nil {
					return fmt.Errorf("stored instance is nil, operator ID %v, instance index %v", operatorID, i)
				}

				if err := instanceValidator(storedInstance); err != nil {
					return fmt.Errorf("validate instance %d of operator ID %d: %w", i, operatorID, err)
				}
			}
		}
	}

	return nil
}

func (it *IntegrationTest) createValidators(sCtx *scenarioContext) (map[spectypes.OperatorID]*protocolvalidator.Validator, error) {
	validators := make(map[spectypes.OperatorID]*protocolvalidator.Validator)
	operators := make([][]byte, 0)
	for _, k := range sCtx.nodeKeys {
		pub, err := rsaencryption.ExtractPublicKey(k.OperatorKey)
		if err != nil {
			return nil, err
		}
		operators = append(operators, []byte(pub))
	}

	for _, operatorID := range it.OperatorIDs {
		err := sCtx.keyManagers[operatorID].AddShare(spectestingutils.Testing4SharesSet().Shares[operatorID])
		if err != nil {
			return nil, err
		}

		options := protocolvalidator.Options{
			Storage: sCtx.stores[operatorID],
			Network: sCtx.nodes[operatorID],
			SSVShare: &types.SSVShare{
				Share: *testingShare(spectestingutils.Testing4SharesSet(), operatorID),
				Metadata: types.Metadata{
					BeaconMetadata: &protocolbeacon.ValidatorMetadata{
						Index: spec.ValidatorIndex(1),
					},
					OwnerAddress: "0x0",
					Operators:    operators,
					Liquidated:   false,
				},
			},
			Beacon: beaconNode{spectestingutils.NewTestingBeaconNode()},
			Signer: sCtx.keyManagers[operatorID],
		}

		l := sCtx.logger.With(zap.String("w", fmt.Sprintf("node-%d", operatorID)))

		options.DutyRunners = validator.SetupRunners(sCtx.ctx, l, options)
		val := protocolvalidator.NewValidator(sCtx.ctx, options)
		validators[operatorID] = val
	}

	return validators, nil
}

var testingShare = func(keysSet *spectestingutils.TestKeySet, id spectypes.OperatorID) *spectypes.Share {
	return &spectypes.Share{
		OperatorID:      id,
		ValidatorPubKey: keysSet.ValidatorPK.Serialize(),
		SharePubKey:     keysSet.Shares[id].GetPublicKey().Serialize(),
		DomainType:      spectypes.PrimusTestnet,
		Quorum:          keysSet.Threshold,
		PartialQuorum:   keysSet.PartialThreshold,
		Committee:       keysSet.Committee(),
	}
}

func createDuty(pk []byte, slot spec.Slot, idx spec.ValidatorIndex, role spectypes.BeaconRole) *spectypes.Duty {
	var pkBytes [48]byte
	copy(pkBytes[:], pk)

	var testingDuty *spectypes.Duty
	switch role {
	case spectypes.BNRoleAttester:
		testingDuty = spectestingutils.TestingAttesterDuty
	case spectypes.BNRoleAggregator:
		testingDuty = spectestingutils.TestingAggregatorDuty
	case spectypes.BNRoleProposer:
		testingDuty = spectestingutils.TestingProposerDuty
	case spectypes.BNRoleSyncCommittee:
		testingDuty = spectestingutils.TestingSyncCommitteeDuty
	case spectypes.BNRoleSyncCommitteeContribution:
		testingDuty = spectestingutils.TestingSyncCommitteeContributionDuty
	}

	return &spectypes.Duty{
		Type:                    role,
		PubKey:                  pkBytes,
		Slot:                    slot,
		ValidatorIndex:          idx,
		CommitteeIndex:          testingDuty.CommitteeIndex,
		CommitteesAtSlot:        testingDuty.CommitteesAtSlot,
		CommitteeLength:         testingDuty.CommitteeLength,
		ValidatorCommitteeIndex: testingDuty.ValidatorCommitteeIndex,
	}
}

func createScheduledDuty(pk []byte, slot spec.Slot, idx spec.ValidatorIndex, role spectypes.BeaconRole, delay time.Duration) scheduledDuty {
	return scheduledDuty{
		Duty:  createDuty(pk, slot, idx, role),
		Delay: delay,
	}
}

<<<<<<< HEAD
=======
func createDuties(pk []byte, slot spec.Slot, idx spec.ValidatorIndex, roles ...spectypes.BeaconRole) []*spectypes.Duty {
	var pkBytes [48]byte
	copy(pkBytes[:], pk)

	duties := make([]*spectypes.Duty, 0, len(roles))
	for _, role := range roles {
		var testingDuty *spectypes.Duty
		switch role {
		case spectypes.BNRoleAttester:
			testingDuty = spectestingutils.TestingAttesterDuty
		case spectypes.BNRoleAggregator:
			testingDuty = spectestingutils.TestingAggregatorDuty
		case spectypes.BNRoleProposer:
			testingDuty = spectestingutils.TestingProposerDuty
		case spectypes.BNRoleSyncCommittee:
			testingDuty = spectestingutils.TestingSyncCommitteeDuty
		case spectypes.BNRoleSyncCommitteeContribution:
			testingDuty = spectestingutils.TestingSyncCommitteeContributionDuty
		}

		duties = append(duties, &spectypes.Duty{
			Type:                    role,
			PubKey:                  pkBytes,
			Slot:                    slot,
			ValidatorIndex:          idx,
			CommitteeIndex:          testingDuty.CommitteeIndex,
			CommitteesAtSlot:        testingDuty.CommitteesAtSlot,
			CommitteeLength:         testingDuty.CommitteeLength,
			ValidatorCommitteeIndex: testingDuty.ValidatorCommitteeIndex,
		})
	}

	return duties
}

>>>>>>> 9e00d7cd
type msgRouter struct {
	validator *protocolvalidator.Validator
}

func (m *msgRouter) Route(message spectypes.SSVMessage) {
	m.validator.HandleMessage(&message)
}

func newMsgRouter(v *protocolvalidator.Validator) *msgRouter {
	return &msgRouter{
		validator: v,
	}
}

type beaconNode struct {
	*spectestingutils.TestingBeaconNode
}

// GetAttestationData returns attestation data by the given slot and committee index
func (bn beaconNode) GetAttestationData(slot spec.Slot, committeeIndex spec.CommitteeIndex) (*spec.AttestationData, error) {
	data := spectestingutils.TestingAttestationData
	data.Slot = slot
	data.Index = committeeIndex

	return data, nil
}

func validateByRoot(expected, actual spectypes.Root) error {
	expectedRoot, err := expected.GetRoot()
	if err != nil {
		return fmt.Errorf("root getting error: %w", err)
	}

	actualRoot, err := actual.GetRoot()
	if err != nil {
		return fmt.Errorf("root getting error: %w", err)
	}

	if !bytes.Equal(expectedRoot, actualRoot) {
		return fmt.Errorf("expected and actual roots don't match") //create a breakpoint and check states
	}

	return nil
}

func validateSignedMessage(expected, actual *specqbft.SignedMessage) error {
	for i := range expected.Signers {
		//TODO: add also specqbft.SignedMessage.Signature check
		if expected.Signers[i] != actual.Signers[i] {
			return fmt.Errorf("signers not matching. expected = %+v, actual = %+v", expected.Signers, actual.Signers)
		}
	}

	if err := validateByRoot(expected, actual); err != nil {
		return err
	}

	return nil
}<|MERGE_RESOLUTION|>--- conflicted
+++ resolved
@@ -3,8 +3,10 @@
 import (
 	"bytes"
 	"context"
+	"encoding/json"
 	"errors"
 	"fmt"
+	"log"
 	"sync"
 	"time"
 
@@ -257,6 +259,12 @@
 					return fmt.Errorf("stored instance is nil, operator ID %v, instance index %v", operatorID, i)
 				}
 
+				jsonInstance, err := json.Marshal(storedInstance)
+				if err != nil {
+					return fmt.Errorf("encode stored instance: %w", err)
+				}
+				log.Printf("stored instance %d: %v\n", operatorID, string(jsonInstance))
+
 				if err := instanceValidator(storedInstance); err != nil {
 					return fmt.Errorf("validate instance %d of operator ID %d: %w", i, operatorID, err)
 				}
@@ -361,8 +369,6 @@
 	}
 }
 
-<<<<<<< HEAD
-=======
 func createDuties(pk []byte, slot spec.Slot, idx spec.ValidatorIndex, roles ...spectypes.BeaconRole) []*spectypes.Duty {
 	var pkBytes [48]byte
 	copy(pkBytes[:], pk)
@@ -398,7 +404,6 @@
 	return duties
 }
 
->>>>>>> 9e00d7cd
 type msgRouter struct {
 	validator *protocolvalidator.Validator
 }
