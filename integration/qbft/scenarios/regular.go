package scenarios

import (
	"fmt"
	"github.com/attestantio/go-eth2-client/spec/altair"
	spec "github.com/attestantio/go-eth2-client/spec/phase0"
	specqbft "github.com/bloxapp/ssv-spec/qbft"
	spectypes "github.com/bloxapp/ssv-spec/types"
	spectestingutils "github.com/bloxapp/ssv-spec/types/testingutils"
	protocolstorage "github.com/bloxapp/ssv/protocol/v2/qbft/storage"
)

// Regular integration test.
// TODO: consider accepting scenario context - initialize if not passed - for scenario with multiple nodes on same network
func Regular(role spectypes.BeaconRole) *IntegrationTest {
	identifier := spectypes.NewMsgID(spectestingutils.Testing4SharesSet().ValidatorPK.Serialize(), role)

	consensusData := &spectypes.ConsensusData{
		Duty:                      createDuties(spectestingutils.Testing4SharesSet().ValidatorPK.Serialize(), spectestingutils.TestingDutySlot, 1, role)[0],
		AttestationData:           spectestingutils.TestingAttestationData,
		BlockData:                 nil,
		AggregateAndProof:         nil,
		SyncCommitteeBlockRoot:    spec.Root{},
		SyncCommitteeContribution: map[spec.BLSSignature]*altair.SyncCommitteeContribution{},
	}

	return &IntegrationTest{
		Name:             "regular",
		OperatorIDs:      []spectypes.OperatorID{1, 2, 3, 4},
		Identifier:       identifier,
		InitialInstances: nil,
		Duties: map[spectypes.OperatorID][]scheduledDuty{
			1: {scheduledDuty{Duty: createDuty(spectestingutils.Testing4SharesSet().ValidatorPK.Serialize(), spectestingutils.TestingDutySlot, 1, role)}},
			2: {scheduledDuty{Duty: createDuty(spectestingutils.Testing4SharesSet().ValidatorPK.Serialize(), spectestingutils.TestingDutySlot, 1, role)}},
			3: {scheduledDuty{Duty: createDuty(spectestingutils.Testing4SharesSet().ValidatorPK.Serialize(), spectestingutils.TestingDutySlot, 1, role)}},
			4: {scheduledDuty{Duty: createDuty(spectestingutils.Testing4SharesSet().ValidatorPK.Serialize(), spectestingutils.TestingDutySlot, 1, role)}},
		},
		InstanceValidators: map[spectypes.OperatorID][]func(*protocolstorage.StoredInstance) error{
			1: {
				regularInstanceValidator(consensusData, 1, identifier),
			},
			2: {
				regularInstanceValidator(consensusData, 2, identifier),
			},
			3: {
				regularInstanceValidator(consensusData, 3, identifier),
			},
			4: {
				regularInstanceValidator(consensusData, 4, identifier),
			},
		},
		StartDutyErrors: map[spectypes.OperatorID]error{
			1: nil,
			2: nil,
			3: nil,
			4: nil,
		},
	}
}

func regularInstanceValidator(consensusData *spectypes.ConsensusData, operatorID spectypes.OperatorID, identifier spectypes.MessageID) func(actual *protocolstorage.StoredInstance) error {
	return func(actual *protocolstorage.StoredInstance) error {
		consensusData, err := consensusData.Encode()
		if err != nil {
			return fmt.Errorf("encode consensus data: %w", err)
		}

		//TODO: consider use messageDataForSlot() instead of following
		proposalData, err := (&specqbft.ProposalData{
			Data:                     consensusData,
			RoundChangeJustification: nil,
			PrepareJustification:     nil,
		}).Encode()
		if err != nil {
			return fmt.Errorf("encode proposal data: %w", err)
		}

		prepareData, err := (&specqbft.PrepareData{
			Data: consensusData,
		}).Encode()
		if err != nil {
			panic(err)
		}

		commitData, err := (&specqbft.CommitData{
			Data: consensusData,
		}).Encode()
		if err != nil {
			panic(err)
		}

		if len(actual.State.ProposeContainer.Msgs[specqbft.FirstRound]) != 1 {
			return fmt.Errorf("propose container expected length = 1, actual = %d", len(actual.State.ProposeContainer.Msgs[specqbft.FirstRound]))
		}
		expectedProposeMsg := spectestingutils.SignQBFTMsg(spectestingutils.Testing4SharesSet().Shares[1], 1, &specqbft.Message{
			MsgType:    specqbft.ProposalMsgType,
			Height:     specqbft.FirstHeight,
			Round:      specqbft.FirstRound,
			Identifier: identifier[:],
			Data:       proposalData,
		})
		if err := validateSignedMessage(expectedProposeMsg, actual.State.ProposeContainer.Msgs[specqbft.FirstRound][0]); err != nil { // 0 - means expected always shall be on 0 index
			return err
		}

		foundPreparedMsgsCounter := 0 //at the end of test it must be at least == Quorum
<<<<<<< HEAD
		foundCommitMsgsCounter := 0   //at the end of test it must be at least == Quorum
=======
>>>>>>> 70d5917e
		for i := 1; i <= 4; i++ {
			operatorIDIterator := spectypes.OperatorID(i)

			expectedPreparedMsg := spectestingutils.SignQBFTMsg(spectestingutils.Testing4SharesSet().Shares[operatorIDIterator], operatorIDIterator, &specqbft.Message{
				MsgType:    specqbft.PrepareMsgType,
				Height:     specqbft.FirstHeight,
				Round:      specqbft.FirstRound,
				Identifier: identifier[:],
				Data:       prepareData,
			})
			if isMessageExistInRound(expectedPreparedMsg, actual.State.PrepareContainer.Msgs[specqbft.FirstRound]) {
				foundPreparedMsgsCounter++
			}
		}

<<<<<<< HEAD
			expectedCommitMsg := spectestingutils.SignQBFTMsg(spectestingutils.Testing4SharesSet().Shares[operatorIDIterator], operatorIDIterator, &specqbft.Message{
=======
		if !actual.State.Share.HasQuorum(foundPreparedMsgsCounter) {
			return fmt.Errorf("not enough messages in prepare container. expected = %d, actual = %d", actual.State.Share.Quorum, foundPreparedMsgsCounter)
		}

		commitSigners, commitMessages := actual.State.CommitContainer.LongestUniqueSignersForRoundAndValue(specqbft.FirstRound, commitData)
		if !actual.State.Share.HasQuorum(len(commitSigners)) {
			return fmt.Errorf("no commit message quorum, signers: %v", commitSigners)
		}

		expectedCommitMsg := &specqbft.SignedMessage{
			Message: &specqbft.Message{
>>>>>>> 70d5917e
				MsgType:    specqbft.CommitMsgType,
				Height:     specqbft.FirstHeight,
				Round:      specqbft.FirstRound,
				Identifier: identifier[:],
				Data:       commitData,
<<<<<<< HEAD
			})
			if isMessageExistInRound(expectedCommitMsg, actual.State.CommitContainer.Msgs[specqbft.FirstRound]) {
				foundCommitMsgsCounter++
			}
		}

		if !actual.State.Share.HasQuorum(foundPreparedMsgsCounter) {
			return fmt.Errorf("not enough messages in prepare container. expected = %d, actual = %d", actual.State.Share.Quorum, foundPreparedMsgsCounter)
		}

		if !actual.State.Share.HasQuorum(foundCommitMsgsCounter) {
			return fmt.Errorf("not enough messages in commit container. expected = %d, actual = %d", actual.State.Share.Quorum, foundCommitMsgsCounter)
=======
			},
		}
		expectedCommitRoot, err := expectedCommitMsg.GetRoot()
		if err != nil {
			return fmt.Errorf("expected commit root: %w", err)
		}

		for i, commitMessage := range commitMessages {
			actualCommitRoot, err := commitMessage.GetRoot()
			if err != nil {
				return fmt.Errorf("actual commit root: %w", err)
			}

			if !bytes.Equal(actualCommitRoot, expectedCommitRoot) {
				return fmt.Errorf("commit message root mismatch, index %d", i)
			}
>>>>>>> 70d5917e
		}

		actual.State.ProposeContainer = nil
		actual.State.PrepareContainer = nil
		actual.State.CommitContainer = nil

		expected := &protocolstorage.StoredInstance{
			State: &specqbft.State{
				Share:             testingShare(spectestingutils.Testing4SharesSet(), operatorID),
				ID:                identifier[:],
				Round:             specqbft.FirstRound,
				Height:            specqbft.FirstHeight,
				LastPreparedRound: specqbft.FirstRound,
				LastPreparedValue: consensusData,
				ProposalAcceptedForCurrentRound: spectestingutils.SignQBFTMsg(spectestingutils.Testing4SharesSet().Shares[1], 1, &specqbft.Message{
					MsgType:    specqbft.ProposalMsgType,
					Height:     specqbft.FirstHeight,
					Round:      specqbft.FirstRound,
					Identifier: identifier[:],
					Data:       proposalData,
				}),
				Decided:      true,
				DecidedValue: consensusData,

				RoundChangeContainer: &specqbft.MsgContainer{Msgs: map[specqbft.Round][]*specqbft.SignedMessage{}},
			},
			DecidedMessage: &specqbft.SignedMessage{
				Message: &specqbft.Message{
					MsgType:    specqbft.CommitMsgType,
					Height:     specqbft.FirstHeight,
					Round:      specqbft.FirstRound,
					Identifier: identifier[:],
					Data:       spectestingutils.PrepareDataBytes(consensusData),
				},
			},
		}

		if err := validateByRoot(expected.State, actual.State); err != nil {
			return err
		}

		if err := validateByRoot(expected.DecidedMessage, actual.DecidedMessage); err != nil {
			return err
		}

		return nil
	}
<<<<<<< HEAD
=======
}

func validateSignedMessage(expected, actual *specqbft.SignedMessage) error {
	for i := range expected.Signers {
		//TODO: add also specqbft.SignedMessage.Signature check
		if expected.Signers[i] != actual.Signers[i] {
			return fmt.Errorf("signers not matching. expected = %+v, actual = %+v", expected.Signers, actual.Signers)
		}
	}

	if err := validateByRoot(expected, actual); err != nil {
		return err
	}

	return nil
}

func isMessageExistInRound(message *specqbft.SignedMessage, roundMsgs []*specqbft.SignedMessage) bool {
	for i := range roundMsgs {
		if err := validateSignedMessage(message, roundMsgs[i]); err == nil {
			return true
		}
	}
	return false
>>>>>>> 70d5917e
}<|MERGE_RESOLUTION|>--- conflicted
+++ resolved
@@ -2,11 +2,13 @@
 
 import (
 	"fmt"
+
 	"github.com/attestantio/go-eth2-client/spec/altair"
 	spec "github.com/attestantio/go-eth2-client/spec/phase0"
 	specqbft "github.com/bloxapp/ssv-spec/qbft"
 	spectypes "github.com/bloxapp/ssv-spec/types"
 	spectestingutils "github.com/bloxapp/ssv-spec/types/testingutils"
+
 	protocolstorage "github.com/bloxapp/ssv/protocol/v2/qbft/storage"
 )
 
@@ -65,7 +67,6 @@
 			return fmt.Errorf("encode consensus data: %w", err)
 		}
 
-		//TODO: consider use messageDataForSlot() instead of following
 		proposalData, err := (&specqbft.ProposalData{
 			Data:                     consensusData,
 			RoundChangeJustification: nil,
@@ -104,10 +105,7 @@
 		}
 
 		foundPreparedMsgsCounter := 0 //at the end of test it must be at least == Quorum
-<<<<<<< HEAD
 		foundCommitMsgsCounter := 0   //at the end of test it must be at least == Quorum
-=======
->>>>>>> 70d5917e
 		for i := 1; i <= 4; i++ {
 			operatorIDIterator := spectypes.OperatorID(i)
 
@@ -121,29 +119,13 @@
 			if isMessageExistInRound(expectedPreparedMsg, actual.State.PrepareContainer.Msgs[specqbft.FirstRound]) {
 				foundPreparedMsgsCounter++
 			}
-		}
 
-<<<<<<< HEAD
 			expectedCommitMsg := spectestingutils.SignQBFTMsg(spectestingutils.Testing4SharesSet().Shares[operatorIDIterator], operatorIDIterator, &specqbft.Message{
-=======
-		if !actual.State.Share.HasQuorum(foundPreparedMsgsCounter) {
-			return fmt.Errorf("not enough messages in prepare container. expected = %d, actual = %d", actual.State.Share.Quorum, foundPreparedMsgsCounter)
-		}
-
-		commitSigners, commitMessages := actual.State.CommitContainer.LongestUniqueSignersForRoundAndValue(specqbft.FirstRound, commitData)
-		if !actual.State.Share.HasQuorum(len(commitSigners)) {
-			return fmt.Errorf("no commit message quorum, signers: %v", commitSigners)
-		}
-
-		expectedCommitMsg := &specqbft.SignedMessage{
-			Message: &specqbft.Message{
->>>>>>> 70d5917e
 				MsgType:    specqbft.CommitMsgType,
 				Height:     specqbft.FirstHeight,
 				Round:      specqbft.FirstRound,
 				Identifier: identifier[:],
 				Data:       commitData,
-<<<<<<< HEAD
 			})
 			if isMessageExistInRound(expectedCommitMsg, actual.State.CommitContainer.Msgs[specqbft.FirstRound]) {
 				foundCommitMsgsCounter++
@@ -156,24 +138,6 @@
 
 		if !actual.State.Share.HasQuorum(foundCommitMsgsCounter) {
 			return fmt.Errorf("not enough messages in commit container. expected = %d, actual = %d", actual.State.Share.Quorum, foundCommitMsgsCounter)
-=======
-			},
-		}
-		expectedCommitRoot, err := expectedCommitMsg.GetRoot()
-		if err != nil {
-			return fmt.Errorf("expected commit root: %w", err)
-		}
-
-		for i, commitMessage := range commitMessages {
-			actualCommitRoot, err := commitMessage.GetRoot()
-			if err != nil {
-				return fmt.Errorf("actual commit root: %w", err)
-			}
-
-			if !bytes.Equal(actualCommitRoot, expectedCommitRoot) {
-				return fmt.Errorf("commit message root mismatch, index %d", i)
-			}
->>>>>>> 70d5917e
 		}
 
 		actual.State.ProposeContainer = nil
@@ -221,31 +185,4 @@
 
 		return nil
 	}
-<<<<<<< HEAD
-=======
-}
-
-func validateSignedMessage(expected, actual *specqbft.SignedMessage) error {
-	for i := range expected.Signers {
-		//TODO: add also specqbft.SignedMessage.Signature check
-		if expected.Signers[i] != actual.Signers[i] {
-			return fmt.Errorf("signers not matching. expected = %+v, actual = %+v", expected.Signers, actual.Signers)
-		}
-	}
-
-	if err := validateByRoot(expected, actual); err != nil {
-		return err
-	}
-
-	return nil
-}
-
-func isMessageExistInRound(message *specqbft.SignedMessage, roundMsgs []*specqbft.SignedMessage) bool {
-	for i := range roundMsgs {
-		if err := validateSignedMessage(message, roundMsgs[i]); err == nil {
-			return true
-		}
-	}
-	return false
->>>>>>> 70d5917e
 }