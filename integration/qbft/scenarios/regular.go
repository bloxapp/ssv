--- conflicted
+++ resolved
@@ -1,6 +1,7 @@
 package scenarios
 
 import (
+	"bytes"
 	"fmt"
 
 	"github.com/attestantio/go-eth2-client/spec/altair"
@@ -90,61 +91,34 @@
 			panic(err)
 		}
 
-<<<<<<< HEAD
-		if len(actual.State.ProposeContainer.Msgs[specqbft.FirstRound]) != 1 {
-			return fmt.Errorf("propose container expected length = 1, actual = %d", len(actual.State.ProposeContainer.Msgs[specqbft.FirstRound]))
-		}
-		expectedProposeMsg := spectestingutils.SignQBFTMsg(spectestingutils.Testing4SharesSet().Shares[1], 1, &specqbft.Message{
-			MsgType:    specqbft.ProposalMsgType,
-			Height:     specqbft.FirstHeight,
-			Round:      specqbft.FirstRound,
-			Identifier: identifier[:],
-			Data:       proposalData,
-		})
-		if err := validateSignedMessage(expectedProposeMsg, actual.State.ProposeContainer.Msgs[specqbft.FirstRound][0]); err != nil { // 0 - means expected always shall be on 0 index
-			return err
-		}
-
-		foundPreparedMsgsCounter := 0 //at the end of test it must be at least == Quorum
-		foundCommitMsgsCounter := 0   //at the end of test it must be at least == Quorum
-		for i := 1; i <= 4; i++ {
-			operatorIDIterator := spectypes.OperatorID(i)
-
-			expectedPreparedMsg := spectestingutils.SignQBFTMsg(spectestingutils.Testing4SharesSet().Shares[operatorIDIterator], operatorIDIterator, &specqbft.Message{
-				MsgType:    specqbft.PrepareMsgType,
-				Height:     specqbft.FirstHeight,
-				Round:      specqbft.FirstRound,
-				Identifier: identifier[:],
-				Data:       prepareData,
-			})
-			if isMessageExistInRound(expectedPreparedMsg, actual.State.PrepareContainer.Msgs[specqbft.FirstRound]) {
-				foundPreparedMsgsCounter++
-			}
-=======
 		commitSigners, commitMessages := actual.State.CommitContainer.LongestUniqueSignersForRoundAndValue(specqbft.FirstRound, commitData)
 		if !actual.State.Share.HasQuorum(len(commitSigners)) {
 			return fmt.Errorf("no commit message quorum, signers: %v", commitSigners)
 		}
->>>>>>> 3245b0a1
-
-			expectedCommitMsg := spectestingutils.SignQBFTMsg(spectestingutils.Testing4SharesSet().Shares[operatorIDIterator], operatorIDIterator, &specqbft.Message{
+
+		expectedCommitMsg := &specqbft.SignedMessage{
+			Message: &specqbft.Message{
 				MsgType:    specqbft.CommitMsgType,
 				Height:     specqbft.FirstHeight,
 				Round:      specqbft.FirstRound,
 				Identifier: identifier[:],
 				Data:       commitData,
-			})
-			if isMessageExistInRound(expectedCommitMsg, actual.State.CommitContainer.Msgs[specqbft.FirstRound]) {
-				foundCommitMsgsCounter++
-			}
-		}
-
-		if !actual.State.Share.HasQuorum(foundPreparedMsgsCounter) {
-			return fmt.Errorf("not enough messages in prepare container. expected = %d, actual = %d", actual.State.Share.Quorum, foundPreparedMsgsCounter)
-		}
-
-		if !actual.State.Share.HasQuorum(foundCommitMsgsCounter) {
-			return fmt.Errorf("not enough messages in commit container. expected = %d, actual = %d", actual.State.Share.Quorum, foundCommitMsgsCounter)
+			},
+		}
+		expectedCommitRoot, err := expectedCommitMsg.GetRoot()
+		if err != nil {
+			return fmt.Errorf("expected commit root: %w", err)
+		}
+
+		for i, commitMessage := range commitMessages {
+			actualCommitRoot, err := commitMessage.GetRoot()
+			if err != nil {
+				return fmt.Errorf("actual commit root: %w", err)
+			}
+
+			if !bytes.Equal(actualCommitRoot, expectedCommitRoot) {
+				return fmt.Errorf("commit message root mismatch, index %d", i)
+			}
 		}
 
 		prepareSigners, prepareMessages := actual.State.PrepareContainer.LongestUniqueSignersForRoundAndValue(specqbft.FirstRound, prepareData)
@@ -236,8 +210,6 @@
 
 		return nil
 	}
-<<<<<<< HEAD
-=======
 }
 
 func validateSignedMessage(expected, actual *specqbft.SignedMessage) error {
@@ -253,5 +225,4 @@
 	}
 
 	return nil
->>>>>>> 3245b0a1
 }