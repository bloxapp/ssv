--- conflicted
+++ resolved
@@ -58,7 +58,7 @@
 		msgQueue,
 		&proto.InstanceParams{
 			ConsensusParams: proto.DefaultConsensusParams(),
-			IbftCommittee:   validatorShare.Committee,
+			IbftCommittee:   opt.Share.Committee,
 		},
 	)
 	return &Validator{
@@ -77,11 +77,7 @@
 
 // Start validator
 func (v *Validator) Start() error {
-<<<<<<< HEAD
 	if err := v.network.SubscribeToValidatorNetwork(v.Share.PublicKey); err != nil {
-=======
-	if err := v.network.SubscribeToValidatorNetwork(v.ValidatorShare.ValidatorPK); err != nil {
->>>>>>> a4b0c4d5
 		return errors.Wrap(err, "failed to subscribe topic")
 	}
 	go v.startSlotQueueListener()
