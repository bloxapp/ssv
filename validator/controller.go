--- conflicted
+++ resolved
@@ -199,14 +199,7 @@
 		SlotQueue:                  c.slotQueue,
 		SignatureCollectionTimeout: c.signatureCollectionTimeout,
 	}
-<<<<<<< HEAD
 	v := New(validatorOpts, c.db)
-	c.AddValidator(validatorShare.PublicKey.SerializeToHexStr(), v)
-	// start validator
-	if err := v.Start(); err != nil {
-		c.logger.Error("failed to start validator", zap.Error(err))
-=======
-	v := New(validatorOpts, &c.ibftStorage)
 	if added := c.AddValidator(pubKeyHex, v); added {
 		// start validator
 		if err := v.Start(); err != nil {
@@ -216,7 +209,6 @@
 			c.logger.Debug("validator started", zap.String("pubKeyHex", pubKeyHex))
 		}
 		c.newValidatorSubject.Notify(*v)
->>>>>>> 92024118
 	}
 }
 
