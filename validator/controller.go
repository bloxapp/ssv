--- conflicted
+++ resolved
@@ -163,11 +163,7 @@
 	return false
 }
 
-<<<<<<< HEAD
-// NewValidatorSubject returns the subject
-=======
 // NewValidatorSubject returns the validators subject
->>>>>>> 93f0cd94
 func (c *controller) NewValidatorSubject() pubsub.Subscriber {
 	return c.newValidatorSubject
 }
