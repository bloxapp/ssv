--- conflicted
+++ resolved
@@ -251,12 +251,8 @@
 		if err != nil {
 			return errors.Wrap(err, "failed to create share")
 		}
-<<<<<<< HEAD
-		if err := c.onNewShare(validatorShare, share); err != nil {
-=======
 		if err := c.onNewShare(validatorShare); err != nil {
 			metricsValidatorStatus.WithLabelValues(pubKey).Set(float64(validatorStatusError))
->>>>>>> 2aaa7e7f
 			return err
 		}
 		logger.Debug("new validator share was created and saved")
