--- conflicted
+++ resolved
@@ -115,15 +115,9 @@
         - name: HOST_ADDRESS
           value: ""
         - name: DB_PATH
-<<<<<<< HEAD
-          value: "./data/db-v3-shifu"
+          value: "./data/db-jato-v2"
         - name: NETWORK
-          value: "jato"
-=======
-          value: "./data/db-jato-v2"
-        - name: NETWORK_ID
-          value: "0x00003012"
->>>>>>> eb626085
+          value: "jato-v2"
         - name: DB_REPORTING
           value: "false"
         - name: METRICS_API_PORT
