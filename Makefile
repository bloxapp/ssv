--- conflicted
+++ resolved
@@ -60,8 +60,6 @@
 	@echo "Running spec tests"
 	@go test -tags blst_enabled -timeout 15m ${COV_CMD} -race -p 1 -v `go list ./... | grep spectest`
 
-<<<<<<< HEAD
-=======
 #Test
 .PHONY: docker-spec-test
 docker-spec-test:
@@ -69,7 +67,6 @@
 	@docker build -t ssv_tests -f tests.Dockerfile .
 	@docker run --rm ssv_tests make spec-test
 
->>>>>>> e82b9c78
 #Build
 .PHONY: build
 build:
