--- conflicted
+++ resolved
@@ -22,11 +22,7 @@
 )
 
 func TestHandleUnknownQuery(t *testing.T) {
-<<<<<<< HEAD
 	logger := zap.L()
-=======
-	logger := logging.TestLogger(t)
->>>>>>> 876f1a19
 
 	nm := NetworkMessage{
 		Msg: Message{
@@ -44,11 +40,7 @@
 }
 
 func TestHandleErrorQuery(t *testing.T) {
-<<<<<<< HEAD
 	logger := zap.L()
-=======
-	logger := logging.TestLogger(t)
->>>>>>> 876f1a19
 
 	tests := []struct {
 		expectedErr string
@@ -87,11 +79,7 @@
 }
 
 func TestHandleDecidedQuery(t *testing.T) {
-<<<<<<< HEAD
 	logger := zap.L()
-=======
-	logger := logging.TestLogger(t)
->>>>>>> 876f1a19
 
 	db, l, done := newDBAndLoggerForTest(logger)
 	defer done()
