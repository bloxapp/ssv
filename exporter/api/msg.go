--- conflicted
+++ resolved
@@ -4,12 +4,9 @@
 	"encoding/hex"
 	spectypes "github.com/ssvlabs/ssv-spec/types"
 
-<<<<<<< HEAD
 	"github.com/attestantio/go-eth2-client/spec/phase0"
 	"github.com/pkg/errors"
 
-=======
->>>>>>> 95991717
 	specqbft "github.com/ssvlabs/ssv-spec/qbft"
 	qbftstorage "github.com/ssvlabs/ssv/protocol/v2/qbft/storage"
 )
@@ -44,12 +41,8 @@
 
 // NewDecidedAPIMsg creates a new message in an old format from the given message.
 // TODO: avoid converting to v0 once explorer is upgraded
-<<<<<<< HEAD
 // DEPRECATED.
 func NewDecidedAPIMsg(msgs ...qbftstorage.ParticipantsRangeEntry) Message {
-=======
-func NewDecidedAPIMsg(msgs ...*types.SignedSSVMessage) Message {
->>>>>>> 95991717
 	data, err := DecidedAPIData(msgs...)
 	if err != nil {
 		return Message{
@@ -58,49 +51,21 @@
 		}
 	}
 
-<<<<<<< HEAD
 	identifier := specqbft.ControllerIdToMessageID(msgs[0].Identifier[:])
-	pkv := identifier.GetPubKey()
-=======
-	decMsg, err := specqbft.DecodeMessage(msgs[0].SSVMessage.Data)
-	if err != nil {
-		return Message{
-			Type: TypeDecided,
-			Data: []string{},
-		}
-	}
-	decMsg2, err := specqbft.DecodeMessage(msgs[len(msgs)-1].SSVMessage.Data)
-	if err != nil {
-		return Message{
-			Type: TypeDecided,
-			Data: []string{},
-		}
-	}
-
-	identifier := specqbft.ControllerIdToMessageID(decMsg.Identifier)
-	// #TODO fixme. its not always pk, it can be a CommitteeID if CommitteeRole or Validator PubKey
-	dutyExecutorID := identifier.GetDutyExecutorID()
->>>>>>> 95991717
+	pkv := identifier.GetDutyExecutorID()
 	role := identifier.GetRoleType()
 	return Message{
 		Type: TypeDecided,
 		Filter: MessageFilter{
-<<<<<<< HEAD
 			PublicKey: hex.EncodeToString(pkv),
 			From:      uint64(msgs[0].Slot),
 			To:        uint64(msgs[len(msgs)-1].Slot),
-=======
-			PublicKey: hex.EncodeToString(dutyExecutorID),
-			From:      uint64(decMsg.Height),
-			To:        uint64(decMsg2.Height),
->>>>>>> 95991717
 			Role:      role.String(),
 		},
 		Data: data,
 	}
 }
 
-<<<<<<< HEAD
 // NewParticipantsAPIMsg creates a new message in a new format from the given message.
 func NewParticipantsAPIMsg(msgs ...qbftstorage.ParticipantsRangeEntry) Message {
 	data, err := ParticipantsAPIData(msgs...)
@@ -112,7 +77,7 @@
 	}
 
 	identifier := specqbft.ControllerIdToMessageID(msgs[0].Identifier[:])
-	pkv := identifier.GetPubKey()
+	pkv := identifier.GetDutyExecutorID()
 	role := identifier.GetRoleType()
 	return Message{
 		Type: TypeDecided,
@@ -143,7 +108,7 @@
 				Identifier: msg.Identifier[:],
 				Round:      specqbft.FirstRound,
 			},
-			FullData: &spectypes.ConsensusData{Duty: spectypes.Duty{Slot: msg.Slot}},
+			FullData: &spectypes.ConsensusData{Duty: spectypes.BeaconDuty{Slot: msg.Slot}},
 		}
 
 		apiMsgs = append(apiMsgs, apiMsg)
@@ -164,7 +129,7 @@
 			Signers:     msg.Signers,
 			Slot:        msg.Slot,
 			Identifier:  msg.Identifier[:],
-			ValidatorPK: hex.EncodeToString(msg.Identifier.GetPubKey()),
+			ValidatorPK: hex.EncodeToString(msg.Identifier.GetDutyExecutorID()),
 			Role:        msg.Identifier.GetRoleType().String(),
 			Message: specqbft.Message{
 				MsgType:    specqbft.CommitMsgType,
@@ -172,51 +137,13 @@
 				Identifier: msg.Identifier[:],
 				Round:      specqbft.FirstRound,
 			},
-			FullData: &spectypes.ConsensusData{Duty: spectypes.Duty{Slot: msg.Slot}},
+			FullData: &spectypes.ConsensusData{Duty: spectypes.BeaconDuty{Slot: msg.Slot}},
 		}
 
 		apiMsgs = append(apiMsgs, apiMsg)
 	}
 
 	return apiMsgs, nil
-=======
-// DecidedAPIData creates a new message from the given message
-func DecidedAPIData(msgs ...*types.SignedSSVMessage) (interface{}, error) {
-	//if len(msgs) == 0 {
-	//	return nil, errors.New("no messages")
-	//}
-	//
-	//apiMsgs := make([]*SignedMessageAPI, 0)
-	//for _, msg := range msgs {
-	//	if msg == nil {
-	//		return nil, errors.New("nil message")
-	//	}
-	//
-	//	decMsg, err := specqbft.DecodeMessage(msg.SSVMessage.Data)
-	//	if err != nil {
-	//		return nil, err
-	//	}
-	//
-	//	apiMsg := &SignedMessageAPI{
-	//		Signature: decMsg.sog,
-	//		Signers:   decMsg.Signers,
-	//		Message:   msg.Message,
-	//	}
-	//
-	//	if msg.FullData != nil {
-	//		var cd types.ConsensusData
-	//		if err := cd.UnmarshalSSZ(msg.FullData); err != nil {
-	//			return nil, errors.Wrap(err, "failed to unmarshal consensus data")
-	//		}
-	//		apiMsg.FullData = &cd
-	//	}
-	//
-	//	apiMsgs = append(apiMsgs, apiMsg)
-	//}
-	//
-	//return apiMsgs, nil
-	return nil, nil
->>>>>>> 95991717
 }
 
 // MessageFilter is a criteria for query in request messages and projection in responses
