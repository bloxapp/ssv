package exporter

import (
	"github.com/bloxapp/ssv/eth1"
	"github.com/bloxapp/ssv/eth1/abiparser"
	"github.com/bloxapp/ssv/exporter/storage"
	"github.com/herumi/bls-eth-go-binary/bls"
	"github.com/pkg/errors"
	"github.com/prysmaticlabs/prysm/async/event"
)

// TODO: un-lint
//nolint
// ListenToEth1Events register for eth1 events
func (exp *exporter) listenToEth1Events(eventsFeed *event.Feed) <-chan error {
	cn := make(chan *eth1.Event)
	sub := eventsFeed.Subscribe(cn)
	cnErr := make(chan error, 10)
	go func() {
		defer sub.Unsubscribe()
		for {
			select {
			case event := <-cn:
				if err := exp.handleEth1Event(*event); err != nil {
					cnErr <- err
				}
			case err := <-sub.Err():
				cnErr <- err
			}
		}
	}()
	return cnErr
}

// TODO: un-lint
//nolint
// ListenToEth1Events register for eth1 events
func (exp *exporter) handleEth1Event(e eth1.Event) error {
	var err error = nil
	if validatorAddedEvent, ok := e.Data.(abiparser.ValidatorAddedEvent); ok {
		err = exp.handleValidatorAddedEvent(validatorAddedEvent)
	} else if operatorAddedEvent, ok := e.Data.(abiparser.OperatorAddedEvent); ok {
		err = exp.handleOperatorAddedEvent(operatorAddedEvent)
	}
	return err
}

// TODO: un-lint
//nolint
// handleValidatorAddedEvent parses the given event and sync the ibft-data of the validator
func (exp *exporter) handleValidatorAddedEvent(event abiparser.ValidatorAddedEvent) error {
<<<<<<< HEAD
	pubKeyHex := hex.EncodeToString(event.PublicKey)
	logger := exp.logger.With(zap.String("eventType", abiparser.ValidatorAdded), zap.String("pubKey", pubKeyHex))
	logger.Info("validator added event")
	// save the share to be able to reuse IBFT functionality
	validatorShare, _, err := validator.ShareFromValidatorEvent(event, exp.storage.GetOperatorData, nil, "")
	if err != nil {
		return errors.Wrap(err, "could not create a share from ValidatorAddedEvent")
	}
	// add metadata
	if updated, err := validator.UpdateShareMetadata(validatorShare, exp.beacon); err != nil {
		logger.Warn("could not add validator metadata", zap.Error(err))
	} else if !updated {
		logger.Warn("could not find validator metadata")
	} else {
		logger.Debug("validator metadata was updated")
	}
	if err := exp.validatorStorage.SaveValidatorShare(validatorShare); err != nil {
		return errors.Wrap(err, "failed to save validator share")
	}
	// save information for exporting validators
	vi, err := toValidatorInformation(event)
	if err != nil {
		return errors.Wrap(err, "could not create ValidatorInformation")
	}
	if err := exp.storage.SaveValidatorInformation(vi); err != nil {
		return errors.Wrap(err, "failed to save validator information")
	}
	// TODO: aggregate validators in sync scenario
	go func() {
		n := exp.ws.BroadcastFeed().Send(api.Message{
			Type:   api.TypeValidator,
			Filter: api.MessageFilter{From: uint64(vi.Index), To: uint64(vi.Index)},
			Data:   []storage.ValidatorInformation{*vi},
		})
		logger.Debug("msg was sent on outbound feed", zap.Int("num of subscribers", n))
	}()

	// triggers a sync for the given validator
	if _, err := exp.triggerValidator(validatorShare.PublicKey); err != nil {
		return errors.Wrap(err, "failed to trigger ibft sync")
	}
=======
	//pubKeyHex := hex.EncodeToString(event.PublicKey)
	//logger := exp.logger.With(zap.String("eventType", "ValidatorAdded"), zap.String("pubKey", pubKeyHex))
	//logger.Info("validator added event")
	//// save the share to be able to reuse IBFT functionality
	//validatorShare, _, err := validator.ShareFromValidatorAddedEvent(event, "")
	//if err != nil {
	//	return errors.Wrap(err, "could not create a share from ValidatorAddedEvent")
	//}
	//// add metadata
	//if updated, err := validator.UpdateShareMetadata(validatorShare, exp.beacon); err != nil {
	//	logger.Warn("could not add validator metadata", zap.Error(err))
	//} else if !updated {
	//	logger.Warn("could not find validator metadata")
	//} else {
	//	logger.Debug("validator metadata was updated")
	//}
	//if err := exp.validatorStorage.SaveValidatorShare(validatorShare); err != nil {
	//	return errors.Wrap(err, "failed to save validator share")
	//}
	//// save information for exporting validators
	//vi, err := toValidatorInformation(event)
	//if err != nil {
	//	return errors.Wrap(err, "could not create ValidatorInformation")
	//}
	//if err := exp.storage.SaveValidatorInformation(vi); err != nil {
	//	return errors.Wrap(err, "failed to save validator information")
	//}
	//// TODO: aggregate validators in sync scenario
	//go func() {
	//	n := exp.ws.BroadcastFeed().Send(api.Message{
	//		Type:   api.TypeValidator,
	//		Filter: api.MessageFilter{From: vi.Index, To: vi.Index},
	//		Data:   []storage.ValidatorInformation{*vi},
	//	})
	//	logger.Debug("msg was sent on outbound feed", zap.Int("num of subscribers", n))
	//}()
	//
	//// triggers a sync for the given validator
	//if _, err := exp.triggerValidator(validatorShare.PublicKey); err != nil {
	//	return errors.Wrap(err, "failed to trigger ibft sync")
	//}
>>>>>>> e2d04591

	return nil
}

// TODO: un-lint
//nolint
// handleOperatorAddedEvent parses the given event and saves operator information
func (exp *exporter) handleOperatorAddedEvent(event abiparser.OperatorAddedEvent) error {
<<<<<<< HEAD
	logger := exp.logger.With(zap.String("eventType", abiparser.OperatorAdded),
		zap.String("pubKey", string(event.PublicKey)))
	od := registrystorage.OperatorData{
		PublicKey:    string(event.PublicKey),
		Name:         event.Name,
		OwnerAddress: event.OwnerAddress,
	}
	err := exp.storage.SaveOperatorData(&od)
	if err != nil {
		return err
	}
	reportOperatorIndex(exp.logger, &od)

	go func() {
		n := exp.ws.BroadcastFeed().Send(api.Message{
			Type:   api.TypeOperator,
			Filter: api.MessageFilter{From: od.Index, To: od.Index},
			Data:   []registrystorage.OperatorData{od},
		})
		logger.Debug("msg was sent on outbound feed", zap.Int("num of subscribers", n))
	}()
=======
	//logger := exp.logger.With(zap.String("eventType", "OperatorAdded"),
	//	zap.String("pubKey", string(event.PublicKey)))
	//oi := registrystorage.OperatorInformation{
	//	PublicKey:    string(event.PublicKey),
	//	Name:         event.Name,
	//	OwnerAddress: event.OwnerAddress,
	//}
	//err := exp.storage.SaveOperatorInformation(&oi)
	//if err != nil {
	//	return err
	//}
	//reportOperatorIndex(exp.logger, &oi)
	//
	//go func() {
	//	n := exp.ws.BroadcastFeed().Send(api.Message{
	//		Type:   api.TypeOperator,
	//		Filter: api.MessageFilter{From: oi.Index, To: oi.Index},
	//		Data:   []registrystorage.OperatorInformation{oi},
	//	})
	//	logger.Debug("msg was sent on outbound feed", zap.Int("num of subscribers", n))
	//}()
>>>>>>> e2d04591

	return nil
}

// TODO: un-lint
//nolint
// toValidatorInformation converts raw event to ValidatorInformation
func toValidatorInformation(validatorAddedEvent abiparser.ValidatorAddedEvent) (*storage.ValidatorInformation, error) {
	pubKey := &bls.PublicKey{}
	if err := pubKey.Deserialize(validatorAddedEvent.PublicKey); err != nil {
		return nil, errors.Wrap(err, "failed to deserialize validator public key")
	}

	var operators []storage.OperatorNodeLink
	for i, operatorPublicKey := range validatorAddedEvent.OperatorPublicKeys {
		nodeID := uint64(i + 1)
		operators = append(operators, storage.OperatorNodeLink{
			ID: nodeID, PublicKey: string(operatorPublicKey),
		})
	}

	vi := storage.ValidatorInformation{
		PublicKey: pubKey.SerializeToHexStr(),
		Operators: operators,
	}

	return &vi, nil
}<|MERGE_RESOLUTION|>--- conflicted
+++ resolved
@@ -3,14 +3,16 @@
 import (
 	"github.com/bloxapp/ssv/eth1"
 	"github.com/bloxapp/ssv/eth1/abiparser"
+	"github.com/bloxapp/ssv/exporter/api"
 	"github.com/bloxapp/ssv/exporter/storage"
+	registrystorage "github.com/bloxapp/ssv/registry/storage"
+
 	"github.com/herumi/bls-eth-go-binary/bls"
 	"github.com/pkg/errors"
 	"github.com/prysmaticlabs/prysm/async/event"
+	"go.uber.org/zap"
 )
 
-// TODO: un-lint
-//nolint
 // ListenToEth1Events register for eth1 events
 func (exp *exporter) listenToEth1Events(eventsFeed *event.Feed) <-chan error {
 	cn := make(chan *eth1.Event)
@@ -49,54 +51,11 @@
 //nolint
 // handleValidatorAddedEvent parses the given event and sync the ibft-data of the validator
 func (exp *exporter) handleValidatorAddedEvent(event abiparser.ValidatorAddedEvent) error {
-<<<<<<< HEAD
-	pubKeyHex := hex.EncodeToString(event.PublicKey)
-	logger := exp.logger.With(zap.String("eventType", abiparser.ValidatorAdded), zap.String("pubKey", pubKeyHex))
-	logger.Info("validator added event")
-	// save the share to be able to reuse IBFT functionality
-	validatorShare, _, err := validator.ShareFromValidatorEvent(event, exp.storage.GetOperatorData, nil, "")
-	if err != nil {
-		return errors.Wrap(err, "could not create a share from ValidatorAddedEvent")
-	}
-	// add metadata
-	if updated, err := validator.UpdateShareMetadata(validatorShare, exp.beacon); err != nil {
-		logger.Warn("could not add validator metadata", zap.Error(err))
-	} else if !updated {
-		logger.Warn("could not find validator metadata")
-	} else {
-		logger.Debug("validator metadata was updated")
-	}
-	if err := exp.validatorStorage.SaveValidatorShare(validatorShare); err != nil {
-		return errors.Wrap(err, "failed to save validator share")
-	}
-	// save information for exporting validators
-	vi, err := toValidatorInformation(event)
-	if err != nil {
-		return errors.Wrap(err, "could not create ValidatorInformation")
-	}
-	if err := exp.storage.SaveValidatorInformation(vi); err != nil {
-		return errors.Wrap(err, "failed to save validator information")
-	}
-	// TODO: aggregate validators in sync scenario
-	go func() {
-		n := exp.ws.BroadcastFeed().Send(api.Message{
-			Type:   api.TypeValidator,
-			Filter: api.MessageFilter{From: uint64(vi.Index), To: uint64(vi.Index)},
-			Data:   []storage.ValidatorInformation{*vi},
-		})
-		logger.Debug("msg was sent on outbound feed", zap.Int("num of subscribers", n))
-	}()
-
-	// triggers a sync for the given validator
-	if _, err := exp.triggerValidator(validatorShare.PublicKey); err != nil {
-		return errors.Wrap(err, "failed to trigger ibft sync")
-	}
-=======
 	//pubKeyHex := hex.EncodeToString(event.PublicKey)
-	//logger := exp.logger.With(zap.String("eventType", "ValidatorAdded"), zap.String("pubKey", pubKeyHex))
+	//logger := exp.logger.With(zap.String("eventType", abiparser.ValidatorAdded), zap.String("pubKey", pubKeyHex))
 	//logger.Info("validator added event")
 	//// save the share to be able to reuse IBFT functionality
-	//validatorShare, _, err := validator.ShareFromValidatorAddedEvent(event, "")
+	//validatorShare, _, err := validator.ShareFromValidatorEvent(event, exp.storage.GetOperatorData, nil, "")
 	//if err != nil {
 	//	return errors.Wrap(err, "could not create a share from ValidatorAddedEvent")
 	//}
@@ -123,7 +82,7 @@
 	//go func() {
 	//	n := exp.ws.BroadcastFeed().Send(api.Message{
 	//		Type:   api.TypeValidator,
-	//		Filter: api.MessageFilter{From: vi.Index, To: vi.Index},
+	//		Filter: api.MessageFilter{From: uint64(vi.Index), To: uint64(vi.Index)},
 	//		Data:   []storage.ValidatorInformation{*vi},
 	//	})
 	//	logger.Debug("msg was sent on outbound feed", zap.Int("num of subscribers", n))
@@ -133,7 +92,6 @@
 	//if _, err := exp.triggerValidator(validatorShare.PublicKey); err != nil {
 	//	return errors.Wrap(err, "failed to trigger ibft sync")
 	//}
->>>>>>> e2d04591
 
 	return nil
 }
@@ -142,8 +100,7 @@
 //nolint
 // handleOperatorAddedEvent parses the given event and saves operator information
 func (exp *exporter) handleOperatorAddedEvent(event abiparser.OperatorAddedEvent) error {
-<<<<<<< HEAD
-	logger := exp.logger.With(zap.String("eventType", abiparser.OperatorAdded),
+	/*logger := exp.logger.With(zap.String("eventType", abiparser.OperatorAdded),
 		zap.String("pubKey", string(event.PublicKey)))
 	od := registrystorage.OperatorData{
 		PublicKey:    string(event.PublicKey),
@@ -164,31 +121,8 @@
 		})
 		logger.Debug("msg was sent on outbound feed", zap.Int("num of subscribers", n))
 	}()
-=======
-	//logger := exp.logger.With(zap.String("eventType", "OperatorAdded"),
-	//	zap.String("pubKey", string(event.PublicKey)))
-	//oi := registrystorage.OperatorInformation{
-	//	PublicKey:    string(event.PublicKey),
-	//	Name:         event.Name,
-	//	OwnerAddress: event.OwnerAddress,
-	//}
-	//err := exp.storage.SaveOperatorInformation(&oi)
-	//if err != nil {
-	//	return err
-	//}
-	//reportOperatorIndex(exp.logger, &oi)
-	//
-	//go func() {
-	//	n := exp.ws.BroadcastFeed().Send(api.Message{
-	//		Type:   api.TypeOperator,
-	//		Filter: api.MessageFilter{From: oi.Index, To: oi.Index},
-	//		Data:   []registrystorage.OperatorInformation{oi},
-	//	})
-	//	logger.Debug("msg was sent on outbound feed", zap.Int("num of subscribers", n))
-	//}()
->>>>>>> e2d04591
 
-	return nil
+	return nil*/
 }
 
 // TODO: un-lint
