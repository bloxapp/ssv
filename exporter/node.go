package exporter

import (
	"context"
	"fmt"
	"github.com/bloxapp/eth2-key-manager/core"
	"github.com/bloxapp/ssv/beacon"
	"github.com/bloxapp/ssv/eth1"
	"github.com/bloxapp/ssv/exporter/api"
	"github.com/bloxapp/ssv/exporter/ibft"
	"github.com/bloxapp/ssv/exporter/storage"
	"github.com/bloxapp/ssv/ibft/proto"
	"github.com/bloxapp/ssv/monitoring/metrics"
	"github.com/bloxapp/ssv/network"
	"github.com/bloxapp/ssv/pubsub"
	"github.com/bloxapp/ssv/storage/basedb"
	"github.com/bloxapp/ssv/storage/collections"
	"github.com/bloxapp/ssv/utils/tasks"
	validatorstorage "github.com/bloxapp/ssv/validator/storage"
	"github.com/herumi/bls-eth-go-binary/bls"
	"github.com/pkg/errors"
	"go.uber.org/zap"
	"math"
	"time"
)

const (
	mainQueueInterval            = 100 * time.Millisecond
	readerQueuesInterval         = 10 * time.Millisecond
	metaDataReaderQueuesInterval = 5 * time.Second
	metaDataBatchSize            = 25
)

var (
	syncWhitelist []string
)

// Exporter represents the main interface of this package
type Exporter interface {
	Start() error
	StartEth1(syncOffset *eth1.SyncOffset) error
}

// Options contains options to create the node
type Options struct {
	Ctx context.Context

	Logger     *zap.Logger
	ETHNetwork *core.Network

	Eth1Client eth1.Client
	Beacon     beacon.Beacon

	Network network.Network

	DB basedb.IDb

	WS                              api.WebSocketServer
	WsAPIPort                       int
	IbftSyncEnabled                 bool
	CleanRegistryData               bool
	ValidatorMetaDataUpdateInterval time.Duration
}

// exporter is the internal implementation of Exporter interface
type exporter struct {
	ctx                             context.Context
	storage                         storage.Storage
	validatorStorage                validatorstorage.ICollection
	ibftStorage                     collections.Iibft
	logger                          *zap.Logger
	network                         network.Network
	eth1Client                      eth1.Client
	beacon                          beacon.Beacon
	mainQueue                       tasks.Queue
	decidedReadersQueue             tasks.Queue
	networkReadersQueue             tasks.Queue
	metaDataReadersQueue            tasks.Queue
	ws                              api.WebSocketServer
	wsAPIPort                       int
	ibftSyncEnabled                 bool
	validatorMetaDataUpdateInterval time.Duration
}

// New creates a new Exporter instance
func New(opts Options) Exporter {
	ibftStorage := collections.NewIbft(opts.DB, opts.Logger, "attestation")
	e := exporter{
		ctx:         opts.Ctx,
		storage:     storage.NewExporterStorage(opts.DB, opts.Logger),
		ibftStorage: &ibftStorage,
		validatorStorage: validatorstorage.NewCollection(
			validatorstorage.CollectionOptions{
				DB:     opts.DB,
				Logger: opts.Logger,
			},
		),
		logger:                          opts.Logger.With(zap.String("component", "exporter/node")),
		network:                         opts.Network,
		eth1Client:                      opts.Eth1Client,
		beacon:                          opts.Beacon,
		mainQueue:                       tasks.NewExecutionQueue(mainQueueInterval),
		decidedReadersQueue:             tasks.NewExecutionQueue(readerQueuesInterval),
		networkReadersQueue:             tasks.NewExecutionQueue(readerQueuesInterval),
		metaDataReadersQueue:            tasks.NewExecutionQueue(metaDataReaderQueuesInterval),
		ws:                              opts.WS,
		wsAPIPort:                       opts.WsAPIPort,
		ibftSyncEnabled:                 opts.IbftSyncEnabled,
		validatorMetaDataUpdateInterval: opts.ValidatorMetaDataUpdateInterval,
	}

	if err := e.init(opts); err != nil {
		e.logger.Panic("failed to init", zap.Error(err))
	}

	return &e
}

func (exp *exporter) init(opts Options) error {
	if opts.CleanRegistryData {
		if err := exp.validatorStorage.CleanAllShares(); err != nil {
			return errors.Wrap(err, "could not clean existing shares")
		}
		if err := exp.storage.Clean(); err != nil {
			return errors.Wrap(err, "could not clean existing data")
		}
		exp.logger.Debug("manage to cleanup registry data")
	}
	return nil
}

// Start starts the IBFT dispatcher for syncing data nd listen to messages
func (exp *exporter) Start() error {
	exp.logger.Info("starting node")

	go exp.mainQueue.Start()
	go exp.decidedReadersQueue.Start()
	go exp.networkReadersQueue.Start()
	go exp.metaDataReadersQueue.Start()

	if exp.ws == nil {
		return nil
	}

	go func() {
		cn, err := exp.ws.IncomingSubject().Register("exporter-node")
		if err != nil {
			exp.logger.Error("could not register for incoming messages", zap.Error(err))
		}
		defer exp.ws.IncomingSubject().Deregister("exporter-node")

		exp.processIncomingExportRequests(cn, exp.ws.OutboundSubject())
	}()

	go exp.triggerAllValidators()
	go exp.continuouslyUpdateValidatorMetaData()

	return exp.ws.Start(fmt.Sprintf(":%d", exp.wsAPIPort))
}

// HealthCheck returns a list of issues regards the state of the exporter node
func (exp *exporter) HealthCheck() []string {
	return metrics.ProcessAgents(exp.healthAgents())
}

func (exp *exporter) healthAgents() []metrics.HealthCheckAgent {
	var agents []metrics.HealthCheckAgent
	if agent, ok := exp.eth1Client.(metrics.HealthCheckAgent); ok {
		agents = append(agents, agent)
	}
	if agent, ok := exp.beacon.(metrics.HealthCheckAgent); ok {
		agents = append(agents, agent)
	}
	return agents
}

// processIncomingExportRequests waits for incoming messages and
func (exp *exporter) processIncomingExportRequests(incoming pubsub.SubjectChannel, outbound pubsub.Publisher) {
	for raw := range incoming {
		nm, ok := raw.(api.NetworkMessage)
		if !ok {
			exp.logger.Warn("could not parse export request message")
			nm = api.NetworkMessage{Msg: api.Message{Type: api.TypeError, Data: []string{"could not parse network message"}}}
		}
		if nm.Err != nil {
			nm.Msg = api.Message{Type: api.TypeError, Data: []string{"could not parse network message"}}
		}
		exp.logger.Debug("got incoming export request",
			zap.String("type", string(nm.Msg.Type)))
		switch nm.Msg.Type {
		case api.TypeOperator:
			handleOperatorsQuery(exp.logger, exp.storage, &nm)
		case api.TypeValidator:
			handleValidatorsQuery(exp.logger, exp.storage, &nm)
		case api.TypeIBFT:
			handleDutiesQuery(exp.logger, &nm)
		case api.TypeError:
			handleErrorQuery(exp.logger, &nm)
		default:
			handleUnknownQuery(exp.logger, &nm)
		}
		outbound.Notify(nm)
	}
}

// StartEth1 starts the eth1 events sync and streaming
func (exp *exporter) StartEth1(syncOffset *eth1.SyncOffset) error {
	exp.logger.Info("starting node -> eth1")

	// sync events
	syncErr := eth1.SyncEth1Events(exp.logger, exp.eth1Client, exp.storage, syncOffset, exp.handleEth1Event)
	if syncErr != nil {
		return errors.Wrap(syncErr, "failed to sync eth1 contract events")
	}
	exp.logger.Info("managed to sync contract events")

	// register for contract events that will arrive from eth1Client
	eth1EventChan, err := exp.eth1Client.EventsSubject().Register("Eth1ExporterObserver")
	if err != nil {
		return errors.Wrap(err, "could not register for eth1 events subject")
	}
	errCn := exp.listenToEth1Events(eth1EventChan)
	go func() {
		// log errors while processing events
		for err := range errCn {
			exp.logger.Warn("could not handle eth1 event", zap.Error(err))
		}
	}()
	// start events stream
	err = exp.eth1Client.Start()
	if err != nil {
		return errors.Wrap(err, "could not start eth1 client")
	}
	return nil
}

func (exp *exporter) triggerAllValidators() {
	shares, err := exp.validatorStorage.GetAllValidatorsShare()
	if err != nil {
		exp.logger.Error("could not get validators shares", zap.Error(err))
		return
	}
	exp.logger.Debug("triggering validators", zap.Int("count", len(shares)))
	for _, share := range shares {
		if err = exp.triggerValidator(share.PublicKey); err != nil {
			exp.logger.Error("failed to trigger ibft sync", zap.Error(err),
				zap.String("pubKey", share.PublicKey.SerializeToHexStr()))
		}
	}
}

func (exp *exporter) continuouslyUpdateValidatorMetaData() {
	for {
		time.Sleep(exp.validatorMetaDataUpdateInterval)

		shares, err := exp.validatorStorage.GetAllValidatorsShare()
		if err != nil {
			exp.logger.Error("could not get validators shares for metadata update", zap.Error(err))
			continue
		}

		start := 0
		end := metaDataBatchSize
		batches := int(math.Ceil(float64(len(shares)) / float64(metaDataBatchSize)))

		for i := 0; i <= batches; i++ {
			if i == batches { // last batch
				end = len(shares)
			}
<<<<<<< HEAD

			// collect pks
			batch := make([]string, 0)
			for j := start; j < end; j++ {
				share := shares[j]
				pk := share.PublicKey.SerializeToHexStr()
				batch = append(batch, pk)
			}
			// run task
			exp.metaDataReadersQueue.QueueDistinct(exp.getMetaDataReader(batch).Start, fmt.Sprintf("batch_%d", i))
=======
			// collect pks
			batch := make([][]byte, 0)
			for j := start; j < end; j++ {
				share := shares[j]
				batch = append(batch, share.PublicKey.Serialize())
				reportValidatorStatus(share.PublicKey.SerializeToHexStr(), share.Metadata)
			}
			// run task
			exp.metaDataReadersQueue.QueueDistinct(exp.updateMetadataTask(batch), fmt.Sprintf("batch_%d", i))
>>>>>>> 805342e9

			// reset start and end
			start = end
			end = start + metaDataBatchSize
		}
	}
}

func (exp *exporter) shouldProcessValidator(pubkey string) bool {
	for _, pk := range syncWhitelist {
		if pubkey == pk {
			return true
		}
	}
	return exp.ibftSyncEnabled
}

func (exp *exporter) triggerValidator(validatorPubKey *bls.PublicKey) error {
	if validatorPubKey == nil {
		return errors.New("empty validator pubkey")
	}
	pubkey := validatorPubKey.SerializeToHexStr()
	if !exp.shouldProcessValidator(pubkey) {
		return nil
	}
	validatorShare, found, err := exp.validatorStorage.GetValidatorShare(validatorPubKey.Serialize())
	if !found {
		return errors.New("could not find validator share")
	}
	if err != nil {
		return errors.Wrap(err, "could not get validator share")
	}
	exp.logger.Debug("validator was triggered", zap.String("pubKey", pubkey))

	exp.mainQueue.QueueDistinct(func() error {
		return exp.setup(validatorShare)
	}, fmt.Sprintf("ibft:setup/%s", pubkey))

	return nil
}

func (exp *exporter) setup(validatorShare *validatorstorage.Share) error {
	pubKey := validatorShare.PublicKey.SerializeToHexStr()
	logger := exp.logger.With(zap.String("pubKey", pubKey))
	decidedReader := exp.getDecidedReader(validatorShare)
	if err := tasks.Retry(func() error {
		if err := decidedReader.Sync(); err != nil {
			logger.Error("could not sync validator", zap.Error(err))
			return err
		}
		return nil
	}, 5); err != nil {
		logger.Error("could not setup validator, sync failed", zap.Error(err))
		return err
	}
	logger.Debug("sync is done, starting to read network messages")
	exp.decidedReadersQueue.QueueDistinct(decidedReader.Start, pubKey)
	networkReader := exp.getNetworkReader(validatorShare.PublicKey)
	exp.networkReadersQueue.QueueDistinct(networkReader.Start, pubKey)
	return nil
}

func (exp *exporter) getDecidedReader(validatorShare *validatorstorage.Share) ibft.SyncRead {
	return ibft.NewDecidedReader(ibft.DecidedReaderOptions{
		Logger:         exp.logger,
		Storage:        exp.ibftStorage,
		Network:        exp.network,
		Config:         proto.DefaultConsensusParams(),
		ValidatorShare: validatorShare,
	})
}

func (exp *exporter) getNetworkReader(validatorPubKey *bls.PublicKey) ibft.Reader {
	return ibft.NewNetworkReader(ibft.IncomingMsgsReaderOptions{
		Logger:  exp.logger,
		Network: exp.network,
		Config:  proto.DefaultConsensusParams(),
		PK:      validatorPubKey,
	})
}

<<<<<<< HEAD
func (exp *exporter) getMetaDataReader(pks []string) ibft.Reader {
	return ibft.NewMetaDataFetcher(ibft.MetaDataFetcherOptions{
		Logger:  exp.logger,
		Beacon:  exp.beacon,
		Storage: exp.storage,
		PKs:     pks,
	})
=======
func (exp *exporter) updateMetadataTask(pks [][]byte) func() error {
	return func() error {
		return beacon.UpdateValidatorsMetadata(pks, exp.storage, exp.beacon)
	}
>>>>>>> 805342e9
}<|MERGE_RESOLUTION|>--- conflicted
+++ resolved
@@ -267,18 +267,6 @@
 			if i == batches { // last batch
 				end = len(shares)
 			}
-<<<<<<< HEAD
-
-			// collect pks
-			batch := make([]string, 0)
-			for j := start; j < end; j++ {
-				share := shares[j]
-				pk := share.PublicKey.SerializeToHexStr()
-				batch = append(batch, pk)
-			}
-			// run task
-			exp.metaDataReadersQueue.QueueDistinct(exp.getMetaDataReader(batch).Start, fmt.Sprintf("batch_%d", i))
-=======
 			// collect pks
 			batch := make([][]byte, 0)
 			for j := start; j < end; j++ {
@@ -288,7 +276,6 @@
 			}
 			// run task
 			exp.metaDataReadersQueue.QueueDistinct(exp.updateMetadataTask(batch), fmt.Sprintf("batch_%d", i))
->>>>>>> 805342e9
 
 			// reset start and end
 			start = end
@@ -370,18 +357,8 @@
 	})
 }
 
-<<<<<<< HEAD
-func (exp *exporter) getMetaDataReader(pks []string) ibft.Reader {
-	return ibft.NewMetaDataFetcher(ibft.MetaDataFetcherOptions{
-		Logger:  exp.logger,
-		Beacon:  exp.beacon,
-		Storage: exp.storage,
-		PKs:     pks,
-	})
-=======
 func (exp *exporter) updateMetadataTask(pks [][]byte) func() error {
 	return func() error {
 		return beacon.UpdateValidatorsMetadata(pks, exp.storage, exp.beacon)
 	}
->>>>>>> 805342e9
 }