--- conflicted
+++ resolved
@@ -77,13 +77,8 @@
 	index                   sync.Map
 	nodeStorage             operatorstorage.Storage
 	dutyStore               *dutystore.Store
-<<<<<<< HEAD
 	operatorDataStore       operatordatastore.OperatorDataStore
-	operatorIDToPubkeyCache *hashmap.Map[spectypes.OperatorID, *rsa.PublicKey]
-=======
-	getOwnOperatorID        OperatorIDGetter
 	operatorIDToPubkeyCache *hashmap.Map[spectypes.OperatorID, keys.OperatorPublicKey]
->>>>>>> a3db05a8
 
 	// validationLocks is a map of lock per SSV message ID to
 	// prevent concurrent access to the same state.
@@ -100,12 +95,7 @@
 		logger:                  zap.NewNop(),
 		metrics:                 metricsreporter.NewNop(),
 		netCfg:                  netCfg,
-<<<<<<< HEAD
-		operatorIDToPubkeyCache: hashmap.New[spectypes.OperatorID, *rsa.PublicKey](),
-=======
 		operatorIDToPubkeyCache: hashmap.New[spectypes.OperatorID, keys.OperatorPublicKey](),
-		getOwnOperatorID:        func() spectypes.OperatorID { return 0 },
->>>>>>> a3db05a8
 		validationLocks:         make(map[spectypes.MessageID]*sync.Mutex),
 	}
 
